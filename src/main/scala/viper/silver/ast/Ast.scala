--- conflicted
+++ resolved
@@ -6,13 +6,7 @@
 
 package viper.silver.ast
 
-<<<<<<< HEAD
 import java.security.MessageDigest
-
-import scala.reflect.ClassTag
-import pretty.FastPrettyPrinter
-import utility.{Nodes, Transformer, Visitor}
-=======
 import scala.reflect.ClassTag
 import pretty.FastPrettyPrinter
 import utility._
@@ -20,7 +14,6 @@
 import viper.silver.ast.utility.Rewriter.{Rewritable, StrategyBuilder, Traverse}
 import viper.silver.verifier.errors.ErrorNode
 import viper.silver.verifier.{AbstractVerificationError, ErrorReason}
->>>>>>> 048610f7
 
 /*
 
@@ -313,15 +306,9 @@
 
 /** Build a `ConsInfo` instance out of two `Info`s, unless the latter is `NoInfo` (which can be dropped) */
 object MakeInfoPair {
-<<<<<<< HEAD
-  def apply(head:Info, tail:Info) = tail match {
+  def apply(head: Info, tail: Info) = tail match {
     case info:NoInfo => head
-    case _ => ConsInfo(head,tail)
-=======
-  def apply(head: Info, tail: Info) = tail match {
-    case NoInfo => head
     case _ => ConsInfo(head, tail)
->>>>>>> 048610f7
   }
 }
 
