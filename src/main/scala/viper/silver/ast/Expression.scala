--- conflicted
+++ resolved
@@ -379,7 +379,9 @@
   lazy val typ = exp.typ
 }
 
-<<<<<<< HEAD
+case class Old(exp: Exp)(val pos: Position = NoPosition, val info: Info = NoInfo) extends OldExp { Consistency.checkNoPositiveOnly(exp) }
+case class ApplyOld(exp: Exp)(val pos: Position = NoPosition, val info: Info = NoInfo) extends OldExp { Consistency.checkNoPositiveOnly(exp) }
+
 /** Old expression that references a particular state earlier in the program that has been given a name.
   * Evaluates expression in that state. */
 case class LabelledOld(exp: Exp, oldLabel: String)(val pos: Position = NoPosition, val info: Info = NoInfo) extends UnExp {
@@ -389,10 +391,6 @@
 
   lazy val typ = exp.typ
 }
-=======
-case class Old(exp: Exp)(val pos: Position = NoPosition, val info: Info = NoInfo) extends OldExp { Consistency.checkNoPositiveOnly(exp) }
-case class ApplyOld(exp: Exp)(val pos: Position = NoPosition, val info: Info = NoInfo) extends OldExp { Consistency.checkNoPositiveOnly(exp) }
->>>>>>> 25a792d0
 
 // --- Other expressions
 
