--- conflicted
+++ resolved
@@ -360,7 +360,6 @@
 
 sealed trait UnFoldingExp extends GhostOperation {
   val acc: PredicateAccessPredicate
-<<<<<<< HEAD
 }
 
 case class Unfolding(acc: PredicateAccessPredicate, body: Exp)(val pos: Position = NoPosition, val info: Info = NoInfo) extends UnFoldingExp
@@ -388,31 +387,11 @@
 case class LabelledOld(exp: Exp, oldLabel: String)(val pos: Position = NoPosition, val info: Info = NoInfo) extends UnExp {
   require(oldLabel != null, "LabelledOld(exp, _): exp cannot be null")
   require(oldLabel != null, "LabelledOld(_, oldLabel): oldLabel cannot be null")
+  require(wand isSubtype Wand, s"Expected wand but found ${wand.typ} ($wand)")
   Consistency.checkNoPositiveOnly(exp)
 
-=======
-}
-
-case class Unfolding(acc: PredicateAccessPredicate, body: Exp)(val pos: Position = NoPosition, val info: Info = NoInfo) extends UnFoldingExp
-case class Folding(acc: PredicateAccessPredicate, body: Exp)(val pos: Position = NoPosition, val info: Info = NoInfo) extends UnFoldingExp
-
-case class Applying(exp: Exp, body: Exp)(val pos: Position = NoPosition, val info: Info = NoInfo) extends GhostOperation {
-  require(exp isSubtype Wand, s"Expected wand but found ${exp.typ} ($exp)")
-}
-
-case class Packaging(wand: MagicWand, body: Exp)(val pos: Position = NoPosition, val info: Info = NoInfo) extends GhostOperation {
-  require(wand isSubtype Wand, s"Expected wand but found ${wand.typ} ($wand)")
-}
-
-// --- Old expressions
-
-sealed trait OldExp extends UnExp {
->>>>>>> f38fcdf3
   lazy val typ = exp.typ
 }
-
-case class Old(exp: Exp)(val pos: Position = NoPosition, val info: Info = NoInfo) extends OldExp { Consistency.checkNoPositiveOnly(exp) }
-case class ApplyOld(exp: Exp)(val pos: Position = NoPosition, val info: Info = NoInfo) extends OldExp { Consistency.checkNoPositiveOnly(exp) }
 
 // --- Other expressions
 
