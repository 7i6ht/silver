/*
 * This Source Code Form is subject to the terms of the Mozilla Public
 * License, v. 2.0. If a copy of the MPL was not distributed with this
 * file, You can obtain one at http://mozilla.org/MPL/2.0/.
 */

package viper.silver.ast
import viper.silver.ast.pretty.{PrettyExpression, PrettyBinaryExpression, PrettyOperatorExpression, PrettyUnaryExpression, Infix, LeftAssociative, RightAssociative, NonAssociative}
import viper.silver.ast.utility._

/** Expressions. */
sealed trait Exp extends Node with Typed with Positioned with Infoed with TransformableErrors with PrettyExpression {
  lazy val isPure = Expressions.isPure(this)
  def isHeapDependent(p: Program) = Expressions.isHeapDependent(this, p)

  /**
   * Returns a representation of this expression as it looks when it is used as a proof obligation, i.e. all
   * InhaleExhaleExp are replaced by the inhale part.
   */
  lazy val whenInhaling = Expressions.whenInhaling(this)

  /**
   * Returns a representation of this expression as it looks when it is used as a proof obligation, i.e. all
   * InhaleExhaleExp are replaced by the exhale part.
   */
  lazy val whenExhaling = Expressions.whenExhaling(this)

  /** Returns the subexpressions of this expression */
  lazy val subExps = Expressions.subExps(this)

<<<<<<< HEAD
  override def getMetadata:Seq[Any] = {
    Seq(pos, info, errT)
  }
=======
  /** @inheritdoc */
  lazy val topLevelConjuncts = Expressions.topLevelConjuncts(this)
>>>>>>> dacb7434

  // AS: experimenting with removing this code...
  /**
   * Returns a conjunction of all proof obligations in this expression, e.g. rcv != null for all field accesses rcv.f,
   * we have permissions for all field accesses, the preconditions of all used functions are fulfilled etc.
   */
 // lazy val proofObligations = Expressions.proofObligations(this)

}

// --- Simple integer and boolean expressions (binary and unary operations, literals)

// Arithmetic expressions
case class Add(left: Exp, right: Exp)(val pos: Position = NoPosition, val info: Info = NoInfo, val errT:ErrorTrafo = NoTrafos) extends DomainBinExp(AddOp)
case class Sub(left: Exp, right: Exp)(val pos: Position = NoPosition, val info: Info = NoInfo, val errT:ErrorTrafo = NoTrafos) extends DomainBinExp(SubOp)
case class Mul(left: Exp, right: Exp)(val pos: Position = NoPosition, val info: Info = NoInfo, val errT:ErrorTrafo = NoTrafos) extends DomainBinExp(MulOp)
case class Div(left: Exp, right: Exp)(val pos: Position = NoPosition, val info: Info = NoInfo, val errT:ErrorTrafo = NoTrafos) extends DomainBinExp(DivOp)
case class Mod(left: Exp, right: Exp)(val pos: Position = NoPosition, val info: Info = NoInfo, val errT:ErrorTrafo = NoTrafos) extends DomainBinExp(ModOp)

// Integer comparison expressions
case class LtCmp(left: Exp, right: Exp)(val pos: Position = NoPosition, val info: Info = NoInfo, val errT:ErrorTrafo = NoTrafos) extends DomainBinExp(LtOp)
case class LeCmp(left: Exp, right: Exp)(val pos: Position = NoPosition, val info: Info = NoInfo, val errT:ErrorTrafo = NoTrafos) extends DomainBinExp(LeOp)
case class GtCmp(left: Exp, right: Exp)(val pos: Position = NoPosition, val info: Info = NoInfo, val errT:ErrorTrafo = NoTrafos) extends DomainBinExp(GtOp)
case class GeCmp(left: Exp, right: Exp)(val pos: Position = NoPosition, val info: Info = NoInfo, val errT:ErrorTrafo = NoTrafos) extends DomainBinExp(GeOp)

// Equality and non-equality (defined for all types)
case class EqCmp(left: Exp, right: Exp)(val pos: Position = NoPosition, val info: Info = NoInfo, val errT:ErrorTrafo = NoTrafos) extends EqualityCmp("==")
case class NeCmp(left: Exp, right: Exp)(val pos: Position = NoPosition, val info: Info = NoInfo, val errT:ErrorTrafo = NoTrafos) extends EqualityCmp("!=")

/** Integer literal. */
case class IntLit(i: BigInt)(val pos: Position = NoPosition, val info: Info = NoInfo, val errT:ErrorTrafo = NoTrafos) extends Literal {
  lazy val typ = Int
}

/** Integer unary minus. */
case class Minus(exp: Exp)(val pos: Position = NoPosition, val info: Info = NoInfo, val errT:ErrorTrafo = NoTrafos) extends DomainUnExp(NegOp)

// Boolean expressions
case class Or(left: Exp, right: Exp)(val pos: Position = NoPosition, val info: Info = NoInfo, val errT:ErrorTrafo = NoTrafos) extends DomainBinExp(OrOp) {
  Consistency.checkNoPositiveOnly(left)
  Consistency.checkNoPositiveOnly(right)
}

case class And(left: Exp, right: Exp)(val pos: Position = NoPosition, val info: Info = NoInfo, val errT:ErrorTrafo = NoTrafos) extends DomainBinExp(AndOp)

case class Implies(left: Exp, right: Exp)(val pos: Position = NoPosition, val info: Info = NoInfo, val errT:ErrorTrafo = NoTrafos) extends DomainBinExp(ImpliesOp) {
  Consistency.checkNoPositiveOnly(left)
}


case class MagicWand(left: Exp, right: Exp)(val pos: Position = NoPosition, val info: Info = NoInfo, val errT:ErrorTrafo = NoTrafos)
    extends DomainBinExp(MagicWandOp) {

  /** Erases all ghost operations such as unfolding from this wand.
    * For example (let A, B and C be free of ghost operations, let P be a predicates,
    * and let W be a wand):
    *
    *     A && unfolding P in B && applying W in C
    *
    * will be transformed into
    *
    *     A && B && C
    *
    * @return The ghost-operations-free version of this wand.
    */
  lazy val withoutGhostOperations: MagicWand = {
    /* We use the post-transformer instead of the pre-transformer in order to
     * perform bottom-up transformation.
     * An alternative would be a pre-transformer and passing a 'recursive'
     * predicate to transform that makes transform recurse if the pre-transformer
     * is defined.
     */
    this.transform()(post = {
      case gop: GhostOperation => gop.body
      case let: Let => let.body
    })
  }

  // maybe rename this sometime
  def subexpressionsToEvaluate(p: Program): Seq[Exp] = {
    this.shallowCollect {
      case old: Old => Some(old)
      case lo: LabelledOld => Some(lo)
      case q: QuantifiedExp if q.isHeapDependent(p) => None
      case e: Exp if !e.isHeapDependent(p) => Some(e)
    }.flatten
  }

  def structurallyMatches(other: MagicWand, p: Program): Boolean = {
    val ignoreExps1 = this.subexpressionsToEvaluate(p)
    val ignoreExps2 = other.subexpressionsToEvaluate(p)

//    println(s"\nignoreExps1 = $ignoreExps1")
//    println(s"ignoreExps2 = $ignoreExps2")

    /* It would suffice to define eq for Exps instead Nodes, but
     * Nodes.children returns a Seq[Nodes]. */
    def eq(e1: Node, e2: Node): Boolean = (e1, e2) match {
      case (`e1`, `e1`) => true
      case _ =>
//        println(s"\ne1 = $e1, e2 = $e2")
        val idx1 = ignoreExps1.indexOf(e1)
//        println(s"idx1 = $idx1")

        if (idx1 >= 0) {
//          println(ignoreExps2(idx1))
//          println(ignoreExps2(idx1) == e2)

          ignoreExps2(idx1) == e2
        } else {
          val b0 = e1.getClass == e2.getClass
//          println(s"  comparing classes: $b0")
          val (subnodes1, otherChildren1) = Nodes.children(e1)
          val (subnodes2, otherChildren2) = Nodes.children(e2)
//          println(s"  subnodes1 = ${subnodes1.toList}\n  otherChildren1 = ${otherChildren1.toList}")
//          println(s"  subnodes2 = ${subnodes2.toList}\n  otherChildren2 = ${otherChildren2.toList}")
          val b1 = subnodes1.zip(subnodes2).forall { case (e1i, e2i) => eq(e1i, e2i)}
//          println(s"  comparing subnodes: $b1")
          val b2 = otherChildren1 == otherChildren2
//          println(s"  comparing other children: $b2")

          (   b0
           && b1
           && b2)
        }
    }

    eq(this.left, other.left) && eq(this.right, other.right)
  }

  override def isValid : Boolean = this match {
    case _ if  left.contains[ForPerm] => false
    case _ if right.contains[ForPerm] => false
    case _ if  left.deepCollect{ case q: Forall if !q.isPure => q }.nonEmpty => false
    case _ if right.deepCollect{ case q: Forall if !q.isPure => q }.nonEmpty => false
    case _ => true
  }
}

/** Boolean negation. */
case class Not(exp: Exp)(val pos: Position = NoPosition, val info: Info = NoInfo, val errT:ErrorTrafo = NoTrafos) extends DomainUnExp(NotOp) {
  Consistency.checkNoPositiveOnly(exp)
}

/** Boolean literals. */
sealed abstract class BoolLit(val value: Boolean) extends Literal {
  lazy val typ = Bool
}
object BoolLit {
  def unapply(b: BoolLit) = Some(b.value)
  def apply(b: Boolean)(pos: Position = NoPosition, info: Info = NoInfo, errT:ErrorTrafo = NoTrafos) = if (b) TrueLit()(pos, info, errT) else FalseLit()(pos, info, errT)
}
case class TrueLit()(val pos: Position = NoPosition, val info: Info = NoInfo, val errT:ErrorTrafo = NoTrafos) extends BoolLit(true)
case class FalseLit()(val pos: Position = NoPosition, val info: Info = NoInfo, val errT:ErrorTrafo = NoTrafos) extends BoolLit(false)

case class NullLit()(val pos: Position = NoPosition, val info: Info = NoInfo, val errT:ErrorTrafo = NoTrafos) extends Literal {
  lazy val typ = Ref
}

// --- Accessibility predicates

/** A common trait for accessibility predicates. */
// Note: adding extra instances of AccessPredicate will require adding cases to viper.silver.ast.utility.multiplyExpByPerm method
sealed trait AccessPredicate extends Exp {
  require(perm isSubtype Perm)
  def loc: LocationAccess
  def perm: Exp
  lazy val typ = Bool
}
object AccessPredicate {
  def unapply(a: AccessPredicate) = Some((a.loc, a.perm))
}

/** An accessibility predicate for a field location. */
case class FieldAccessPredicate(loc: FieldAccess, perm: Exp)(val pos: Position = NoPosition, val info: Info = NoInfo, val errT:ErrorTrafo = NoTrafos) extends AccessPredicate

/** An accessibility predicate for a predicate location. */
case class PredicateAccessPredicate(loc: PredicateAccess, perm: Exp)(val pos: Position = NoPosition, val info: Info = NoInfo, val errT:ErrorTrafo = NoTrafos) extends AccessPredicate

// --- Inhale exhale expressions.

/**
 * This is a special expression that is treated as `in` if it appears as an assumption and as `ex` if
 * it appears as a proof obligation.
 */
case class InhaleExhaleExp(in: Exp, ex: Exp)(val pos: Position = NoPosition, val info: Info = NoInfo, val errT:ErrorTrafo = NoTrafos) extends Exp {
  require(in.typ isSubtype Bool)
  require(ex.typ isSubtype Bool)
  val typ = Bool
}

// --- Permissions

/** A common trait for expressions of type permission. */
sealed trait PermExp extends Exp {
  override lazy val typ = Perm
}

/** A wild card permission. Has an unknown value, but there are no guarantees that it will be the same inside one method. */
case class WildcardPerm()(val pos: Position = NoPosition, val info: Info = NoInfo, val errT:ErrorTrafo = NoTrafos) extends PermExp

/** The full permission. */
case class FullPerm()(val pos: Position = NoPosition, val info: Info = NoInfo, val errT:ErrorTrafo = NoTrafos) extends AbstractConcretePerm(1, 1)

/** No permission. */
case class NoPerm()(val pos: Position = NoPosition, val info: Info = NoInfo, val errT:ErrorTrafo = NoTrafos) extends AbstractConcretePerm(0, 1)

/** An epsilon permission. */
case class EpsilonPerm()(val pos: Position = NoPosition, val info: Info = NoInfo, val errT:ErrorTrafo = NoTrafos) extends PermExp

/** A concrete fraction as permission amount. */
case class FractionalPerm(left: Exp, right: Exp)(val pos: Position = NoPosition, val info: Info = NoInfo, val errT:ErrorTrafo = NoTrafos) extends DomainBinExp(FracOp) with PermExp
{
  require(left.typ==Int)
  require(right.typ==Int)
}

case class PermDiv(left: Exp, right: Exp)(val pos: Position = NoPosition, val info: Info = NoInfo, val errT:ErrorTrafo = NoTrafos) extends DomainBinExp(PermDivOp) with PermExp
{
  require(left.typ==Perm)
  require(right.typ==Int)
}
/** The permission currently held for a given location. */
case class CurrentPerm(loc: LocationAccess)(val pos: Position = NoPosition, val info: Info = NoInfo, val errT:ErrorTrafo = NoTrafos) extends PermExp

// Arithmetic expressions
case class PermMinus(exp: Exp)(val pos: Position = NoPosition, val info: Info = NoInfo, val errT:ErrorTrafo = NoTrafos) extends DomainUnExp(PermNegOp) with PermExp
case class PermAdd(left: Exp, right: Exp)(val pos: Position = NoPosition, val info: Info = NoInfo, val errT:ErrorTrafo = NoTrafos) extends DomainBinExp(PermAddOp) with PermExp
case class PermSub(left: Exp, right: Exp)(val pos: Position = NoPosition, val info: Info = NoInfo, val errT:ErrorTrafo = NoTrafos) extends DomainBinExp(PermSubOp) with PermExp
case class PermMul(left: Exp, right: Exp)(val pos: Position = NoPosition, val info: Info = NoInfo, val errT:ErrorTrafo = NoTrafos) extends DomainBinExp(PermMulOp) with PermExp
case class IntPermMul(left: Exp, right: Exp)(val pos: Position = NoPosition, val info: Info = NoInfo, val errT:ErrorTrafo = NoTrafos) extends DomainBinExp(IntPermMulOp) with PermExp

// Comparison expressions
case class PermLtCmp(left: Exp, right: Exp)(val pos: Position = NoPosition, val info: Info = NoInfo, val errT:ErrorTrafo = NoTrafos) extends DomainBinExp(PermLtOp)
case class PermLeCmp(left: Exp, right: Exp)(val pos: Position = NoPosition, val info: Info = NoInfo, val errT:ErrorTrafo = NoTrafos) extends DomainBinExp(PermLeOp)
case class PermGtCmp(left: Exp, right: Exp)(val pos: Position = NoPosition, val info: Info = NoInfo, val errT:ErrorTrafo = NoTrafos) extends DomainBinExp(PermGtOp)
case class PermGeCmp(left: Exp, right: Exp)(val pos: Position = NoPosition, val info: Info = NoInfo, val errT:ErrorTrafo = NoTrafos) extends DomainBinExp(PermGeOp)

// --- Function application (domain and normal)

/** Function application. */
case class FuncApp(funcname: String, args: Seq[Exp])(val pos: Position, val info: Info, override val typ : Type, override val formalArgs: Seq[LocalVarDecl], val errT: ErrorTrafo) extends FuncLikeApp with PossibleTrigger {
  args foreach Consistency.checkNoPositiveOnly
//  args foreach (_.isPure)

  def func : (Program => Function) = (p) => p.findFunction(funcname)
  def getArgs = args
  def withArgs(newArgs: Seq[Exp]) = FuncApp(funcname, newArgs)(pos,info,typ,formalArgs, errT)
  def asManifestation = this
}
// allows a FuncApp to be created directly from a Function node (but only stores its name)
object FuncApp {
  def apply(func: Function, args: Seq[Exp])(pos: Position = NoPosition, info: Info = NoInfo, errT: ErrorTrafo = NoTrafos) : FuncApp = FuncApp(func.name, args)(pos,info,func.typ,func.formalArgs, errT)
}

/** User-defined domain function application. */
case class DomainFuncApp(funcname: String, args: Seq[Exp], typVarMap: Map[TypeVar, Type])
                        (val pos: Position, val info: Info, typPassed: => Type, formalArgsPassed: => Seq[LocalVarDecl],val domainName:String, val errT: ErrorTrafo)
  extends AbstractDomainFuncApp with PossibleTrigger {
  args foreach Consistency.checkNoPositiveOnly
//  args foreach (_.isPure)
  def typ = typPassed
  def formalArgs = formalArgsPassed
  def func = (p:Program) => p.findDomainFunction(funcname)
  def getArgs = args
  def withArgs(newArgs: Seq[Exp]) = DomainFuncApp(funcname,newArgs,typVarMap)(pos,info,typ,formalArgs,domainName, errT)
  def asManifestation = this
}
object DomainFuncApp {
  def apply(func : DomainFunc, args: Seq[Exp], typVarMap: Map[TypeVar, Type])(pos: Position = NoPosition, info: Info = NoInfo, errT:ErrorTrafo = NoTrafos) : DomainFuncApp =
    DomainFuncApp(func.name,args,typVarMap)(pos,info,func.typ.substitute(typVarMap),func.formalArgs map {
    fa =>
      // substitute parameter types
      LocalVarDecl(fa.name, fa.typ.substitute(typVarMap))(fa.pos)
  },func.domainName, errT)
}

// --- Field and predicate accesses

/** A common trait for expressions accessing a location. */
sealed trait LocationAccess extends Exp {
  def loc(p : Program): Location
}

object LocationAccess {
  def unapply(la: LocationAccess) = Some((p:Program) => la.loc(p))
}


/** A field access expression. */
case class FieldAccess(rcv: Exp, field: Field)
                      (val pos: Position = NoPosition, val info: Info = NoInfo, val errT:ErrorTrafo = NoTrafos)
    extends LocationAccess with Lhs /*with PossibleTrigger*/ {

  def loc(p : Program) = field
  lazy val typ = field.typ

  def getArgs: Seq[Exp] = Seq(rcv)
  def withArgs(args: Seq[Exp]): FieldAccess = copy(rcv = args.head, field)(pos, info, errT)
//  def asManifestation: Exp = this
}

/** A predicate access expression. See also companion object below for an alternative creation signature */
case class PredicateAccess(args: Seq[Exp], predicateName: String)(val pos: Position, val info: Info, val errT: ErrorTrafo) extends LocationAccess {
  def loc(p:Program) = p.findPredicate(predicateName)
  lazy val typ = Bool

  /** The body of the predicate with the arguments instantiated correctly. */
  def predicateBody(program : Program) = {
    val predicate = program.findPredicate(predicateName)
    predicate.body map (Expressions.instantiateVariables(_, predicate.formalArgs, args))
  }
}
// allows PredicateAccess to be created from a predicate directly, in which case only the name is kept
object PredicateAccess {
  def apply(args: Seq[Exp], predicate:Predicate)(pos: Position = NoPosition, info: Info = NoInfo, errT: ErrorTrafo = NoTrafos) : PredicateAccess = PredicateAccess(args, predicate.name)(pos, info, errT)
}

// --- Conditional expression

/** A conditional expressions. */
case class CondExp(cond: Exp, thn: Exp, els: Exp)(val pos: Position = NoPosition, val info: Info = NoInfo, val errT:ErrorTrafo = NoTrafos)
    extends Exp with ForbiddenInTrigger {

  require(cond isSubtype Bool)
  Consistency.checkNoPositiveOnly(cond)
  require(thn.typ == els.typ)
  lazy val typ = thn.typ
}

// --- Prover hint expressions

case class Unfolding(acc: PredicateAccessPredicate, body: Exp)(val pos: Position = NoPosition, val info: Info = NoInfo, val errT:ErrorTrafo = NoTrafos) extends Exp {
  Consistency.checkNoPositiveOnly(body)
  lazy val typ = body.typ
}

/* Ghost operations used when packaging magic wands */
sealed trait GhostOperation extends Exp {
  val body: Exp
  lazy val typ = body.typ
}

//sealed trait UnFoldingExp extends GhostOperation {
//  val acc: PredicateAccessPredicate
//}

case class UnfoldingGhostOp(acc: PredicateAccessPredicate, body: Exp)(val pos: Position = NoPosition, val info: Info = NoInfo, val errT:ErrorTrafo = NoTrafos) extends GhostOperation
case class FoldingGhostOp(acc: PredicateAccessPredicate, body: Exp)(val pos: Position = NoPosition, val info: Info = NoInfo, val errT:ErrorTrafo = NoTrafos) extends GhostOperation

case class ApplyingGhostOp(exp: Exp, body: Exp)(val pos: Position = NoPosition, val info: Info = NoInfo, val errT:ErrorTrafo = NoTrafos) extends GhostOperation {
  require(exp isSubtype Wand, s"Expected wand but found ${exp.typ} ($exp)")
}

case class PackagingGhostOp(wand: MagicWand, body: Exp)(val pos: Position = NoPosition, val info: Info = NoInfo, val errT:ErrorTrafo = NoTrafos) extends GhostOperation {
  require(wand isSubtype Wand, s"Expected wand but found ${wand.typ} ($wand)")
}

// --- Old expressions

sealed trait OldExp extends UnExp {
  lazy val typ = exp.typ
}

case class Old(exp: Exp)(val pos: Position = NoPosition, val info: Info = NoInfo, val errT:ErrorTrafo = NoTrafos) extends OldExp { Consistency.checkNoPositiveOnly(exp) }
case class ApplyOld(exp: Exp)(val pos: Position = NoPosition, val info: Info = NoInfo, val errT:ErrorTrafo = NoTrafos) extends OldExp { Consistency.checkNoPositiveOnly(exp) }

/** Old expression that references a particular state earlier in the program that has been given a name.
  * Evaluates expression in that state. */
case class LabelledOld(exp: Exp, oldLabel: String)(val pos: Position = NoPosition, val info: Info = NoInfo, val errT:ErrorTrafo = NoTrafos) extends OldExp {
  require(oldLabel != null, "LabelledOld(exp, _): exp cannot be null")
  require(oldLabel != null, "LabelledOld(_, oldLabel): oldLabel cannot be null")
  Consistency.checkNoPositiveOnly(exp)
}

// --- Other expressions

case class Let(variable: LocalVarDecl, exp: Exp, body: Exp)(val pos: Position = NoPosition, val info: Info = NoInfo, val errT:ErrorTrafo = NoTrafos) extends Exp {
  require(exp.typ isSubtype variable.typ,
          s"Let-bound variable ${variable.name} is of type ${variable.typ}, but bound expression is of type ${exp.typ}")

  val typ = body.typ
}

// --- Quantifications

/** A common trait for quantified expressions. */
sealed trait QuantifiedExp extends Exp {
  require(exp isSubtype Bool)
  def variables: Seq[LocalVarDecl]
  def exp: Exp
  lazy val typ = Bool

  override def isValid : Boolean = this match {
    case _ if contains[MagicWand] => false
    case _ if contains[ForPerm] => false
    case _ if isPure && contains[AccessPredicate] => false
    case _ if !isPure && contains[PredicateAccess] => false
    case _ => true
  }
}

object QuantifiedExp {
  def unapply(q: QuantifiedExp): Option[(Seq[LocalVarDecl], Exp)] = Some(q.variables, q.exp)
}

/** Universal quantification. */
case class Forall(variables: Seq[LocalVarDecl], triggers: Seq[Trigger], exp: Exp)(val pos: Position = NoPosition, val info: Info = NoInfo, val errT:ErrorTrafo = NoTrafos) extends QuantifiedExp {
  //require(isValid, s"Invalid quantifier: { $this } .")

  /** Returns an identical forall quantification that has some automatically generated triggers
    * if necessary and possible.
    */
  lazy val autoTrigger: Forall = {
    if (triggers.isEmpty) {
      Expressions.generateTriggerSet(this) match {
        case Some((vars, triggerSets)) =>
          Forall(vars, triggerSets.map(set => Trigger(set.exps)()), exp)(pos, MakeInfoPair(AutoTriggered,info))
        case None =>
          /* Couldn't generate triggers */
          this
      }
    } else {
      // triggers already present
      this
    }
  }
}

/** Existential quantification. */
case class Exists(variables: Seq[LocalVarDecl], exp: Exp)(val pos: Position = NoPosition, val info: Info = NoInfo, val errT:ErrorTrafo = NoTrafos) extends QuantifiedExp {
  Consistency.checkNoPositiveOnlyExceptInhaleExhale(exp)
}


/** Quantification over heap chunks with positive permission in any of the listed fields */
case class ForPerm(variable: LocalVarDecl, accessList: Seq[Location], body: Exp)
                  (val pos: Position = NoPosition, val info: Info = NoInfo, val errT:ErrorTrafo = NoTrafos) extends Exp with QuantifiedExp {
  require(body isSubtype Bool)
  Consistency.checkNoPositiveOnly(body)
  Consistency.recordIfNot(body, Consistency.noPerm(body),
    "forperm expression is not allowed to contain perm expressions")
  Consistency.recordIfNot(body, Consistency.noForPerm(body),
    "forperm expression is not allowed to contain nested forperm expressions")

  def variables: Seq[LocalVarDecl] = Seq(variable)
  def exp: Exp = body

  //TODO: make type of Seq more specific
  override lazy val typ = Bool

  override def isValid : Boolean = this match {
    case _ if body.contains[PermExp] => false
    case ForPerm(_, Seq( Predicate(_, Seq(LocalVarDecl(_, Ref)), _) ), _) => true
    case _ => false
  }
}


/** A trigger for a universally quantified formula. */
case class Trigger(exps: Seq[Exp])(val pos: Position = NoPosition, val info: Info = NoInfo, val errT:ErrorTrafo = NoTrafos) extends Node with Positioned with Infoed {
  require(exps forall Consistency.validTrigger, s"The trigger { ${exps.mkString(", ")} } is not valid.")
  exps foreach Consistency.checkNoPositiveOnly

  override def getMetadata:Seq[Any] = {
    Seq(pos, info, errT)
  }
}

// --- Variables, this, result

/** A local variable, special or not (used both for declarations and usages). */
sealed trait AbstractLocalVar extends Exp {
  def name: String
  lazy val mutable = true
}
object AbstractLocalVar {
  def unapply(l: AbstractLocalVar) = Some(l.name)
}

/** A normal local variable. */
case class LocalVar(name: String)(val typ: Type, val pos: Position = NoPosition, val info: Info = NoInfo, val errT: ErrorTrafo = NoTrafos) extends AbstractLocalVar with Lhs {
  require(Consistency.validUserDefinedIdentifier(name))
  require(typ != null)
}

/** A special local variable for the result of a function. */
case class Result()(val typ: Type, val pos: Position = NoPosition, val info: Info = NoInfo, val errT: ErrorTrafo = NoTrafos) extends AbstractLocalVar {
  lazy val name = "result"
}

// --- Mathematical sequences

/**
 * Marker trait for all sequence-related expressions. Does not imply that the type of the
 * expression is `SeqType`.
 */
sealed trait SeqExp extends Exp with PossibleTrigger

/** The empty sequence of a given element type. */
case class EmptySeq(elemTyp: Type)(val pos: Position = NoPosition, val info: Info = NoInfo, val errT:ErrorTrafo = NoTrafos) extends SeqExp {
  lazy val typ = SeqType(elemTyp)
  def getArgs = Seq()
  def withArgs(newArgs: Seq[Exp]) = this
}

/** An explicit, non-empty sequence. */
case class ExplicitSeq(elems: Seq[Exp])(val pos: Position = NoPosition, val info: Info = NoInfo, val errT:ErrorTrafo = NoTrafos) extends SeqExp {
  require(elems.nonEmpty)
  require(elems.tail.forall(e => e.typ == elems.head.typ))
  elems foreach Consistency.checkNoPositiveOnly
  lazy val typ = SeqType(elems.head.typ)
  lazy val desugared : SeqExp = {
    elems.toList match {
      case Nil => sys.error("did not expect empty sequence")
      case _ :: Nil => this
      case a :: as => // desugar into singleton sequences and appends
        as.foldLeft[SeqExp](ExplicitSeq(Seq(a))(pos,info,errT)) {
          (bs:SeqExp, b:Exp) => SeqAppend(bs,ExplicitSeq(Seq(b))(pos,info, errT))(pos, info, errT)
        }
    }
  }
  def getArgs = elems
  def withArgs(newArgs: Seq[Exp]) = ExplicitSeq(newArgs)(pos,info,errT)
}

/** A range of integers from 'low' to 'high', not including 'high', but including 'low'. */
case class RangeSeq(low: Exp, high: Exp)(val pos: Position = NoPosition, val info: Info = NoInfo, val errT:ErrorTrafo = NoTrafos) extends SeqExp {
  require((low isSubtype Int) && (high isSubtype Int))
  lazy val typ = SeqType(Int)
  def getArgs = Seq(low,high)
  def withArgs(newArgs: Seq[Exp]) = RangeSeq(newArgs.head,newArgs(1))(pos,info, errT)
}

/** Appending two sequences of the same type. */
case class SeqAppend(left: Exp, right: Exp)(val pos: Position = NoPosition, val info: Info = NoInfo, val errT:ErrorTrafo = NoTrafos) extends SeqExp with PrettyBinaryExpression {
  require(left.typ == right.typ)
  lazy val priority = 8
  lazy val fixity = Infix(LeftAssociative)
  lazy val op = "++"
  lazy val typ = left.typ
  def getArgs = Seq(left,right)
  def withArgs(newArgs: Seq[Exp]) = SeqAppend(newArgs.head,newArgs(1))(pos,info, errT)

}

/** Access to an element of a sequence at a given index position (starting at 0). */
case class SeqIndex(s: Exp, idx: Exp)(val pos: Position = NoPosition, val info: Info = NoInfo, val errT:ErrorTrafo = NoTrafos) extends SeqExp {
  require(s.typ.isInstanceOf[SeqType])
  require(idx isSubtype Int)
  lazy val typ = s.typ.asInstanceOf[SeqType].elementType
  def getArgs = Seq(s,idx)
  def withArgs(newArgs: Seq[Exp]) = SeqIndex(newArgs.head,newArgs(1))(pos,info,errT)
}

/** Take the first 'n' elements of the sequence 'seq'. */
case class SeqTake(s: Exp, n: Exp)(val pos: Position = NoPosition, val info: Info = NoInfo, val errT:ErrorTrafo = NoTrafos) extends SeqExp {
  require(s.typ.isInstanceOf[SeqType])
  require(n isSubtype Int)
  lazy val typ = s.typ
  def getArgs = Seq(s,n)
  def withArgs(newArgs: Seq[Exp]) = SeqTake(newArgs.head,newArgs(1))(pos,info,errT)

}

/** Drop the first 'n' elements of the sequence 'seq'. */
case class SeqDrop(s: Exp, n: Exp)(val pos: Position = NoPosition, val info: Info = NoInfo, val errT:ErrorTrafo = NoTrafos) extends SeqExp {
  require(s.typ.isInstanceOf[SeqType])
  require(n isSubtype Int)
  lazy val typ = s.typ
  def getArgs = Seq(s,n)
  def withArgs(newArgs: Seq[Exp]) = SeqDrop(newArgs.head,newArgs(1))(pos,info,errT)

}

/** Is the element 'elem' contained in the sequence 'seq'? */
case class SeqContains(elem: Exp, s: Exp)(val pos: Position = NoPosition, val info: Info = NoInfo, val errT:ErrorTrafo = NoTrafos) extends SeqExp with PrettyBinaryExpression {
  require(s.typ.isInstanceOf[SeqType])
  require(elem isSubtype s.typ.asInstanceOf[SeqType].elementType)
  lazy val priority = 7
  lazy val fixity = Infix(LeftAssociative)
  lazy val left: PrettyExpression = elem
  lazy val op = "in"
  lazy val right: PrettyExpression = s
  lazy val typ = Bool
  def getArgs = Seq(elem,s)
  def withArgs(newArgs: Seq[Exp]) = SeqContains(newArgs.head,newArgs(1))(pos,info,errT)
}

/** The same sequence as 'seq', but with the element at index 'idx' replaced with 'elem'. */
case class SeqUpdate(s: Exp, idx: Exp, elem: Exp)(val pos: Position = NoPosition, val info: Info = NoInfo, val errT:ErrorTrafo = NoTrafos) extends SeqExp {
  require(s.typ.isInstanceOf[SeqType])
  require(idx isSubtype Int)
  require(elem isSubtype s.typ.asInstanceOf[SeqType].elementType)
  Consistency.checkNoPositiveOnly(elem)
  lazy val desugaredAssumingIndexInRange : SeqExp = {
    SeqAppend(SeqTake(s,idx)(pos,info,errT),SeqAppend(ExplicitSeq(List(elem))(pos,info,errT),SeqDrop(s,Add(idx,IntLit(1)(pos,info,errT))(pos,info,errT))(pos,info,errT))(pos,info,errT))(pos,info,errT)
  }
  lazy val typ = s.typ
  def getArgs = Seq(s,idx,elem)
  def withArgs(newArgs: Seq[Exp]) = SeqUpdate(newArgs.head,newArgs(1),newArgs(2))(pos,info,errT)

}

/** The length of a sequence. */
case class SeqLength(s: Exp)(val pos: Position = NoPosition, val info: Info = NoInfo, val errT:ErrorTrafo = NoTrafos) extends SeqExp {
  require(s.typ.isInstanceOf[SeqType])
  lazy val typ = Int
  def getArgs = Seq(s)
  def withArgs(newArgs: Seq[Exp]) = SeqLength(newArgs.head)(pos,info,errT)

}

// --- Mathematical sets and multisets

/**
 * Marker trait for all set-related expressions. Does not imply that the type of the
 * expression is `SetType`.
 */
sealed trait SetExp extends Exp with PossibleTrigger

/**
 * Marker trait for all set-related expressions. Does not imply that the type of the
 * expression is `MultisetType`.
 */
sealed trait MultisetExp extends Exp with PossibleTrigger

/**
 * Marker traits for all expressions that correspond to operations on sets or multisets.
 * Does not imply that the type of the expression is `SetType` or `MultisetType`.
 */
sealed trait AnySetExp extends SetExp with MultisetExp
sealed trait AnySetUnExp extends AnySetExp with UnExp
sealed trait AnySetBinExp extends AnySetExp with PrettyBinaryExpression with BinExp

/** The empty set of a given element type. */
case class EmptySet(elemTyp: Type)(val pos: Position = NoPosition, val info: Info = NoInfo, val errT:ErrorTrafo = NoTrafos) extends SetExp {
  lazy val typ = SetType(elemTyp)
  def getArgs = Seq()
  def withArgs(newArgs: Seq[Exp]) = this
}

/** An explicit, non-empty set. */
case class ExplicitSet(elems: Seq[Exp])(val pos: Position = NoPosition, val info: Info = NoInfo, val errT:ErrorTrafo = NoTrafos) extends SetExp {
  require(elems.nonEmpty)
  require(elems.tail.forall(e => e.typ == elems.head.typ))
  elems foreach Consistency.checkNoPositiveOnly
  lazy val typ = SetType(elems.head.typ)
  def getArgs = elems
  def withArgs(newArgs: Seq[Exp]) = ExplicitSet(newArgs)(pos,info,errT)

}

/** The empty multiset of a given element type. */
case class EmptyMultiset(elemTyp: Type)(val pos: Position = NoPosition, val info: Info = NoInfo, val errT:ErrorTrafo = NoTrafos) extends MultisetExp {
  lazy val typ = MultisetType(elemTyp)
  def getArgs = Seq()
  def withArgs(newArgs: Seq[Exp]) = this

}

/** An explicit, non-empty multiset. */
case class ExplicitMultiset(elems: Seq[Exp])(val pos: Position = NoPosition, val info: Info = NoInfo, val errT:ErrorTrafo = NoTrafos) extends MultisetExp {
  require(elems.nonEmpty)
  require(elems.tail.forall(e => e.typ == elems.head.typ))
  elems foreach Consistency.checkNoPositiveOnly
  lazy val typ = MultisetType(elems.head.typ)
  def getArgs = elems
  def withArgs(newArgs: Seq[Exp]) = ExplicitMultiset(newArgs)(pos,info,errT)

}

/** Union of two sets or two multisets. */
case class AnySetUnion(left: Exp, right: Exp)(val pos: Position = NoPosition, val info: Info = NoInfo, val errT:ErrorTrafo = NoTrafos) extends AnySetBinExp {
  require(left.typ == right.typ)
  require(left.typ.isInstanceOf[SetType] || left.typ.isInstanceOf[MultisetType])
  lazy val priority = 8
  lazy val fixity = Infix(LeftAssociative)
  lazy val op = "union"
  lazy val typ = left.typ
  def getArgs = Seq(left,right)
  def withArgs(newArgs: Seq[Exp]) = AnySetUnion(newArgs.head,newArgs(1))(pos,info,errT)
}

/** Intersection of two sets or two multisets. */
case class AnySetIntersection(left: Exp, right: Exp)(val pos: Position = NoPosition, val info: Info = NoInfo, val errT:ErrorTrafo = NoTrafos) extends AnySetBinExp {
  require(left.typ == right.typ)
  require(left.typ.isInstanceOf[SetType] || left.typ.isInstanceOf[MultisetType])
  lazy val priority = 8
  lazy val fixity = Infix(LeftAssociative)
  lazy val op = "intersection"
  lazy val typ = left.typ
  def getArgs = Seq(left,right)
  def withArgs(newArgs: Seq[Exp]) = AnySetIntersection(newArgs.head,newArgs(1))(pos,info,errT)
}

/** Subset relation of two sets or two multisets. */
case class AnySetSubset(left: Exp, right: Exp)(val pos: Position = NoPosition, val info: Info = NoInfo, val errT:ErrorTrafo = NoTrafos) extends AnySetBinExp {
  require(left.typ == right.typ)
  require(left.typ.isInstanceOf[SetType] || left.typ.isInstanceOf[MultisetType])
  lazy val priority = 8
  lazy val fixity = Infix(NonAssociative)
  lazy val op = "subset"
  lazy val typ = Bool
  def getArgs = Seq(left,right)
  def withArgs(newArgs: Seq[Exp]) = AnySetSubset(newArgs.head,newArgs(1))(pos,info,errT)
}

/** Set difference. */
case class AnySetMinus(left: Exp, right: Exp)(val pos: Position = NoPosition, val info: Info = NoInfo, val errT:ErrorTrafo = NoTrafos) extends AnySetBinExp {
  require(left.typ == right.typ)
  require(left.typ.isInstanceOf[SetType] || left.typ.isInstanceOf[MultisetType])
  lazy val priority = 8
  lazy val fixity = Infix(NonAssociative)
  lazy val op = "setminus"
  lazy val typ = left.typ
  def getArgs = Seq(left,right)
  def withArgs(newArgs: Seq[Exp]) = AnySetMinus(newArgs.head,newArgs(1))(pos,info,errT)
}

/** Is the element 'elem' contained in the sequence 'seq'? */
case class AnySetContains(elem: Exp, s: Exp)(val pos: Position = NoPosition, val info: Info = NoInfo, val errT:ErrorTrafo = NoTrafos) extends AnySetBinExp {
  require((s.typ.isInstanceOf[SetType] && (elem isSubtype s.typ.asInstanceOf[SetType].elementType)) ||
    (s.typ.isInstanceOf[MultisetType] && (elem isSubtype s.typ.asInstanceOf[MultisetType].elementType)))
  lazy val priority = 7
  lazy val fixity = Infix(NonAssociative)
  lazy val left = elem
  lazy val op = "in"
  lazy val right = s
  lazy val typ = if (s.typ.isInstanceOf[SetType]) Bool else Int
  def getArgs = Seq(elem,s)
  def withArgs(newArgs: Seq[Exp]) = AnySetContains(newArgs.head,newArgs(1))(pos,info,errT)
}

/** The length of a sequence. */
case class AnySetCardinality(s: Exp)(val pos: Position = NoPosition, val info: Info = NoInfo, val errT:ErrorTrafo = NoTrafos) extends AnySetUnExp {
  require(s.typ.isInstanceOf[SetType] || s.typ.isInstanceOf[MultisetType])
  val exp = s
  lazy val typ = Int
  def getArgs = Seq(s)
  def withArgs(newArgs: Seq[Exp]) = AnySetCardinality(newArgs.head)(pos,info,errT)
}

// --- Common functionality

/** Common super trait for all kinds of literals. */
sealed trait Literal extends Exp

/**
 * A common class for concrete permissions.  The name AbstractConcretePerm is used because it is an abstract superclass for concrete permissions.
 */
sealed abstract class AbstractConcretePerm(val numerator: BigInt, val denominator: BigInt) extends PermExp

/**
 * Used to label expression nodes as potentially valid trigger terms for quantifiers.
 * Use ForbiddenInTrigger to declare terms which may not be used in triggers.
 */
sealed trait PossibleTrigger extends Exp {
  def getArgs: Seq[Exp]
  def withArgs(args: Seq[Exp]): PossibleTrigger
}

sealed trait ForbiddenInTrigger extends Exp

/** Common ancestor of Domain Function applications and Function applications. */
sealed trait FuncLikeApp extends Exp with Call {
  def func: Program => FuncLike
  def callee = funcname
  def funcname: String
}
object FuncLikeApp {
  def unapply(fa: FuncLikeApp) = Some((fa.funcname, fa.args))
  def apply(f: FuncLike, args: Seq[Exp], typVars: Map[TypeVar, Type]) = {
    f match {
      case f@Function(_, _, _, _, _, _) => FuncApp(f, args)()
      case f@DomainFunc(_, _, _, _) => DomainFuncApp(f, args, typVars)()
      case _ => sys.error(s"should not occur: $f (${f.getClass})")
    }
  }
}

/** Common superclass for domain functions with arbitrary parameters and return type, binary and unary operations are a special case. */
sealed trait AbstractDomainFuncApp extends FuncLikeApp {
  def func: Program => AbstractDomainFunc
}

/**
 * A common class for equality and inequality comparisons.  Note that equality is defined for
 * all types, and therefore is not a domain function and does not belong to a domain.
 */
sealed abstract class EqualityCmp(val op: String) extends BinExp with PrettyBinaryExpression {
  require(left.typ == right.typ, s"expected the same typ, but got ${left.typ} and ${right.typ}")
  Consistency.checkNoPositiveOnly(left)
  Consistency.checkNoPositiveOnly(right)
  lazy val priority = 6
  lazy val fixity = Infix(NonAssociative)
  lazy val typ = Bool
}

/** Expressions with a unary or binary operator. */
sealed trait DomainOpExp extends AbstractDomainFuncApp with ForbiddenInTrigger { // ForbiddenInTrigger: seems likely that all such operators will not be allowed if/when translated to Z3. But if we need something more fine-grained, we can push this further down the hierarchy.
  def func: Program => Op
}

/** Binary expressions of any kind (whether or not they belong to a domain). */
sealed trait BinExp extends Exp with PrettyBinaryExpression {
  lazy val args = List(left, right)
  def left: Exp
  def right: Exp
}
object BinExp {
  def unapply(binExp: BinExp) = Some((binExp.left, binExp.right))
}

/** Unary expressions of any kind (whether or not they belong to a domain). */
sealed trait UnExp extends Exp {
  lazy val args = List(exp)
  def exp: Exp
}
object UnExp {
  def unapply(unExp: UnExp) = Some(unExp.exp)
}

/** Common superclass for binary expressions that belong to a domain (and thus have a domain operator). */
sealed abstract class DomainBinExp(val funct: BinOp) extends BinExp with DomainOpExp
{
  def func = (_: Program) => funct
  def funcname = funct.name
  def formalArgs = funct.formalArgs
  def op = funct.op
  def fixity = funct.fixity
  def priority = funct.priority
  def typ = funct.typ
}
object DomainBinExp {
  def unapply(e: DomainBinExp) = Some((e.left, e.funct, e.right))
}

/** Common superclass for unary expressions that belong to a domain (and thus have a domain operator). */
sealed abstract class DomainUnExp(val funct: UnOp) extends PrettyUnaryExpression with DomainOpExp with UnExp {
  def func = (_ :Program) => funct
  def funcname = funct.name
  def typ = funct.typ
  def formalArgs = funct.formalArgs
  def op = funct.op
  def fixity = funct.fixity
  def priority = funct.priority
}

/** Expressions which can appear on the left hand side of an assignment */
sealed trait Lhs extends Exp<|MERGE_RESOLUTION|>--- conflicted
+++ resolved
@@ -28,14 +28,11 @@
   /** Returns the subexpressions of this expression */
   lazy val subExps = Expressions.subExps(this)
 
-<<<<<<< HEAD
   override def getMetadata:Seq[Any] = {
     Seq(pos, info, errT)
   }
-=======
   /** @inheritdoc */
   lazy val topLevelConjuncts = Expressions.topLevelConjuncts(this)
->>>>>>> dacb7434
 
   // AS: experimenting with removing this code...
   /**
