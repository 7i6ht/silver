/*
 * This Source Code Form is subject to the terms of the Mozilla Public
 * License, v. 2.0. If a copy of the MPL was not distributed with this
 * file, You can obtain one at http://mozilla.org/MPL/2.0/.
 */

package viper.silver.ast

import java.nio.channels.NonReadableChannelException

import viper.silver.ast.pretty.{Fixity, Infix, LeftAssociative, NonAssociative, Prefix, RightAssociative}
import utility.{Consistency, DomainInstances, Nodes, Types, Visitor}
import viper.silver.ast.MagicWandStructure.MagicWandStructure
import viper.silver.cfg.silver.CfgGenerator
import viper.silver.parser.FastParser
import viper.silver.verifier.ConsistencyError
import viper.silver.utility.{CacheHelper, DependencyAware}

import scala.collection.immutable
import scala.reflect.ClassTag

/** A Silver program. */
case class Program(domains: Seq[Domain], fields: Seq[Field], functions: Seq[Function], predicates: Seq[Predicate], methods: Seq[Method])
                  (val pos: Position = NoPosition, val info: Info = NoInfo, val errT: ErrorTrafo = NoTrafos)
  extends Node with DependencyAware with Positioned with Infoed with Scope with TransformableErrors {

  val scopedDecls: Seq[Declaration] =
    domains ++ fields ++ functions ++ predicates ++ methods ++
    domains.flatMap(d => {d.axioms ++ d.functions})

  lazy val magicWandStructures: Seq[MagicWandStructure] =
    this.deepCollect({
      case wand: MagicWand => wand.structure(this)
    }).distinct

  override lazy val check : Seq[ConsistencyError] =
    Consistency.checkContextDependentConsistency(this) ++
    Consistency.checkNoFunctionRecursesViaPreconditions(this) ++
    checkMethodCallsAreValid ++
    checkIdentifiers

  /** checks that formalReturns of method calls are assignable to targets, and arguments are assignable to formalArgs */
  lazy val checkMethodCallsAreValid: Seq[ConsistencyError] = methods.flatMap(m=> {
    var s = Seq.empty[ConsistencyError]

    m.body match {
      case None => /* Nothing to do */
      case Some(actualBody) =>
        for (c@MethodCall(name, args, targets) <- actualBody) {
          methods.find(_.name == name) match {
            case Some(existingMethod) =>
              if(!Consistency.areAssignable(existingMethod.formalReturns, targets))
                s :+= ConsistencyError(s"Formal returns ${existingMethod.formalReturns} of method $name are not assignable to targets $targets.", c.pos)
              if(!Consistency.areAssignable(args, existingMethod.formalArgs))
                s :+= ConsistencyError(s"Arguments $args are not assignable to formal arguments ${existingMethod.formalArgs} of method " + name, c.pos)
            case None =>
          }
        }
    }

    s
  })

  /** checks that all identifier declarations and uses are valid in scope**/
  lazy val checkIdentifiers: Seq[ConsistencyError] = {

    def checkLocalVarUse(name: String, n: Positioned with Typed, declarationMap: immutable.HashMap[String, Declaration]) : Option[ConsistencyError] = {
      declarationMap.get(name) match {
        case Some(d: LocalVarDecl) => if(d.typ == n.typ) None else Some(ConsistencyError(s"No matching local variable $name found with type ${n.typ}, instead found ${d.typ}.", n.pos))
        case Some(d) => Some(ConsistencyError(s"No matching local variable $name found with type ${n.typ}, instead found other identifier of type ${d.getClass.getSimpleName}.", n.pos))
        case None => Some(ConsistencyError(s"Local variable $name not found.", n.pos))
      }
    }
    def checkNameUse[T](name: String, n: Positioned, expected: String, declarationMap: immutable.HashMap[String, Declaration])(implicit tag: ClassTag[T]) : Option[ConsistencyError] = {
      declarationMap.get(name) match {
        case Some(d) => d match {
          case _: T => None
          case _ => Some(ConsistencyError(s"No matching identifier $name found of type $expected, instead found of type ${d.getClass.getSimpleName}.", n.pos))
        }
        case None => Some(ConsistencyError(s"No matching identifier $name found of type $expected.", n.pos))
      }
    }
    def checkNameUseLabel(name: String, n: Positioned, expected: String, declarationMap: immutable.HashMap[String, Declaration]) : Option[ConsistencyError] = {
      if (name == FastParser.LHS_OLD_LABEL) None
      else declarationMap.get(name) match {
        case Some(d) => d match {
          case _: Label => None
          case _ => Some(ConsistencyError(s"No matching identifier $name found of type $expected, instead found of type ${d.getClass.getSimpleName}.", n.pos))
        }
        case None => Some(ConsistencyError(s"No matching identifier $name found of type $expected.", n.pos))
      }
    }

    def checkNamesInScope(currentScope: Scope, dMap: immutable.HashMap[String, Declaration]) : Seq[ConsistencyError] = {
      var declarationMap = dMap
      var s: Seq[ConsistencyError] = Seq.empty[ConsistencyError]
      //check name declarations
      currentScope.scopedDecls.foreach(l=> {
        if(!Consistency.validUserDefinedIdentifier(l.name)) s :+= ConsistencyError(s"${l.name} is not a valid identifier.", l.pos)
        declarationMap.get(l.name) match {
          case Some(_: Declaration) => s :+= ConsistencyError(s"Duplicate identifier ${l.name} found.", l.pos)
          case None => declarationMap += (l.name -> l)
        }
      })

      //check name uses
      Visitor.visitOpt(currentScope.asInstanceOf[Node], Nodes.subnodes){n=> {
        n match {
          case sc: Scope => if (sc == currentScope) true else {
            s ++= checkNamesInScope(sc, declarationMap)
            false
          }
          case _ =>
            val optionalError = n match {
              case l: LocalVar => checkLocalVarUse(l.name, l, declarationMap)
              case m: MethodCall => checkNameUse[Method](m.methodName, m, "Method", declarationMap)
              case f: FuncApp => checkNameUse[Function](f.funcname, f, "Function", declarationMap)
              case f: DomainFuncApp => checkNameUse[DomainFunc](f.funcname, f, "DomainFunc", declarationMap)
              case f: FieldAccess => checkNameUse[Field](f.field.name, f, "Field", declarationMap)
              case p: PredicateAccess => checkNameUse[Predicate](p.predicateName, p, "Predicate", declarationMap)
              case g: Goto => checkNameUse[Label](g.target, g, "Label", declarationMap)
              case l: LabelledOld => checkNameUseLabel(l.oldLabel, l, "Label", declarationMap)
              case _ => None
            }
            optionalError match {
              case Some(error) => s :+= error
              case None =>
            }
            true
        }
      }}
      s
    }

    checkNamesInScope(this, immutable.HashMap.empty[String, Declaration])
  }

  lazy val groundTypeInstances = DomainInstances.findNecessaryTypeInstances(this)

  lazy val members: Seq[Member with Serializable] = domains ++ fields ++ functions ++ predicates ++ methods

  def findField(name: String): Field = {
    this.fields.find(_.name == name) match {
      case Some(f) => f
      case None => sys.error("Field name " + name + " not found in program.")
    }
  }

  def findMethod(name: String): Method = {
    this.methods.find(_.name == name) match {
      case Some(m) => m
      case None => sys.error("Method name " + name + " not found in program.")
    }
  }

  def findFunctionOptionally(name: String): Option[Function] = this.functions.find(_.name == name)

  def findFunction(name: String): Function = {
    findFunctionOptionally(name) match {
      case Some(f) => f
      case None => sys.error("Function name " + name + " not found in program.")
    }
  }

  def findPredicate(name: String): Predicate = {
    this.predicates.find(_.name == name) match {
      case Some(p) => p
      case None => sys.error("Predicate name " + name + " not found in program.")
    }
  }

  def findDomain(name: String): Domain = {
    this.domains.find(_.name == name) match {
      case Some(d) => d
      case None => sys.error("Domain name " + name + " not found in program.")
    }
  }

  def findDomainFunctionOptionally(name: String): Option[DomainFunc] = this.domains.flatMap(_.functions).find(_.name == name)

  def findDomainFunction(name: String): DomainFunc = {
    findDomainFunctionOptionally(name) match {
      case Some(f) => f
      case None => sys.error("Domain function " + name + " not found in program.")
    }
  }

  override lazy val dependencyHashMap: Map[Method, String] = Map(methods.map { m =>
      val dependencies: String = m.entityHash + " " + getDependencies(this, m).map(_.entityHash).mkString(" ")
      m -> CacheHelper.buildHash(dependencies)
    }: _*)

  override def getMetadata:Seq[Any] = {
    Seq(pos, info, errT)
  }

}//class Program

object Program{
  val defaultType = Int
}

trait Hashable extends Node {
  lazy val entityHash: String = CacheHelper.computeEntityHash("", this)
}

// --- Program members

/** A field declaration. */
case class Field(name: String, typ: Type)(val pos: Position = NoPosition, val info: Info = NoInfo, val errT: ErrorTrafo = NoTrafos) extends Location with Typed {
  override lazy val check : Seq[ConsistencyError] =
    if(!typ.isConcrete) Seq(ConsistencyError(s"Type of field $name must be concrete, but found $typ.", pos)) else Seq()

  override def getMetadata:Seq[Any] = {
    Seq(pos, info, errT)
  }
  val scopedDecls = Seq() //field is a scope because it is a member; it has no locals
}

/** A decreases-Clause declaration.
    TODO: change [[Node]] to [[Hashable]] */
sealed trait DecClause extends Node with Positioned with Infoed with TransformableErrors

case class DecStar()(val pos: Position = NoPosition, val info: Info = NoInfo, val errT: ErrorTrafo = NoTrafos) extends DecClause

case class DecTuple(e: Seq[Exp])(val pos: Position = NoPosition, val info: Info = NoInfo, val errT: ErrorTrafo = NoTrafos) extends DecClause{
  val exp: Seq[Exp] = e
}

/** A predicate declaration. */
case class Predicate(name: String, formalArgs: Seq[LocalVarDecl], body: Option[Exp])(val pos: Position = NoPosition, val info: Info = NoInfo, val errT: ErrorTrafo = NoTrafos) extends Location {
  override lazy val check : Seq[ConsistencyError] =
    (if (body.isDefined) Consistency.checkNonPostContract(body.get) else Seq()) ++
    (if (body.isDefined && !(Consistency.noPerm(body.get) && Consistency.noForPerm(body.get)))
      Seq(ConsistencyError("perm and forperm expressions are not allowed in predicate bodies", body.get.pos)) else Seq())

  val scopedDecls: Seq[Declaration] = formalArgs
  def isAbstract = body.isEmpty

  override def isValid : Boolean = body match {
    case Some(e) if e.contains[PermExp] => false
    case Some(e) if e.contains[ForPerm] => false
    case _ => true
  }

  override def getMetadata:Seq[Any] = {
    Seq(pos, info, errT)
  }
}

/** A method declaration. */
case class Method(name: String, formalArgs: Seq[LocalVarDecl], formalReturns: Seq[LocalVarDecl], pres: Seq[Exp], posts: Seq[Exp], body: Option[Seqn])
                 (val pos: Position = NoPosition, val info: Info = NoInfo, val errT: ErrorTrafo = NoTrafos, val is_cached: Boolean = false)
    extends Member with Callable with Contracted {

  /* TODO: Should not have to be a lazy val, see also the comment for method
   *       translateMemberSignature in file parser/Translator.scala
   */
  lazy val bodyOrAssumeFalse: Seqn = body match {
    case Some(actualBody) =>
      actualBody
    case None =>
      Seqn(
        Vector(Inhale(FalseLit()())()),
        Vector.empty
      )()
  }

  def deepCollectInBody[A](f: PartialFunction[Node, A]): Seq[A] = body match {
    case Some(actualBody) => actualBody.deepCollect(f)
    case None => Seq()
  }

  val scopedDecls: Seq[Declaration] = formalArgs ++ formalReturns

  override lazy val check: Seq[ConsistencyError] =
    pres.flatMap(Consistency.checkPre) ++
    posts.flatMap(Consistency.checkPost) ++
    posts.flatMap(p=>{ if(!Consistency.noResult(p)) Seq(ConsistencyError("Method postconditions must have no result variables.", p.pos)) else Seq()}) ++
    body.fold(Seq.empty[ConsistencyError])(Consistency.checkNoArgsReassigned(formalArgs, _)) ++
    (if (!((formalArgs ++ formalReturns) forall (_.typ.isConcrete))) Seq(ConsistencyError("Formal args and returns must have concrete types.", pos)) else Seq()) ++
    (pres ++ posts).flatMap(Consistency.checkNoPermForpermExceptInhaleExhale) ++
    checkReturnsNotUsedInPreconditions

  lazy val checkReturnsNotUsedInPreconditions: Seq[ConsistencyError] = {
    val varsInPreconditions: Seq[LocalVar] = pres flatMap {_.deepCollect {case l: LocalVar => l}}
    var s = Seq.empty[ConsistencyError]
    formalReturns.foreach {f => {
      varsInPreconditions.filter(v=>{v.name == f.name && v.typ == f.typ}).foreach {v=> {
        s :+= ConsistencyError(s"Return variable ${v.name} cannot be accessed in precondition.", v.pos)
      }}
    }}
    s
  }

  override def getMetadata: Seq[Any] = {
    Seq(pos, info, errT)
  }
  /**
    * Returns a control flow graph that corresponds to this method.
    */
  def toCfg(simplify: Boolean = true) = CfgGenerator.methodToCfg(this, simplify)
}

<<<<<<< HEAD
object MethodWithLabelsInScope {
  def apply(name: String, formalArgs: Seq[LocalVarDecl], formalReturns: Seq[LocalVarDecl], pres: Seq[Exp], posts: Seq[Exp], body: Option[Seqn])
                 (pos: Position = NoPosition, info: Info = NoInfo, errT: ErrorTrafo = NoTrafos): Method = {
    val newBody = body match {
      case Some(actualBody) =>
        val newScopedDecls = actualBody.scopedDecls ++ actualBody.deepCollect({case l: Label => l})
        Some(actualBody.copy(scopedDecls = newScopedDecls)(actualBody.pos, actualBody.info, actualBody.errT))
      case _ => body
    }
    Method(name, formalArgs, formalReturns, pres, posts, newBody)(pos, info, errT)
  }
=======
object Mathod {
  def apply(name: String, formalArgs: Seq[LocalVarDecl], formalReturns: Seq[LocalVarDecl], pres: Seq[Exp], posts: Seq[Exp], body: Option[Seqn])
           (pos: Position, info: Info, errT: ErrorTrafo) =
    new Method(name, formalArgs, formalReturns, pres, posts, body)(pos, info, errT, false)
>>>>>>> b72e03e9
}

/** A function declaration */
case class Function(name: String, formalArgs: Seq[LocalVarDecl], typ: Type, pres: Seq[Exp], posts: Seq[Exp], decs: Option[DecClause], body: Option[Exp])
                   (val pos: Position = NoPosition, val info: Info = NoInfo, val errT: ErrorTrafo = NoTrafos) extends Member with FuncLike with Contracted {
  override lazy val check : Seq[ConsistencyError] =
    posts.flatMap(p=>{ if(!Consistency.noOld(p))
      Seq(ConsistencyError("Function post-conditions must not have old expressions.", p.pos)) else Seq()}) ++
    (pres ++ posts).flatMap(Consistency.checkNoPermForpermExceptInhaleExhale) ++
    (if(!(body forall (_ isSubtype typ))) Seq(ConsistencyError("Type of function body must match function type.", pos)) else Seq() ) ++
    pres.flatMap(Consistency.checkPre) ++
    posts.flatMap(Consistency.checkPost) ++
    posts.flatMap(p => if (!Consistency.noPermissions(p))
      Seq(ConsistencyError("Function post-conditions must not contain permissions.", p.pos)) else Seq()) ++
    (if(decs.isDefined) Consistency.checkDecClause(decs.get) else Seq()) ++
    (if(body.isDefined) Consistency.checkFunctionBody(body.get) else Seq()) ++
    (if(!Consistency.noDuplicates(formalArgs)) Seq(ConsistencyError("There must be no duplicates in formal args.", pos)) else Seq())

  val scopedDecls: Seq[Declaration] = formalArgs
  /**
   * The result variable of this function (without position or info).
   */
  def result = Result()(typ)

  /**
   * Is this function recursive?
   */
  def isRecursive: Boolean = body exists (_ existsDefined {
    case FuncApp(funcname, _) if name == funcname =>
  })

  def isAbstract = body.isEmpty

  override def isValid : Boolean /* Option[Message] */ = this match {
    case _ if (for (e <- pres ++ posts) yield e.contains[MagicWand]).contains(true) => false
    case _ if (for (e <- body)           yield e.contains[MagicWand]).contains(true) => false
    case _ if (for (e <- pres ++ posts) yield e.contains[CurrentPerm]).contains(true) => false
    case _ if (for (e <- body)           yield e.contains[CurrentPerm]).contains(true) => false
    case _ if (for (e <- pres ++ posts) yield e.contains[ForPerm]).contains(true) => false
    case _ if (for (e <- body)           yield e.contains[ForPerm]).contains(true) => false
    case _ => true
  }

  override def getMetadata:Seq[Any] = {
    Seq(pos, info, errT)
  }
}


// --- Local variable declarations

/**
 * Local variable declaration.  Note that these are not statements in the AST, but
 * rather occur as part of a method, loop, function, etc.
 */
case class LocalVarDecl(name: String, typ: Type)(val pos: Position = NoPosition, val info: Info = NoInfo, val errT: ErrorTrafo = NoTrafos) extends Hashable with Positioned with Infoed with Typed with Declaration with TransformableErrors {
  /**
   * Returns a local variable with equivalent information
   */
  lazy val localVar = LocalVar(name)(typ, pos, info, errT)

  override def getMetadata:Seq[Any] = {
    Seq(pos, info, errT)
  }
}


// --- Domains and domain members

/** A user-defined domain. */
case class Domain(name: String, functions: Seq[DomainFunc], axioms: Seq[DomainAxiom], typVars: Seq[TypeVar] = Nil)
                 (val pos: Position = NoPosition, val info: Info = NoInfo, val errT: ErrorTrafo = NoTrafos) extends Member with Positioned with Infoed with TransformableErrors {

  val scopedDecls = Seq()
  override def getMetadata:Seq[Any] = {
    Seq(pos, info, errT)
  }
  def instantiate(instantiateAs: DomainType, program: Program): Domain = {
    assert(   instantiateAs.domainName == name
           && instantiateAs.typeParameters == typVars)

    val (instantiatedFunctions, instantiatedAxioms) =
      utility.DomainInstances.getInstanceMembers(program, instantiateAs)

    Domain(name, instantiatedFunctions, instantiatedAxioms, Nil)(pos, info)
  }

  def instantiate(subst: Map[TypeVar, Type], program: Program): Domain = {
    instantiate(DomainType(this, subst), program)
  }
}

/** A domain axiom. */
case class DomainAxiom(name: String, exp: Exp)
                      (val pos: Position = NoPosition, val info: Info = NoInfo,val domainName : String, val errT: ErrorTrafo = NoTrafos)
  extends DomainMember {
  override lazy val check : Seq[ConsistencyError] =
    (if(!Consistency.noResult(exp)) Seq(ConsistencyError("Axioms can never contain result variables.", exp.pos)) else Seq()) ++
    (if(!Consistency.noOld(exp)) Seq(ConsistencyError("Axioms can never contain old expressions.", exp.pos)) else Seq()) ++
    (if(!Consistency.noLocationAccesses(exp)) Seq(ConsistencyError("Axioms can never contain location accesses.", exp.pos)) else Seq()) ++
    (if(!(exp isSubtype Bool)) Seq(ConsistencyError("Axioms must be of Bool type", exp.pos)) else Seq()) ++
    Consistency.checkPure(exp)

  override def getMetadata:Seq[Any] = {
    Seq(pos, info, errT)
  }
  val scopedDecls = Seq()
}

object Substitution{
  type Substitution = Map[TypeVar,Type]
  def toString(s : Substitution) : String = s.mkString(",")
}
/** Domain function which is not a binary or unary operator. */
case class DomainFunc(name: String, formalArgs: Seq[LocalVarDecl], typ: Type, unique: Boolean = false)
                     (val pos: Position = NoPosition, val info: Info = NoInfo,val domainName : String, val errT: ErrorTrafo = NoTrafos)
                      extends AbstractDomainFunc with DomainMember {
  override lazy val check : Seq[ConsistencyError] =
    if (unique && formalArgs.nonEmpty) Seq(ConsistencyError("Only constants, i.e. nullary domain functions can be unique.", pos)) else Seq()

  override def getMetadata:Seq[Any] = {
    Seq(pos, info, errT)
  }
  val scopedDecls: Seq[Declaration] = formalArgs
}

// --- Common functionality

/** Common ancestor for members of a program. */
sealed trait Member extends Hashable with Positioned with Infoed with Scope with Declaration with TransformableErrors {
  def name: String
}

/** Common ancestor for domain members. */
sealed trait DomainMember extends Hashable with Positioned with Infoed with Scope with Declaration with TransformableErrors {
  def name: String
  def domainName : String //TODO:make names qualified

  /** See [[viper.silver.ast.utility.Types.freeTypeVariables]]. */
  lazy val freeTypeVariables = Types.freeTypeVariables(this)
}

/** Common ancestor for things with formal arguments. */
sealed trait Callable {
  def formalArgs: Seq[LocalVarDecl]
  def name: String
}

/** Common ancestor for functions and domain functions */
sealed trait FuncLike extends Callable with Typed

/** A member with a contract. */
sealed trait Contracted extends Member {
  def pres: Seq[Exp]
  def posts: Seq[Exp]
}

/** A common trait for resources (fields, predicates and magic wands) */
trait Resource extends Node with Positioned with Infoed with TransformableErrors

/** A common trait for locations (fields and predicates). */
sealed trait Location extends Member with Resource

/** Common superclass for domain functions and binary/unary operators. */
sealed trait AbstractDomainFunc extends FuncLike with Positioned with Infoed with TransformableErrors


// --- Built-in domain functions and operators

/** Built-in domain functions  */
sealed trait BuiltinDomainFunc extends AbstractDomainFunc {
  lazy val info = NoInfo
  lazy val pos = NoPosition
  lazy val errT = NoTrafos
}

/** Domain functions which are written as infix or prefix operators. */
sealed trait Op extends AbstractDomainFunc with BuiltinDomainFunc {
  lazy val name = op
  def op: String
  def fixity: Fixity
  def priority: Int
}

/** Domain functions with return type integer. */
sealed trait IntDomainFunc extends AbstractDomainFunc {
  lazy val typ = Int
}
/** Domain functions with return type boolean. */
sealed trait BoolDomainFunc extends AbstractDomainFunc {
  lazy val typ = Bool
}
/** Domain functions with return type permission. */
sealed trait PermDomainFunc extends AbstractDomainFunc {
  lazy val typ = Perm
}

/** Domain functions that represent built-in binary operators */
sealed trait BinOp extends Op {
  lazy val formalArgs = List(LocalVarDecl("left", leftTyp)(), LocalVarDecl("right", rightTyp)())
  def leftTyp: Type
  def rightTyp: Type
}

/** Left associative operator. */
sealed trait LeftAssoc {
  lazy val fixity = Infix(LeftAssociative)
}

/** Domain functions that represent built-in binary operators where both arguments are integers. */
sealed trait IntBinOp extends BinOp {
  lazy val leftTyp = Int
  lazy val rightTyp = Int
}

/** Domain functions that represent built-in binary operators where both arguments are booleans. */
sealed trait BoolBinOp extends BinOp {
  lazy val leftTyp = Bool
  lazy val rightTyp = Bool
}

/** Domain functions that represent built-in binary operators where both arguments are permissions. */
sealed trait PermBinOp extends BinOp {
  lazy val leftTyp = Perm
  lazy val rightTyp = Perm
}

/** Domain functions that represent built-in unary operators */
sealed trait UnOp extends Op {
  lazy val formalArgs = List(LocalVarDecl("exp", expTyp)())
  def expTyp: Type
}

/** Common interface for sum operators. */
sealed abstract class SumOp(val op: String) extends LeftAssoc {
  lazy val priority = 8
}
/** Common interface for product operators. */
sealed abstract class ProdOp(val op: String) extends LeftAssoc {
  lazy val priority = 9
}
/** Common interface for relational operators. */
sealed abstract class RelOp(val op: String) extends BoolDomainFunc {
  lazy val priority = 7
  lazy val fixity = Infix(NonAssociative)
}

// Arithmetic integer operators
case object AddOp extends SumOp("+") with IntBinOp with IntDomainFunc
case object SubOp extends SumOp("-") with IntBinOp with IntDomainFunc
case object MulOp extends ProdOp("*") with IntBinOp with IntDomainFunc
case object DivOp extends ProdOp("\\") with IntBinOp with IntDomainFunc
case object ModOp extends ProdOp("%") with IntBinOp with IntDomainFunc

// Arithmetic permission operators
case object PermAddOp extends SumOp("+") with PermBinOp with PermDomainFunc
case object PermSubOp extends SumOp("-") with PermBinOp with PermDomainFunc
case object PermMulOp extends ProdOp("*") with PermBinOp with PermDomainFunc
case object IntPermMulOp extends ProdOp("*") with BinOp with PermDomainFunc {
  lazy val leftTyp = Int
  lazy val rightTyp = Perm
}
case object PermDivOp extends ProdOp("/") with BinOp with PermDomainFunc {
  lazy val leftTyp = Perm
  lazy val rightTyp = Int
}
case object FracOp extends ProdOp("/") with BinOp with PermDomainFunc {
  lazy val leftTyp = Int
  lazy val rightTyp = Int
}

/** Integer negation. */
case object NegOp extends UnOp with IntDomainFunc {
  lazy val expTyp = Int
  lazy val op = "-"
  lazy val priority = 10
  lazy val fixity = Prefix
}

case object PermNegOp extends UnOp with PermDomainFunc {
  lazy val expTyp = Perm
  lazy val op = "-"
  lazy val priority = 10
  lazy val fixity = Prefix
}

// Integer comparison operators
case object LtOp extends RelOp("<") with IntBinOp
case object LeOp extends RelOp("<=") with IntBinOp
case object GtOp extends RelOp(">") with IntBinOp
case object GeOp extends RelOp(">=") with IntBinOp

// Permission comparison operators
case object PermLtOp extends RelOp("<") with PermBinOp
case object PermLeOp extends RelOp("<=") with PermBinOp
case object PermGtOp extends RelOp(">") with PermBinOp
case object PermGeOp extends RelOp(">=") with PermBinOp

/** Boolean or. */
case object OrOp extends BoolBinOp with BoolDomainFunc with LeftAssoc {
  lazy val op = "||"
  lazy val priority = 4
}

/** Boolean and. */
case object AndOp extends BoolBinOp with BoolDomainFunc with LeftAssoc {
  lazy val op = "&&"
  lazy val priority = 5
}

/** Boolean implication. */
case object ImpliesOp extends BoolBinOp with BoolDomainFunc {
  lazy val op = "==>"
  lazy val priority = 2
  lazy val fixity = Infix(RightAssociative)
}

/** Separating implication/Magic Wand. */
case object MagicWandOp extends BoolBinOp with AbstractDomainFunc with Resource {
  lazy val typ = Wand
  lazy val op = "--*"
  lazy val priority = 3
  lazy val fixity = Infix(RightAssociative)
}

/** Boolean negation. */
case object NotOp extends UnOp with BoolDomainFunc {
  lazy val expTyp = Bool
  lazy val op = "!"
  lazy val priority = 10
  lazy val fixity = Prefix
}<|MERGE_RESOLUTION|>--- conflicted
+++ resolved
@@ -5,8 +5,6 @@
  */
 
 package viper.silver.ast
-
-import java.nio.channels.NonReadableChannelException
 
 import viper.silver.ast.pretty.{Fixity, Infix, LeftAssociative, NonAssociative, Prefix, RightAssociative}
 import utility.{Consistency, DomainInstances, Nodes, Types, Visitor}
@@ -302,24 +300,23 @@
   def toCfg(simplify: Boolean = true) = CfgGenerator.methodToCfg(this, simplify)
 }
 
-<<<<<<< HEAD
 object MethodWithLabelsInScope {
   def apply(name: String, formalArgs: Seq[LocalVarDecl], formalReturns: Seq[LocalVarDecl], pres: Seq[Exp], posts: Seq[Exp], body: Option[Seqn])
-                 (pos: Position = NoPosition, info: Info = NoInfo, errT: ErrorTrafo = NoTrafos): Method = {
+                 (pos: Position = NoPosition, info: Info = NoInfo, errT: ErrorTrafo = NoTrafos, is_cached: Boolean = false): Method = {
     val newBody = body match {
       case Some(actualBody) =>
         val newScopedDecls = actualBody.scopedDecls ++ actualBody.deepCollect({case l: Label => l})
         Some(actualBody.copy(scopedDecls = newScopedDecls)(actualBody.pos, actualBody.info, actualBody.errT))
       case _ => body
     }
-    Method(name, formalArgs, formalReturns, pres, posts, newBody)(pos, info, errT)
-  }
-=======
+    Method(name, formalArgs, formalReturns, pres, posts, newBody)(pos, info, errT, is_cached)
+  }
+}
+
 object Mathod {
   def apply(name: String, formalArgs: Seq[LocalVarDecl], formalReturns: Seq[LocalVarDecl], pres: Seq[Exp], posts: Seq[Exp], body: Option[Seqn])
            (pos: Position, info: Info, errT: ErrorTrafo) =
     new Method(name, formalArgs, formalReturns, pres, posts, body)(pos, info, errT, false)
->>>>>>> b72e03e9
 }
 
 /** A function declaration */
@@ -423,7 +420,7 @@
     (if(!(exp isSubtype Bool)) Seq(ConsistencyError("Axioms must be of Bool type", exp.pos)) else Seq()) ++
     Consistency.checkPure(exp)
 
-  override def getMetadata:Seq[Any] = {
+    override def getMetadata:Seq[Any] = {
     Seq(pos, info, errT)
   }
   val scopedDecls = Seq()
