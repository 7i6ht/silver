--- conflicted
+++ resolved
@@ -14,11 +14,7 @@
 
 /** A Silver program. */
 case class Program(domains: Seq[Domain], fields: Seq[Field], functions: Seq[Function], predicates: Seq[Predicate], methods: Seq[Method])
-<<<<<<< HEAD
-                  (val pos: Position = NoPosition, val info: Info = new NoInfo) extends Node with Positioned with Infoed {
-=======
-                  (val pos: Position = NoPosition, val info: Info = NoInfo, val errT: ErrorTrafo = NoTrafos) extends Node with Positioned with Infoed with TransformableErrors {
->>>>>>> 048610f7
+                  (val pos: Position = NoPosition, val info: Info = new NoInfo, val errT: ErrorTrafo = NoTrafos) extends Node with Positioned with Infoed with TransformableErrors {
   require(
     Consistency.noDuplicates(
       (members map (_.name)) ++
@@ -76,7 +72,10 @@
       case None => sys.error("Domain function " + name + " not found in program.")
     }
   }
-<<<<<<< HEAD
+  override def getMetadata:Seq[Any] = {
+    Seq(pos, info, errT)
+  }
+
 
   def computeEntityHashes(): Unit = {
     methods.foreach(m => {
@@ -96,10 +95,6 @@
   private def computeEntityHash(prefix: String, astNode: Node): String = {
     val node = prefix + "_" + FastPrettyPrinter.pretty(astNode)
     CacheHelper.buildHash(node)
-=======
-  override def getMetadata:Seq[Any] = {
-    Seq(pos, info, errT)
->>>>>>> 048610f7
   }
 
 }//class Program
@@ -111,11 +106,7 @@
 // --- Program members
 
 /** A field declaration. */
-<<<<<<< HEAD
-case class Field(name: String, typ: Type)(val pos: Position = NoPosition, val info: Info = new NoInfo) extends Location with Typed {
-=======
-case class Field(name: String, typ: Type)(val pos: Position = NoPosition, val info: Info = NoInfo, val errT: ErrorTrafo = NoTrafos) extends Location with Typed {
->>>>>>> 048610f7
+case class Field(name: String, typ: Type)(val pos: Position = NoPosition, val info: Info = new NoInfo, val errT: ErrorTrafo = NoTrafos) extends Location with Typed {
   require(typ.isConcrete, "Type of field " + name + ":" + typ + " must be concrete!")
 
   override def getMetadata:Seq[Any] = {
@@ -124,11 +115,7 @@
 }
 
 /** A predicate declaration. */
-<<<<<<< HEAD
-case class Predicate(name: String, formalArgs: Seq[LocalVarDecl], private var _body: Option[Exp])(val pos: Position = NoPosition, val info: Info = new NoInfo) extends Location {
-=======
-case class Predicate(name: String, formalArgs: Seq[LocalVarDecl], private var _body: Option[Exp])(val pos: Position = NoPosition, val info: Info = NoInfo, val errT: ErrorTrafo = NoTrafos) extends Location {
->>>>>>> 048610f7
+case class Predicate(name: String, formalArgs: Seq[LocalVarDecl], private var _body: Option[Exp])(val pos: Position = NoPosition, val info: Info = new NoInfo, val errT: ErrorTrafo = NoTrafos) extends Location {
   if (body != null) body foreach Consistency.checkNonPostContract
   def body = _body
   def body_=(b: Option[Exp]) {
@@ -150,11 +137,7 @@
 
 /** A method declaration. */
 case class Method(name: String, formalArgs: Seq[LocalVarDecl], formalReturns: Seq[LocalVarDecl], private var _pres: Seq[Exp], private var _posts: Seq[Exp], private var _locals: Seq[LocalVarDecl], private var _body: Stmt)
-<<<<<<< HEAD
-                 (val pos: Position = NoPosition, val info: Info = new NoInfo) extends Member with Callable with Contracted with DependencyAware{
-=======
-                 (val pos: Position = NoPosition, val info: Info = NoInfo, val errT: ErrorTrafo = NoTrafos) extends Member with Callable with Contracted {
->>>>>>> 048610f7
+                 (val pos: Position = NoPosition, val info: Info = new NoInfo, val errT: ErrorTrafo = NoTrafos) extends Member with Callable with Contracted {
   if (_pres != null) _pres foreach Consistency.checkNonPostContract
   if (_posts != null) _posts foreach Consistency.checkPost
   if (_body != null) Consistency.checkNoArgsReassigned(formalArgs, _body)
@@ -182,13 +165,10 @@
     Consistency.checkNoArgsReassigned(formalArgs, b)
     _body = b
   }
-<<<<<<< HEAD
-=======
-
-  override def getMetadata:Seq[Any] = {
-    Seq(pos, info, errT)
-  }
->>>>>>> 048610f7
+
+  override def getMetadata:Seq[Any] = {
+    Seq(pos, info, errT)
+  }
   /**
     * Returns a control flow graph that corresponds to this method.
     */
@@ -208,11 +188,7 @@
 
 /** A function declaration */
 case class Function(name: String, formalArgs: Seq[LocalVarDecl], typ: Type, private var _pres: Seq[Exp], private var _posts: Seq[Exp], private var _body: Option[Exp])
-<<<<<<< HEAD
-                   (val pos: Position = NoPosition, val info: Info = new NoInfo) extends Member with FuncLike with Contracted {
-=======
-                   (val pos: Position = NoPosition, val info: Info = NoInfo, val errT: ErrorTrafo = NoTrafos) extends Member with FuncLike with Contracted {
->>>>>>> 048610f7
+                   (val pos: Position = NoPosition, val info: Info = new NoInfo, val errT: ErrorTrafo = NoTrafos) extends Member with FuncLike with Contracted {
   require(_posts == null || (_posts forall Consistency.noOld))
   require(_body == null || (_body map (_ isSubtype typ) getOrElse true))
   if (_pres != null) _pres foreach Consistency.checkNonPostContract
@@ -272,11 +248,7 @@
  * Local variable declaration.  Note that these are not statements in the AST, but
  * rather occur as part of a method, loop, function, etc.
  */
-<<<<<<< HEAD
-case class LocalVarDecl(name: String, typ: Type)(val pos: Position = NoPosition, val info: Info = new NoInfo) extends Node with Positioned with Infoed with Typed {
-=======
-case class LocalVarDecl(name: String, typ: Type)(val pos: Position = NoPosition, val info: Info = NoInfo, val errT: ErrorTrafo = NoTrafos) extends Node with Positioned with Infoed with Typed with TransformableErrors {
->>>>>>> 048610f7
+case class LocalVarDecl(name: String, typ: Type)(val pos: Position = NoPosition, val info: Info = new NoInfo, val errT: ErrorTrafo = NoTrafos) extends Node with Positioned with Infoed with Typed with TransformableErrors {
   require(Consistency.validUserDefinedIdentifier(name))
 
   /**
@@ -294,11 +266,7 @@
 
 /** A user-defined domain. */
 case class Domain(name: String, var _functions: Seq[DomainFunc], var _axioms: Seq[DomainAxiom], typVars: Seq[TypeVar] = Nil)
-<<<<<<< HEAD
-                 (val pos: Position = NoPosition, val info: Info = new NoInfo) extends Member with Positioned with Infoed {
-=======
-                 (val pos: Position = NoPosition, val info: Info = NoInfo, val errT: ErrorTrafo = NoTrafos) extends Member with Positioned with Infoed with TransformableErrors {
->>>>>>> 048610f7
+                 (val pos: Position = NoPosition, val info: Info = new NoInfo, val errT: ErrorTrafo = NoTrafos) extends Member with Positioned with Infoed with TransformableErrors {
   require(Consistency.validUserDefinedIdentifier(name))
   def functions = _functions
   def functions_=(fs: Seq[DomainFunc]) {
@@ -329,11 +297,7 @@
 
 /** A domain axiom. */
 case class DomainAxiom(name: String, exp: Exp)
-<<<<<<< HEAD
-                      (val pos: Position = NoPosition, val info: Info = new NoInfo,val domainName : String)
-=======
-                      (val pos: Position = NoPosition, val info: Info = NoInfo,val domainName : String, val errT: ErrorTrafo = NoTrafos)
->>>>>>> 048610f7
+                      (val pos: Position = NoPosition, val info: Info = new NoInfo,val domainName : String, val errT: ErrorTrafo = NoTrafos)
   extends DomainMember {
   require(Consistency.noResult(exp), "Axioms can never contain result variables.")
   require(Consistency.noOld(exp), "Axioms can never contain old expressions.")
@@ -352,11 +316,7 @@
 }
 /** Domain function which is not a binary or unary operator. */
 case class DomainFunc(name: String, formalArgs: Seq[LocalVarDecl], typ: Type, unique: Boolean = false)
-<<<<<<< HEAD
-                     (val pos: Position = NoPosition, val info: Info = new NoInfo,val domainName : String)
-=======
-                     (val pos: Position = NoPosition, val info: Info = NoInfo,val domainName : String, val errT: ErrorTrafo = NoTrafos)
->>>>>>> 048610f7
+                     (val pos: Position = NoPosition, val info: Info = new NoInfo,val domainName : String, val errT: ErrorTrafo = NoTrafos)
                       extends AbstractDomainFunc with DomainMember {
   require(!unique || formalArgs.isEmpty, "Only constants, i.e. nullary domain functions can be unique.")
 
