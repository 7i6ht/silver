--- conflicted
+++ resolved
@@ -147,16 +147,13 @@
     _body = b
   }
 
-<<<<<<< HEAD
-  override def getMetadata:Seq[Any] = {
-    Seq(pos, info, errT)
-  }
-=======
+  override def getMetadata:Seq[Any] = {
+    Seq(pos, info, errT)
+  }
   /**
     * Returns a control flow graph that corresponds to this method.
     */
   def toCfg(simplify: Boolean = true) = CfgGenerator.methodToCfg(this, simplify)
->>>>>>> eff373f5
 }
 
 /** A function declaration */
