/*
 * This Source Code Form is subject to the terms of the Mozilla Public
 * License, v. 2.0. If a copy of the MPL was not distributed with this
 * file, You can obtain one at http://mozilla.org/MPL/2.0/.
 */

package viper.silver.ast

import viper.silver.ast.pretty.{Fixity, Infix, LeftAssociative, NonAssociative, Prefix, RightAssociative}
import utility.{Consistency, DomainInstances, Types}
import viper.silver.cfg.silver.CfgGenerator

/** A Silver program. */
case class Program(domains: Seq[Domain], fields: Seq[Field], functions: Seq[Function], predicates: Seq[Predicate], methods: Seq[Method])
                  (val pos: Position = NoPosition, val info: Info = NoInfo, val errT:ErrorTrafo = NoTrafos) extends Node with Positioned with Infoed with TransformableErrors {
  require(
    Consistency.noDuplicates(
      (members map (_.name)) ++
        (domains flatMap (d => (d.axioms map (_.name)) ++ (d.functions map (_.name))))),
      "names of members must be distinct")

  Consistency.checkContextDependentConsistency(this)
  Consistency.checkNoFunctionRecursesViaPreconditions(this)
//  visit { case wand: MagicWand => Consistency.checkNoImpureConditionals(wand, this) }

  lazy val groundTypeInstances = DomainInstances.findNecessaryTypeInstances(this)

  lazy val members = domains ++ fields ++ functions ++ predicates ++ methods

  def findField(name: String): Field = {
    this.fields.find(_.name == name) match {
      case Some(f) => f
      case None => sys.error("Field name " + name + " not found in program.")
    }
  }

  def findMethod(name: String): Method = {
    this.methods.find(_.name == name) match {
      case Some(m) => m
      case None => sys.error("Method name " + name + " not found in program.")
    }
  }

  def findFunctionOptionally(name: String): Option[Function] = this.functions.find(_.name == name)

  def findFunction(name: String): Function = {
    findFunctionOptionally(name) match {
      case Some(f) => f
      case None => sys.error("Function name " + name + " not found in program.")
    }
  }

  def findPredicate(name: String): Predicate = {
    this.predicates.find(_.name == name) match {
      case Some(p) => p
      case None => sys.error("Predicate name " + name + " not found in program.")
    }
  }

  def findDomain(name: String): Domain = {
    this.domains.find(_.name == name) match {
      case Some(d) => d
      case None => sys.error("Domain name " + name + " not found in program.")
    }
  }

  def findDomainFunction(name: String): DomainFunc = {
    this.domains.flatMap(_.functions).find(_.name == name) match {
      case Some(f) => f
      case None => sys.error("Domain function " + name + " not found in program.")
    }
  }
<<<<<<< HEAD

  DomainInstances.showInstanceMembers(this)

  override def getMetadata:Seq[Any] = {
    Seq(pos, info, errT)
  }

=======
>>>>>>> 78ff64ff
}//class Program

object Program{
  val defaultType = Int
}

// --- Program members

/** A field declaration. */
case class Field(name: String, typ: Type)(val pos: Position = NoPosition, val info: Info = NoInfo, val errT:ErrorTrafo = NoTrafos) extends Location with Typed {
  require(typ.isConcrete, "Type of field " + name + ":" + typ + " must be concrete!")

  override def getMetadata:Seq[Any] = {
    Seq(pos, info, errT)
  }
}

/** A predicate declaration. */
case class Predicate(name: String, formalArgs: Seq[LocalVarDecl], private var _body: Option[Exp])(val pos: Position = NoPosition, val info: Info = NoInfo, val errT:ErrorTrafo = NoTrafos) extends Location {
  if (body != null) body foreach Consistency.checkNonPostContract
  def body = _body
  def body_=(b: Option[Exp]) {
    b foreach Consistency.checkNonPostContract
    _body = b
  }
  def isAbstract = body.isEmpty

  override def isValid : Boolean = _body match {
    case Some(e) if e.contains[PermExp] => false
    case Some(e) if e.contains[ForPerm] => false
    case _ => true
  }

  override def getMetadata:Seq[Any] = {
    Seq(pos, info, errT)
  }
}

/** A method declaration. */
case class Method(name: String, formalArgs: Seq[LocalVarDecl], formalReturns: Seq[LocalVarDecl], private var _pres: Seq[Exp], private var _posts: Seq[Exp], private var _locals: Seq[LocalVarDecl], private var _body: Stmt)
                 (val pos: Position = NoPosition, val info: Info = NoInfo, val errT:ErrorTrafo = NoTrafos) extends Member with Callable with Contracted {
  if (_pres != null) _pres foreach Consistency.checkNonPostContract
  if (_posts != null) _posts foreach Consistency.checkPost
  if (_body != null) Consistency.checkNoArgsReassigned(formalArgs, _body)
  require(noDuplicates)
  require((formalArgs ++ formalReturns) forall (_.typ.isConcrete))
  private def noDuplicates = Consistency.noDuplicates(formalArgs ++ Consistency.nullValue(locals, Nil) ++ Seq(LocalVar(name)(Bool)))
  def pres = _pres
  def pres_=(s: Seq[Exp]) {
    s foreach Consistency.checkNonPostContract
    _pres = s
  }
  def posts = _posts
  def posts_=(s: Seq[Exp]) {
    require(s forall Consistency.noResult)
    s foreach Consistency.checkPost
    _posts = s
  }
  def locals = _locals
  def locals_=(s: Seq[LocalVarDecl]) {
    _locals = s
    require(noDuplicates)
  }
  def body = _body
  def body_=(b: Stmt) {
    Consistency.checkNoArgsReassigned(formalArgs, b)
    _body = b
  }

  override def getMetadata:Seq[Any] = {
    Seq(pos, info, errT)
  }
  /**
    * Returns a control flow graph that corresponds to this method.
    */
  def toCfg(simplify: Boolean = true) = CfgGenerator.methodToCfg(this, simplify)
}

/** A function declaration */
case class Function(name: String, formalArgs: Seq[LocalVarDecl], typ: Type, private var _pres: Seq[Exp], private var _posts: Seq[Exp], private var _body: Option[Exp])
                   (val pos: Position = NoPosition, val info: Info = NoInfo, val errT:ErrorTrafo = NoTrafos) extends Member with FuncLike with Contracted {
  require(_posts == null || (_posts forall Consistency.noOld))
  require(_body == null || (_body map (_ isSubtype typ) getOrElse true))
  if (_pres != null) _pres foreach Consistency.checkNonPostContract
  if (_posts != null) _posts foreach Consistency.checkPost
  if (_body != null) _body foreach Consistency.checkFunctionBody
  def pres = _pres
  def pres_=(s: Seq[Exp]) {
    s foreach Consistency.checkNonPostContract
    _pres = s
  }
  def posts = _posts
  def posts_=(s: Seq[Exp]) {
    require(s forall Consistency.noOld)
    s foreach Consistency.checkPost
    _posts = s
  }
  def body = _body
  def body_=(b: Option[Exp]) {
    require(b forall (_ isSubtype typ))
    b foreach Consistency.checkFunctionBody
    _body = b
  }

  /**
   * The result variable of this function (without position or info).
   */
  def result = Result()(typ)

  /**
   * Is this function recursive?
   */
  def isRecursive: Boolean = body exists (_ existsDefined {
    case FuncApp(funcname, _) if name == funcname =>
  })

  def isAbstract = body.isEmpty

  override def isValid : Boolean /* Option[Message] */ = this match {
    case _ if (for (e <- _pres ++ _posts) yield e.contains[MagicWand]).contains(true) => false
    case _ if (for (e <- _body)           yield e.contains[MagicWand]).contains(true) => false
    case _ if (for (e <- _pres ++ _posts) yield e.contains[CurrentPerm]).contains(true) => false
    case _ if (for (e <- _body)           yield e.contains[CurrentPerm]).contains(true) => false
    case _ if (for (e <- _pres ++ _posts) yield e.contains[ForPerm]).contains(true) => false
    case _ if (for (e <- _body)           yield e.contains[ForPerm]).contains(true) => false
    case _ => true
  }

  override def getMetadata:Seq[Any] = {
    Seq(pos, info, errT)
  }
}


// --- Local variable declarations

/**
 * Local variable declaration.  Note that these are not statements in the AST, but
 * rather occur as part of a method, loop, function, etc.
 */
case class LocalVarDecl(name: String, typ: Type)(val pos: Position = NoPosition, val info: Info = NoInfo, val errT:ErrorTrafo = NoTrafos) extends Node with Positioned with Infoed with Typed with TransformableErrors {
  require(Consistency.validUserDefinedIdentifier(name))

  /**
   * Returns a local variable with equivalent information
   */
  lazy val localVar = LocalVar(name)(typ, pos, info, errT)

  override def getMetadata:Seq[Any] = {
    Seq(pos, info, errT)
  }
}


// --- Domains and domain members

/** A user-defined domain. */
case class Domain(name: String, var _functions: Seq[DomainFunc], var _axioms: Seq[DomainAxiom], typVars: Seq[TypeVar] = Nil)
                 (val pos: Position = NoPosition, val info: Info = NoInfo, val errT:ErrorTrafo = NoTrafos) extends Member with Positioned with Infoed with TransformableErrors {
  require(Consistency.validUserDefinedIdentifier(name))
  def functions = _functions
  def functions_=(fs: Seq[DomainFunc]) {
    _functions = fs
  }
  def axioms = _axioms
  def axioms_=(as: Seq[DomainAxiom]) {
    _axioms = as
  }

<<<<<<< HEAD
  override def getMetadata:Seq[Any] = {
    Seq(pos, info, errT)
=======
  def instantiate(instantiateAs: DomainType, program: Program): Domain = {
    assert(   instantiateAs.domainName == name
           && instantiateAs.typeParameters == typVars)

    val (instantiatedFunctions, instantiatedAxioms) =
      utility.DomainInstances.getInstanceMembers(program, instantiateAs)

    Domain(name, instantiatedFunctions, instantiatedAxioms, Nil)(pos, info)
  }

  def instantiate(subst: Map[TypeVar, Type], program: Program): Domain = {
    instantiate(DomainType(this, subst), program)
>>>>>>> 78ff64ff
  }
}

/** A domain axiom. */
case class DomainAxiom(name: String, exp: Exp)
                      (val pos: Position = NoPosition, val info: Info = NoInfo,val domainName : String, val errT:ErrorTrafo = NoTrafos)
  extends DomainMember {
  require(Consistency.noResult(exp), "Axioms can never contain result variables.")
  require(Consistency.noOld(exp), "Axioms can never contain old expressions.")
  require(Consistency.noAccessLocation(exp), "Axioms can never contain access locations.")
  require(exp isSubtype Bool)
  Consistency.checkNoPositiveOnly(exp)

  override def getMetadata:Seq[Any] = {
    Seq(pos, info, errT)
  }
}

/** Domain function which is not a binary or unary operator. */
case class DomainFunc(name: String, formalArgs: Seq[LocalVarDecl], typ: Type, unique: Boolean = false)
                     (val pos: Position = NoPosition, val info: Info = NoInfo,val domainName : String, val errT:ErrorTrafo = NoTrafos)
                      extends AbstractDomainFunc with DomainMember {
  require(!unique || formalArgs.isEmpty, "Only constants, i.e. nullary domain functions can be unique.")

  override def getMetadata:Seq[Any] = {
    Seq(pos, info, errT)
  }
}


// --- Common functionality

/** Common ancestor for members of a program. */
sealed trait Member extends Node with Positioned with Infoed with TransformableErrors {
  require(Consistency.validUserDefinedIdentifier(name))
  def name: String
}

/** Common ancestor for domain members. */
sealed trait DomainMember extends Node with Positioned with Infoed with TransformableErrors {
  require(Consistency.validUserDefinedIdentifier(name))

  def name: String
  def domainName : String //TODO:make names qualified

  /** See [[viper.silver.ast.utility.Types.freeTypeVariables]]. */
  lazy val freeTypeVariables = Types.freeTypeVariables(this)
}

/** Common ancestor for things with formal arguments. */
sealed trait Callable {
  require(Consistency.noDuplicates(formalArgs))
  def formalArgs: Seq[LocalVarDecl]
  def name: String
}

/** Common ancestor for functions and domain functions */
sealed trait FuncLike extends Callable with Typed

/** A member with a contract. */
sealed trait Contracted extends Member {
  if (pres != null) pres foreach Consistency.checkNonPostContract
  if (posts != null) posts foreach Consistency.checkPost
  def pres: Seq[Exp]
  def posts: Seq[Exp]
}

/** A common trait for locations (fields and predicates). */
sealed trait Location extends Member

/** Common superclass for domain functions and binary/unary operators. */
sealed trait AbstractDomainFunc extends FuncLike with Positioned with Infoed with TransformableErrors


// --- Built-in domain functions and operators

/** Built-in domain functions  */
sealed trait BuiltinDomainFunc extends AbstractDomainFunc {
  lazy val info = NoInfo
  lazy val pos = NoPosition
  lazy val errT = NoTrafos
}

/** Domain functions which are written as infix or prefix operators. */
sealed trait Op extends AbstractDomainFunc with BuiltinDomainFunc {
  lazy val name = op
  def op: String
  def fixity: Fixity
  def priority: Int
}

/** Domain functions with return type integer. */
sealed trait IntDomainFunc extends AbstractDomainFunc {
  lazy val typ = Int
}
/** Domain functions with return type boolean. */
sealed trait BoolDomainFunc extends AbstractDomainFunc {
  lazy val typ = Bool
}
/** Domain functions with return type permission. */
sealed trait PermDomainFunc extends AbstractDomainFunc {
  lazy val typ = Perm
}

/** Domain functions that represent built-in binary operators */
sealed trait BinOp extends Op {
  lazy val formalArgs = List(LocalVarDecl("left", leftTyp)(), LocalVarDecl("right", rightTyp)())
  def leftTyp: Type
  def rightTyp: Type
}

/** Left associative operator. */
sealed trait LeftAssoc {
  lazy val fixity = Infix(LeftAssociative)
}

/** Domain functions that represent built-in binary operators where both arguments are integers. */
sealed trait IntBinOp extends BinOp {
  lazy val leftTyp = Int
  lazy val rightTyp = Int
}

/** Domain functions that represent built-in binary operators where both arguments are booleans. */
sealed trait BoolBinOp extends BinOp {
  lazy val leftTyp = Bool
  lazy val rightTyp = Bool
}

/** Domain functions that represent built-in binary operators where both arguments are permissions. */
sealed trait PermBinOp extends BinOp {
  lazy val leftTyp = Perm
  lazy val rightTyp = Perm
}

/** Domain functions that represent built-in unary operators */
sealed trait UnOp extends Op {
  lazy val formalArgs = List(LocalVarDecl("exp", expTyp)())
  def expTyp: Type
}

/** Common interface for sum operators. */
sealed abstract class SumOp(val op: String) extends LeftAssoc {
  lazy val priority = 8
}
/** Common interface for product operators. */
sealed abstract class ProdOp(val op: String) extends LeftAssoc {
  lazy val priority = 9
}
/** Common interface for relational operators. */
sealed abstract class RelOp(val op: String) extends BoolDomainFunc {
  lazy val priority = 7
  lazy val fixity = Infix(NonAssociative)
}

// Arithmetic integer operators
case object AddOp extends SumOp("+") with IntBinOp with IntDomainFunc
case object SubOp extends SumOp("-") with IntBinOp with IntDomainFunc
case object MulOp extends ProdOp("*") with IntBinOp with IntDomainFunc
case object DivOp extends ProdOp("\\") with IntBinOp with IntDomainFunc
case object ModOp extends ProdOp("%") with IntBinOp with IntDomainFunc

// Arithmetic permission operators
case object PermAddOp extends SumOp("+") with PermBinOp with PermDomainFunc
case object PermSubOp extends SumOp("-") with PermBinOp with PermDomainFunc
case object PermMulOp extends ProdOp("*") with PermBinOp with PermDomainFunc
case object IntPermMulOp extends ProdOp("*") with BinOp with PermDomainFunc {
  lazy val leftTyp = Int
  lazy val rightTyp = Perm
}
case object PermDivOp extends ProdOp("/") with BinOp with PermDomainFunc {
  lazy val leftTyp = Perm
  lazy val rightTyp = Int
}
case object FracOp extends ProdOp("/") with BinOp with PermDomainFunc {
  lazy val leftTyp = Int
  lazy val rightTyp = Int
}

/** Integer negation. */
case object NegOp extends UnOp with IntDomainFunc {
  lazy val expTyp = Int
  lazy val op = "-"
  lazy val priority = 10
  lazy val fixity = Prefix
}

case object PermNegOp extends UnOp with PermDomainFunc {
  lazy val expTyp = Perm
  lazy val op = "-"
  lazy val priority = 10
  lazy val fixity = Prefix
}

// Integer comparison operators
case object LtOp extends RelOp("<") with IntBinOp
case object LeOp extends RelOp("<=") with IntBinOp
case object GtOp extends RelOp(">") with IntBinOp
case object GeOp extends RelOp(">=") with IntBinOp

// Permission comparison operators
case object PermLtOp extends RelOp("<") with PermBinOp
case object PermLeOp extends RelOp("<=") with PermBinOp
case object PermGtOp extends RelOp(">") with PermBinOp
case object PermGeOp extends RelOp(">=") with PermBinOp

/** Boolean or. */
case object OrOp extends BoolBinOp with BoolDomainFunc with LeftAssoc {
  lazy val op = "||"
  lazy val priority = 4
}

/** Boolean and. */
case object AndOp extends BoolBinOp with BoolDomainFunc with LeftAssoc {
  lazy val op = "&&"
  lazy val priority = 5
}

/** Boolean implication. */
case object ImpliesOp extends BoolBinOp with BoolDomainFunc {
  lazy val op = "==>"
  lazy val priority = 2
  lazy val fixity = Infix(RightAssociative)
}

/** Separating implication/Magic Wand. */
case object MagicWandOp extends BoolBinOp with AbstractDomainFunc {
  lazy val typ = Wand
  lazy val op = "--*"
  lazy val priority = 3
  lazy val fixity = Infix(RightAssociative)
}

/** Boolean negation. */
case object NotOp extends UnOp with BoolDomainFunc {
  lazy val expTyp = Bool
  lazy val op = "!"
  lazy val priority = 10
  lazy val fixity = Prefix
}<|MERGE_RESOLUTION|>--- conflicted
+++ resolved
@@ -70,16 +70,10 @@
       case None => sys.error("Domain function " + name + " not found in program.")
     }
   }
-<<<<<<< HEAD
-
-  DomainInstances.showInstanceMembers(this)
-
-  override def getMetadata:Seq[Any] = {
-    Seq(pos, info, errT)
-  }
-
-=======
->>>>>>> 78ff64ff
+  override def getMetadata:Seq[Any] = {
+    Seq(pos, info, errT)
+  }
+
 }//class Program
 
 object Program{
@@ -249,10 +243,9 @@
     _axioms = as
   }
 
-<<<<<<< HEAD
-  override def getMetadata:Seq[Any] = {
-    Seq(pos, info, errT)
-=======
+  override def getMetadata:Seq[Any] = {
+    Seq(pos, info, errT)
+  }
   def instantiate(instantiateAs: DomainType, program: Program): Domain = {
     assert(   instantiateAs.domainName == name
            && instantiateAs.typeParameters == typVars)
@@ -265,7 +258,6 @@
 
   def instantiate(subst: Map[TypeVar, Type], program: Program): Domain = {
     instantiate(DomainType(this, subst), program)
->>>>>>> 78ff64ff
   }
 }
 
@@ -284,6 +276,10 @@
   }
 }
 
+object Substitution{
+  type Substitution = Map[TypeVar,Type]
+  def toString(s : Substitution) : String = s.mkString(",")
+}
 /** Domain function which is not a binary or unary operator. */
 case class DomainFunc(name: String, formalArgs: Seq[LocalVarDecl], typ: Type, unique: Boolean = false)
                      (val pos: Position = NoPosition, val info: Info = NoInfo,val domainName : String, val errT:ErrorTrafo = NoTrafos)
@@ -302,6 +298,13 @@
 sealed trait Member extends Node with Positioned with Infoed with TransformableErrors {
   require(Consistency.validUserDefinedIdentifier(name))
   def name: String
+
+  // we override the definition of hashCode/equals to avoid unbounded recursion
+  override def hashCode = name.hashCode
+  override def equals(o: Any) = o match {
+    case m: Member => name == m.name
+    case _ => false
+  }
 }
 
 /** Common ancestor for domain members. */
@@ -313,6 +316,14 @@
 
   /** See [[viper.silver.ast.utility.Types.freeTypeVariables]]. */
   lazy val freeTypeVariables = Types.freeTypeVariables(this)
+
+  // we override the definition of hashCode/equals to avoid unbounded recursion
+  override def hashCode = name.hashCode
+
+  override def equals(o: Any) = o match {
+    case m: DomainMember => name == m.name
+    case _ => false
+  }
 }
 
 /** Common ancestor for things with formal arguments. */
