--- conflicted
+++ resolved
@@ -282,13 +282,9 @@
     (if(!(body map (_ isSubtype typ) getOrElse true)) Seq(ConsistencyError("Type of function body must match function type.", pos)) else Seq() ) ++
     pres.flatMap(Consistency.checkPre) ++
     posts.flatMap(Consistency.checkPost) ++
-<<<<<<< HEAD
     (if(decs.isDefined) Consistency.checkDecClause(decs.get) else Seq()) ++
     (if(body.isDefined) Consistency.checkFunctionBody(body.get) else Seq()) ++
     (if(!Consistency.noDuplicates(formalArgs)) Seq(ConsistencyError("There must be no duplicates in formal args.", pos)) else Seq())
-=======
-    (if(body.isDefined) Consistency.checkFunctionBody(body.get) else Seq())
->>>>>>> f55e1de5
 
   val scopedDecls: Seq[Declaration] = formalArgs
   /**
