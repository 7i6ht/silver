--- conflicted
+++ resolved
@@ -297,13 +297,8 @@
         case p: Program if funcs.nonEmpty =>
           val assumeDomain = Domain(domainName, funcs, axioms)(info = Synthesized)
 
-<<<<<<< HEAD
-          Program(p.domains ++ domains :+ assumeDomain, p.fields, p.functions, p.predicates, p.methods)(p.pos, p.info, p.errT)
-      }).execute(pAssume) 
-    }
-=======
-        Program(p.domains ++ domains :+ assumeDomain, p.fields, p.functions, p.predicates, p.methods, p.extensions)(p.pos, p.info, p.errT)
-    }).execute(pAssume)
->>>>>>> ff73e002
+          Program(p.domains ++ domains :+ assumeDomain, p.fields, p.functions, p.predicates, p.methods, p.extensions)(p.pos, p.info, p.errT)
+      }).execute(pAssume)
+    }
   }
 }