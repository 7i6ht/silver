/*
 * This Source Code Form is subject to the terms of the Mozilla Public
 * License, v. 2.0. If a copy of the MPL was not distributed with this
 * file, You can obtain one at http://mozilla.org/MPL/2.0/.
 */

package viper.silver.ast.utility

import viper.silver.ast._
<<<<<<< HEAD
import viper.silver.parser.FastParser
=======
import viper.silver.verifier.ConsistencyError
>>>>>>> 44ad5c3d
import viper.silver.{FastMessage, FastMessaging}

import scala.util.parsing.input.{NoPosition, Position}

/** An utility object for consistency checking. */
object Consistency {
  var messages: FastMessaging.Messages = Nil
  def recordIfNot(suspect: Positioned, property: Boolean, message: String) {
    if (!property) {
      val pos = suspect.pos match {
        case rp: AbstractSourcePosition =>
          new Position {
            val line = rp.line
            val column = rp.column
            val lineContents = "<none>"
          }
        case rp: HasLineColumn =>
          new Position {
            val line = rp.line
            val column = rp.column
            val lineContents = "<none>"
          }
        case rp@viper.silver.ast.NoPosition => NoPosition
      }

      this.messages ++= FastMessaging.aMessage(FastMessage(message,pos))  // this is the way to construct a message directly with a position (only).
    }
  }

  def resetMessages() { this.messages = Nil }
  @inline
  def recordIf(suspect: Positioned, property: Boolean, message: String) =
    recordIfNot(suspect, !property, message)

  /** Names that are not allowed for use in programs. */
  def reservedNames: Seq[String] = Seq("result",
    // types
    "Int", "Perm", "Bool", "Ref", "Rational",
    // boolean constants
    "true", "false",
    // null
    "null",
    // preamble importing
    "import",
    // declaration keywords
    "method", "function", "predicate", "program", "domain", "axiom", "var", "returns", "field", "define", "wand",
    // specifications
    "requires", "ensures", "invariant",
    // statements
    "fold", "unfold", "inhale", "exhale", "new", "assert", "assume", "package", "apply",
    // control flow
    "while", "if", "elseif", "else", "goto", "label",
    // special fresh block
    "fresh", "constraining",
    // sequences
    "Seq",
    // sets and multisets
    "Set", "Multiset", "union", "intersection", "setminus", "subset",
    // prover hint expressions
    "unfolding", "in", "applying",
    // old expression
    "old", FastParser.LHS_OLD_LABEL,
    // other expressions
    "let",
    // quantification
    "forall", "exists", "forperm",
    // permission syntax
    "acc", "wildcard", "write", "none", "epsilon", "perm",
    // modifiers
    "unique")

  /** Returns true iff the string `name` is a valid identifier. */
  val identFirstLetter = "[a-zA-Z$_]"

  /** Special characters other than dollar ($) and underscore (_) are reserved
    * for Viper-internal use.
    */
  val identOtherLetterChars = "a-zA-Z0-9$_'@"
  val identOtherLetter = s"[$identOtherLetterChars]"
  val identifier = identFirstLetter + identOtherLetter + "*"

  def validIdentifier(name: String) = ("^" + identifier + "$").r.findFirstIn(name).isDefined

  /** Returns true iff the string `name` is a valid identifier, and not a reserved word. */
  def validUserDefinedIdentifier(name: String) = validIdentifier(name) && !reservedNames.contains(name)

  /** Returns true iff the two arguments are of equal length. */
  def sameLength[S, T](a: Seq[T], b: Seq[S]) = a.size == b.size

  /** Returns true iff the first argument can be assigned to the second one,
    * i.e. if the type of the first one is a subtype of the type of the second one. */
  def isAssignable(a: Typed, b: Typed) = a isSubtype b

  /** Returns true iff the arguments are equal of length and
    * the elements of the first argument are assignable to the corresponding elements of the second argument */
  def areAssignable(a: Seq[Typed], b: Seq[Typed]) = sameLength(a, b) && ((a zip b) forall (t => isAssignable(t._1, t._2)))

  /** Returns true iff there are no duplicates. */
  def noDuplicates[T](a: Seq[T]) = a.distinct.size == a.size

  /** Returns true if the given node contains no old expression. */
  def noOld(n: Node) = !n.existsDefined { case _: Old => }

  /** Returns true if the given node contains no labelled-old expression. */
  def noLabelledOld(n: Node) = !n.existsDefined { case _: LabelledOld => }

  /** Returns true if the given node contains no result. */
  def noResult(n: Node) = !n.existsDefined { case _: Result => }

  /** Returns true if the given node contains no perm expression.*/
  def noPerm(n: Node)  = !n.existsDefined { case _: CurrentPerm => }

  /** Returns true if the given node contains no forperm expression.*/
  def noForPerm(n: Node)  = !n.existsDefined { case _: ForPerm => }

  /** Returns true if the given node contains no access locations. */
  def noAccessLocation(n: Node) = !n.existsDefined { case _: LocationAccess => }

  /** Convenience methods to treat null values as some other default values (e.g treat null as empty List) */
  def nullValue[T](a: T, b: T) = if (a != null) a else b

  /**
   * Checks that this boolean expression is pure i.e. it contains no magic wands, access predicates or ghost operations.
   */
  def checkPure(e: Exp): Seq[ConsistencyError] = {
    if(!e.isPure){
      Seq(ConsistencyError( s"$e is non pure and appears where only pure expressions are allowed.", e.pos))
    }else{
      Seq()
    }
  }

  /** Checks that no perm or forperm expression occurs in a node, except inside inhale/exhale statements */
  def checkNoPermForpermExceptInhaleExhale(e: Exp) : Seq[ConsistencyError] = {
    val permsAndForperms: Seq[Node] = e.deepCollect({case p: CurrentPerm => p; case fp: ForPerm => fp})
    val inhalesExhales: Seq[Node] = e.deepCollect({case ie: InhaleExhaleExp => ie})
    permsAndForperms.flatMap(p=>{
      inhalesExhales.find(_.contains(p)) match {
        case Some(node) => Seq()
        case None => Seq(ConsistencyError("Perm and forperm in this context are only allowed if nested under inhale-exhale assertions.", p.asInstanceOf[Positioned].pos))
      }
    })
  }

  /** Check all properties required for a function body. */

  def checkFunctionBody(e: Exp) : Seq[ConsistencyError] = {
    var s = Seq.empty[ConsistencyError]
    if(!noOld(e)) s :+= ConsistencyError( "Old expressions are not allowed in functions bodies.", e.pos)
    if(!noResult(e)) s :+= ConsistencyError( "Result expressions are not allowed in functions bodies.", e.pos)
    if(!noForPerm(e)) s :+= ConsistencyError( "Function bodies are not allowed to contain forperm expressions", e.pos)
    if(!noPerm(e)) s :+= ConsistencyError( "Function bodies are not allowed to contain perm expressions", e.pos)
    s ++= checkPure(e)
    s
  }
  
  /** Checks that none of the given formal arguments are reassigned inside the body. */
  def checkNoArgsReassigned(args: Seq[LocalVarDecl], b: Stmt): Seq[ConsistencyError] = {
    val argVars = args.map(_.localVar).toSet
    var s = Seq.empty[ConsistencyError]

    for (a@LocalVarAssign(l, _) <- b if argVars.contains(l)) {
      s :+= ConsistencyError(s"$a is a reassignment of formal argument $l.", a.pos)
    }
    for (f@Fresh(vars) <- b; v <- vars if argVars.contains(v)) {
      s :+= ConsistencyError(s"$f is a reassignment of formal argument $v.", f.pos)
    }
    for (c@MethodCall(_, _, targets) <- b; t <- targets if argVars.contains(t)) {
      s :+= ConsistencyError(s"$c is a reassignment of formal argument $t.", c.pos)
    }
    for (n@NewStmt(l, _) <- b if argVars.contains(l)){
      s :+= ConsistencyError(s"$n is a reassignment of formal argument $l.", n.pos)
    }
    s
  }
  /** Check all properties required for a precondition. */
  def checkPre(e: Exp): Seq[ConsistencyError] = {
    (if(!(e isSubtype Bool)) Seq(ConsistencyError(s"Precondition $e: ${e.typ} must be boolean.", e.pos)) else Seq()) ++
    (if(!noOld(e)) Seq(ConsistencyError("Old expressions are not allowed in preconditions.", e.pos)) else Seq()) ++
    (if(!noLabelledOld(e)) Seq(ConsistencyError("Labelled-old expressions are not allowed in preconditions.", e.pos)) else Seq()) ++
    (if(!noResult(e)) Seq(ConsistencyError("Result variables are only allowed in postconditions of functions.", e.pos)) else Seq())
  }

  /** Check all properties required for a contract expression that is not a postcondition (precondition, invariant, predicate) */
  def checkNonPostContract(e: Exp) : Seq[ConsistencyError]  = {
    (if(!(e isSubtype Bool)) Seq(ConsistencyError(s"Contract $e: ${e.typ} must be boolean.", e.pos)) else Seq()) ++
    (if(!noResult(e)) Seq(ConsistencyError("Result variables are only allowed in postconditions of functions.", e.pos)) else Seq())
  }

  /** Check all properties required for a postcondition */
  def checkPost(e: Exp) : Seq[ConsistencyError]  = {
    (if(!(e isSubtype Bool)) Seq(ConsistencyError(s"Postcondition $e: ${e.typ} must be boolean.", e.pos)) else Seq()) ++
    (if(!noLabelledOld(e)) Seq(ConsistencyError("Labelled-old expressions are not allowed in postconditions.", e.pos)) else Seq())
  }

  /** checks that all quantified variables appear in all triggers */
  def checkAllVarsMentionedInTriggers(variables: Seq[LocalVarDecl], triggers: Seq[Trigger]) : Seq[ConsistencyError] = {
    var s = Seq.empty[ConsistencyError]
    val varsInTriggers : Seq[Seq[LocalVar]] = triggers map(t=>{
      t.deepCollect({case lv: LocalVar => lv})
    })
    variables.foreach(v=>{
      varsInTriggers.foreach(varList=>{
        varList.find(_.name == v.name) match {
          case Some(tr) =>
          case None => s :+= ConsistencyError(s"Variable ${v.name} is not mentioned in one or more triggers.", v.pos)
        }
      })
    })
    s
  }

  def noGhostOperations(n: Node) = !n.existsDefined {
    case u: Unfolding if !u.isPure =>
    case a: Applying if !a.isPure =>
  }

  /** Returns true iff the given expression is a valid trigger. */
  def validTrigger(e: Exp): Boolean = {
    e match {
      case Old(nested) => validTrigger(nested) // case corresponds to OldTrigger node
      case _ : PossibleTrigger | _: FieldAccess => !e.existsDefined { case _: ForbiddenInTrigger => }
      case _ => false
    }
  }

  def fieldOrPredicate(p : Positioned) : Boolean = p match {
    case Predicate(_,_,_) => true
    case Field(_,_) => true
    case _ => false
  }

  //check only for predicates (everything else yields true)
  def oneRefParam(p : Positioned) : Boolean = p match {
    case p : Predicate => p.formalArgs.size == 1 && p.formalArgs.head.typ == Ref
    case _ => true
  }

  //check all properties that need to be satisfied by the arguments of forperm expressions
  def checkForPermArguments(arg : Node) {

    val positioned : Positioned = arg match {
      case p : Positioned => p
      case _ => sys.error("Can only handle positioned arguments!")
    }

    recordIfNot(positioned, fieldOrPredicate(positioned), "Can only use fields and predicates in 'forperm' expressions")
    recordIfNot(positioned, oneRefParam(positioned), "Can only use predicates with one Ref parameter in 'forperm' expressions")
  }

//  def checkNoImpureConditionals(wand: MagicWand, program: Program) = {
//    var expsToVisit = wand.left :: wand.right :: Nil
//    var visitedMembers = List[Member]()
//    var conditionals = List[Exp]()
//    var continue = true
//    var ok = true
//
//    while (ok && expsToVisit.nonEmpty) {
//      var newExpsToVisit = List[Exp]()
//
//      expsToVisit.foreach(_.visit {
//        case c: Implies if !c.isPure => ok = false
//        case c: CondExp if !c.isPure => ok = false
//
//        case e: UnFoldingExp =>
//          val predicate = e.acc.loc.loc(program)
//
//          if (!visitedMembers.contains(predicate)) {
//            newExpsToVisit ::= predicate.body
//            visitedMembers ::= predicate
//          }
//      })
//
//      expsToVisit = newExpsToVisit
//    }
//
//    recordIfNot(wand, ok, s"Conditionals transitively reachable from a magic wand must be pure (see issue 16).")
//  }

  def checkNoFunctionRecursesViaPreconditions(program: Program): Seq[ConsistencyError] = {
    var s = Seq.empty[ConsistencyError]
    Functions.findFunctionCyclesViaPreconditions(program) foreach { case (func, cycleSet) =>
      var msg = s"Function ${func.name} recurses via its precondition"

      if (cycleSet.nonEmpty) {
        msg = s"$msg: the cycle contains the function(s) ${cycleSet.map(_.name).mkString(", ")}"
      }

      s :+= ConsistencyError(msg, func.pos)
    }
    s
  }

  /** Checks consistency that is depends on some context. For example, that some expression
    * Foo(...) must be pure except if it occurs inside Bar(...).
    *
    * @param n The starting node of the consistency check.
    * @param c The initial context (optional).
    */
<<<<<<< HEAD
  def checkContextDependentConsistency(n: Node, c: Context = Context()) = n.visitWithContext(c) (c => {
    case _: Package =>
      c.copy(insidePackageStmt = true)

    case mw @ MagicWand(_, rhs) =>
      checkWandRelatedOldExpressions(rhs, Context(insideWandStatus = InsideWandStatus.Right))
      recordIfNot(mw, noGhostOperations(mw), "Ghost operations may not occur inside of wands.")
=======
  def checkContextDependentConsistency(n: Node, c: Context = Context()) : Seq[ConsistencyError] = {
    var s = Seq.empty[ConsistencyError]
    n.visitWithContext(c) (c => {
      case _: Package =>
        c.copy(insidePackageStmt = true)

      case ghop: GhostOperation =>
        if(!c.insideWandStatus.isInside)
          s :+= ConsistencyError("Ghost operations may only be used when packaging magic wands.", ghop.pos)
        c.copy(insidePackageStmt = c.insidePackageStmt || ghop.isInstanceOf[PackagingGhostOp])

      case mw @ MagicWand(lhs, rhs) =>
        s ++= checkWandRelatedOldExpressions(rhs, Context(insideWandStatus = InsideWandStatus.Right))

        if(!noGhostOperations(lhs))
          s :+= ConsistencyError("Ghost operations may not occur on the left of wands.", lhs.pos)
        if (!c.insidePackageStmt && !noGhostOperations(rhs))
          s :+= ConsistencyError("Ghost operations may only occur inside wands when these are packaged.", rhs.pos)

        s ++= checkIfValidChainOfGhostOperations(rhs, mw)
>>>>>>> 44ad5c3d

        c.copy(insideWandStatus = InsideWandStatus.Yes)

<<<<<<< HEAD
    case po @ LabelledOld(_, FastParser.LHS_OLD_LABEL) =>
      //recordIfNot(po, c.insideWandStatus.isInside, "labelled old expressions with \"lhs\" label may only occur inside wands.")
=======
      case po: ApplyOld =>
        if(!c.insideWandStatus.isInside)
          s :+= ConsistencyError("given-expressions may only occur inside wands.", po.pos)
        c
    })
    s
  }
>>>>>>> 44ad5c3d


  private def checkWandRelatedOldExpressions(n: Node, c: Context): Seq[ConsistencyError] = {
    var s = Seq.empty[ConsistencyError]
    n.visitWithContextManually(c) (c => {
      case MagicWand(lhs, rhs) =>
        s ++= checkWandRelatedOldExpressions(lhs, c.copy(insideWandStatus = InsideWandStatus.Left))
        s ++= checkWandRelatedOldExpressions(rhs, c.copy(insideWandStatus = InsideWandStatus.Right))

<<<<<<< HEAD
      case po @ LabelledOld(_, FastParser.LHS_OLD_LABEL) =>
        /*recordIfNot(po,
                    c.insideWandStatus.isRight,
                    "Wands may use the \"lhs\" label on the rhs only.")*/
=======
      case po: ApplyOld =>
        if(!c.insideWandStatus.isRight)
          s :+= ConsistencyError("Wands may contain given-expressions on the rhs only.", po.pos)
>>>>>>> 44ad5c3d
    })
    s
  }

<<<<<<< HEAD
=======
  private def checkIfValidChainOfGhostOperations(n: Node, root: MagicWand): Seq[ConsistencyError] = {
    var s = Seq.empty[ConsistencyError]
    n match {
      case gop: GhostOperation => s ++= checkIfValidChainOfGhostOperations(gop.body, root)
      case let: Let => s ++= checkIfValidChainOfGhostOperations(let.body, root)
      case _ =>
        if(!noGhostOperations(n))
          s :+= ConsistencyError( "Magic wand has unsupported shape. "
            + "Its RHS must be of the shape 'GOp1 in GOp2 in ... in A', where the GOps are "
            + "(impure) ghost operations, and where the final in-clause assertion A may "
            + "only contain pure unfolding expressions.", root.pos)
    }
    s
  }

>>>>>>> 44ad5c3d
  class InsideWandStatus protected[InsideWandStatus](val isInside: Boolean, val isLeft: Boolean, val isRight: Boolean) {
    assert(!(isLeft || isRight) || isInside, "Inconsistent status")
  }

  object InsideWandStatus {
    val No = new InsideWandStatus(false, false, false)
    val Yes = new InsideWandStatus(true, false, false)
    val Left = new InsideWandStatus(true, true, false)
    val Right = new InsideWandStatus(true, false, true)
  }

  /** Context for context dependent consistency checking. */
  case class Context(insidePackageStmt: Boolean = false,
                     insideWandStatus: InsideWandStatus = InsideWandStatus.No)
}<|MERGE_RESOLUTION|>--- conflicted
+++ resolved
@@ -7,11 +7,8 @@
 package viper.silver.ast.utility
 
 import viper.silver.ast._
-<<<<<<< HEAD
+import viper.silver.verifier.ConsistencyError
 import viper.silver.parser.FastParser
-=======
-import viper.silver.verifier.ConsistencyError
->>>>>>> 44ad5c3d
 import viper.silver.{FastMessage, FastMessaging}
 
 import scala.util.parsing.input.{NoPosition, Position}
@@ -116,7 +113,7 @@
   def noOld(n: Node) = !n.existsDefined { case _: Old => }
 
   /** Returns true if the given node contains no labelled-old expression. */
-  def noLabelledOld(n: Node) = !n.existsDefined { case _: LabelledOld => }
+  def noLabelledOld(n: Node) = !n.existsDefined { case LabelledOld(_, label) if label != FastParser.LHS_OLD_LABEL => }
 
   /** Returns true if the given node contains no result. */
   def noResult(n: Node) = !n.existsDefined { case _: Result => }
@@ -311,52 +308,25 @@
     * @param n The starting node of the consistency check.
     * @param c The initial context (optional).
     */
-<<<<<<< HEAD
-  def checkContextDependentConsistency(n: Node, c: Context = Context()) = n.visitWithContext(c) (c => {
-    case _: Package =>
-      c.copy(insidePackageStmt = true)
-
-    case mw @ MagicWand(_, rhs) =>
-      checkWandRelatedOldExpressions(rhs, Context(insideWandStatus = InsideWandStatus.Right))
-      recordIfNot(mw, noGhostOperations(mw), "Ghost operations may not occur inside of wands.")
-=======
   def checkContextDependentConsistency(n: Node, c: Context = Context()) : Seq[ConsistencyError] = {
     var s = Seq.empty[ConsistencyError]
-    n.visitWithContext(c) (c => {
+    n.visitWithContext(c)(c => {
       case _: Package =>
         c.copy(insidePackageStmt = true)
 
-      case ghop: GhostOperation =>
-        if(!c.insideWandStatus.isInside)
-          s :+= ConsistencyError("Ghost operations may only be used when packaging magic wands.", ghop.pos)
-        c.copy(insidePackageStmt = c.insidePackageStmt || ghop.isInstanceOf[PackagingGhostOp])
-
-      case mw @ MagicWand(lhs, rhs) =>
-        s ++= checkWandRelatedOldExpressions(rhs, Context(insideWandStatus = InsideWandStatus.Right))
-
-        if(!noGhostOperations(lhs))
-          s :+= ConsistencyError("Ghost operations may not occur on the left of wands.", lhs.pos)
-        if (!c.insidePackageStmt && !noGhostOperations(rhs))
-          s :+= ConsistencyError("Ghost operations may only occur inside wands when these are packaged.", rhs.pos)
-
-        s ++= checkIfValidChainOfGhostOperations(rhs, mw)
->>>>>>> 44ad5c3d
+      case mw@MagicWand(_, rhs) =>
+        checkWandRelatedOldExpressions(rhs, Context(insideWandStatus = InsideWandStatus.Right))
+        recordIfNot(mw, noGhostOperations(mw), "Ghost operations may not occur inside of wands.")
 
         c.copy(insideWandStatus = InsideWandStatus.Yes)
 
-<<<<<<< HEAD
-    case po @ LabelledOld(_, FastParser.LHS_OLD_LABEL) =>
-      //recordIfNot(po, c.insideWandStatus.isInside, "labelled old expressions with \"lhs\" label may only occur inside wands.")
-=======
-      case po: ApplyOld =>
-        if(!c.insideWandStatus.isInside)
-          s :+= ConsistencyError("given-expressions may only occur inside wands.", po.pos)
+      case po@LabelledOld(_, FastParser.LHS_OLD_LABEL) =>
+        //recordIfNot(po, c.insideWandStatus.isInside, "labelled old expressions with \"lhs\" label may only occur inside wands.")
+
         c
     })
     s
   }
->>>>>>> 44ad5c3d
-
 
   private def checkWandRelatedOldExpressions(n: Node, c: Context): Seq[ConsistencyError] = {
     var s = Seq.empty[ConsistencyError]
@@ -365,38 +335,14 @@
         s ++= checkWandRelatedOldExpressions(lhs, c.copy(insideWandStatus = InsideWandStatus.Left))
         s ++= checkWandRelatedOldExpressions(rhs, c.copy(insideWandStatus = InsideWandStatus.Right))
 
-<<<<<<< HEAD
       case po @ LabelledOld(_, FastParser.LHS_OLD_LABEL) =>
         /*recordIfNot(po,
                     c.insideWandStatus.isRight,
                     "Wands may use the \"lhs\" label on the rhs only.")*/
-=======
-      case po: ApplyOld =>
-        if(!c.insideWandStatus.isRight)
-          s :+= ConsistencyError("Wands may contain given-expressions on the rhs only.", po.pos)
->>>>>>> 44ad5c3d
-    })
-    s
-  }
-
-<<<<<<< HEAD
-=======
-  private def checkIfValidChainOfGhostOperations(n: Node, root: MagicWand): Seq[ConsistencyError] = {
-    var s = Seq.empty[ConsistencyError]
-    n match {
-      case gop: GhostOperation => s ++= checkIfValidChainOfGhostOperations(gop.body, root)
-      case let: Let => s ++= checkIfValidChainOfGhostOperations(let.body, root)
-      case _ =>
-        if(!noGhostOperations(n))
-          s :+= ConsistencyError( "Magic wand has unsupported shape. "
-            + "Its RHS must be of the shape 'GOp1 in GOp2 in ... in A', where the GOps are "
-            + "(impure) ghost operations, and where the final in-clause assertion A may "
-            + "only contain pure unfolding expressions.", root.pos)
-    }
-    s
-  }
-
->>>>>>> 44ad5c3d
+    })
+    s
+  }
+
   class InsideWandStatus protected[InsideWandStatus](val isInside: Boolean, val isLeft: Boolean, val isRight: Boolean) {
     assert(!(isLeft || isRight) || isInside, "Inconsistent status")
   }
