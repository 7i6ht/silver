--- conflicted
+++ resolved
@@ -8,13 +8,7 @@
 
 import scala.util.parsing.input.{Position, NoPosition}
 import org.kiama.util.{Message, Messaging}
-<<<<<<< HEAD
-import scala.collection.mutable
-import util.parsing.input.{Position, NoPosition}
-import viper.silver.parser.{PForPerm, PIdnUse, Parser}
-=======
 import viper.silver.parser.Parser
->>>>>>> 5eb23699
 import viper.silver.ast._
 
 /** An utility object for consistency checking. */
@@ -43,15 +37,11 @@
   }
 
   /** Reset the Kiama messages */
-<<<<<<< HEAD
-  def resetMessages { this.messages = Nil }
-=======
   def resetMessages() { this.messages = Nil }
   @inline
   def recordIf(suspect: Positioned, property: Boolean, message: String) =
     recordIfNot(suspect, !property, message)
 
->>>>>>> 5eb23699
   /** Names that are not allowed for use in programs. */
   def reservedNames: Seq[String] = Parser.reserved
 
@@ -155,14 +145,11 @@
 
   def checkPost(e: Exp) {
     recordIfNot(e, e isSubtype Bool, s"Contract $e: ${e.typ} must be boolean.")
-<<<<<<< HEAD
-=======
   }
 
   def noGhostOperations(n: Node) = !n.existsDefined {
     case u: Unfolding if !u.isPure =>
     case gop: GhostOperation if !gop.isInstanceOf[Unfolding] =>
->>>>>>> 5eb23699
   }
 
   /** Returns true iff the given expression is a valid trigger. */
@@ -251,8 +238,6 @@
     recordIfNot(positioned, fieldOrPredicate(positioned), "Can only use fields and predicates in 'forallrefs' expressions")
     recordIfNot(positioned, oneRefParam(positioned), "Can only use predicates with one Ref parameter in 'forallrefs' expressions")
   }
-<<<<<<< HEAD
-=======
 
 //  def checkNoImpureConditionals(wand: MagicWand, program: Program) = {
 //    var expsToVisit = wand.left :: wand.right :: Nil
@@ -364,5 +349,4 @@
   /** Context for context dependent consistency checking. */
   case class Context(insidePackageStmt: Boolean = false,
                      insideWandStatus: InsideWandStatus = InsideWandStatus.No)
->>>>>>> 5eb23699
 }