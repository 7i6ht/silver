// This Source Code Form is subject to the terms of the Mozilla Public
// License, v. 2.0. If a copy of the MPL was not distributed with this
// file, You can obtain one at http://mozilla.org/MPL/2.0/.
//
// Copyright (c) 2011-2019 ETH Zurich.

package viper.silver.ast.utility

import viper.silver.ast._
import org.jgrapht.alg.cycle.CycleDetector
import org.jgrapht.alg.connectivity.GabowStrongConnectivityInspector
import org.jgrapht.graph.{DefaultDirectedGraph, DefaultEdge}
import org.jgrapht.traverse.TopologicalOrderIterator

import scala.collection.mutable.{Set => MSet}
import scala.collection.JavaConverters._

import scala.collection.mutable.ListBuffer

/**
 * Utility methods for functions.
 */
object Functions {
  case class Edge[T](source: T, target: T)
  def allSubexpressions(func: Function): Seq[Exp] = func.pres ++ func.posts ++ func.body
  def allSubexpressionsIncludingUnfoldings(program: Program)(func: Function): Seq[Exp] = {
    var visitedPredicates = Set[String]()
    var subexpressions = allSubexpressions(func)
    var unfoldings = new ListBuffer[Unfolding]
    unfoldings ++= (subexpressions map (e => e.deepCollect{case u@Unfolding(_, _) => u})).flatten
    var i = 0
    while (i < unfoldings.length){
      val current = unfoldings(i)
      val name = current.acc.loc.predicateName
      if (!visitedPredicates.contains(name)){
        visitedPredicates += name
        val pred = program.findPredicate(name)
        if (pred.body.isDefined) {
          val bodyExp : Exp = pred.body.get
          subexpressions ++= Seq(bodyExp)
          unfoldings ++= bodyExp.deepCollect { case u@Unfolding(_, _) => u }
        }
      }
      i += 1
    }
    subexpressions
  }

  /** Returns the call graph of a given program (also considering specifications as calls).
    *
    * TODO: Memoize invocations of `getFunctionCallgraph`.
    */
<<<<<<< HEAD
  def getFunctionCallgraph(program: Program, subs: Function => Seq[Exp])
                          : DirectedGraph[Function, Edge[Function]] = {
=======
  def getFunctionCallgraph(program: Program, subs: Function => Seq[Exp] = allSubexpressions)
                          : DefaultDirectedGraph[Function, DefaultEdge] = {
>>>>>>> 92bb1cba

    val graph = new DefaultDirectedGraph[Function, DefaultEdge](classOf[DefaultEdge])

    for (f <- program.functions) {
      graph.addVertex(f)
    }

    def process(f: Function, e: Exp) {
      e visit {
        case FuncApp(f2name, _) =>
          graph.addEdge(f, program.findFunction(f2name))
      }
    }

    for (f <- program.functions) {
      subs(f) foreach (process(f, _))
    }

    graph
  }
  /**
    * Computes the height of every function.  If the height h1 of a function f1 is
    * smaller than the height h2 of function f2, then f1 appears earlier in the
    * topological sort of the SCC of the callgraph.
    *
    * Phrased differently, if a function f1 (transitively) calls another function
    * f2, then f2 will have a greater height than f1 (or the same, if f2 in turn
    * calls f1). If the flag considerUnfoldings is set, calls to f2 in the body of
    * a predicate that is unfolded by f1 are also taken into account.
    */
  def heights(program: Program, considerUnfoldings: Boolean = false): Map[Function, Int] = {
    val result = collection.mutable.Map[Function, Int]()

    /* Compute the call-graph over all functions in the given program.
     * An edge from f1 to f2 denotes that f1 calls f2, either in the function
     * body or in the specifications. If the flag considerUnfoldings is set,
     * an edge can also mean that f1 unfolds a predicate in whose body f2
     * is called.
     */
    val callGraph = if (considerUnfoldings){
      getFunctionCallgraph(program, allSubexpressionsIncludingUnfoldings(program))
    }else{
      getFunctionCallgraph(program, allSubexpressions)
    }

///* debugging */
//    val functionVNP = new org.jgrapht.ext.VertexNameProvider[Function] {
//      def getVertexName(vertex: Function) = vertex.name
//    }
//
//    val dotExporter = new org.jgrapht.ext.DOTExporter(functionVNP, //new org.jgrapht.ext.IntegerNameProvider[Function](),
//                                                      functionVNP,
//                                                      null)
//
//    dotExporter.export(new java.io.FileWriter("callgraph.dot"), callGraph.asInstanceOf[Graph[Function, Nothing]])
///* /debugging */

    /* Get all strongly connected components (SCCs) of the call-graph, represented as
     * sets of functions.
     */
    val stronglyConnectedSets = new GabowStrongConnectivityInspector(callGraph).stronglyConnectedSets().asScala

    /* Will represent the condensation of the call-graph, i.e., the call-graph,
     * but where each strongly connected component has been condensed into a
     * single node.
     */
    val condensedCallGraph = new DefaultDirectedGraph[MSet[Function], DefaultEdge](classOf[DefaultEdge])

    /* Add each SCC as a vertex to the condensed call-graph */
    stronglyConnectedSets.foreach(v => condensedCallGraph.addVertex(v.asScala))

    def condensationOf(func: Function): MSet[Function] =
      stronglyConnectedSets.find(_ contains func).get.asScala

    /* Add edges from the call-graph (between individual functions) as edges
     * between their corresponding SCCs in the condensed call-graph, but only
     * if this does not result in a cycle.
     */
    for (e <- callGraph.edgeSet().asScala) {
      val sourceSet = condensationOf(callGraph.getEdgeSource(e))
      val targetSet = condensationOf(callGraph.getEdgeTarget(e))

      if (sourceSet != targetSet)
        condensedCallGraph.addEdge(sourceSet, targetSet)
    }

///* debugging */
//    val functionSetVNP = new org.jgrapht.ext.VertexNameProvider[java.util.Set[Function]] {
//      def getVertexName(vertex: java.util.Set[Function]) = vertex.map(_.name).mkString(", ")
//    }
//
//    val functionSetIDP = new org.jgrapht.ext.VertexNameProvider[java.util.Set[Function]] {
//      def getVertexName(vertex: java.util.Set[Function]) = s""""${vertex.map(_.name).mkString(", ")}""""
//    }
//
//    val dotExporter2 = new org.jgrapht.ext.DOTExporter(functionSetIDP, // new org.jgrapht.ext.IntegerNameProvider[java.util.Set[Function]](),
//                                                       functionSetVNP,
//                                                       null)
//    dotExporter2.export(new java.io.FileWriter("sccg.dot"), sccg.asInstanceOf[Graph[java.util.Set[Function], Nothing]])
///* /debugging */

    /* The behaviour of TopologicalOrderIterator is undefined if it is applied
     * to a cyclic graph, hence this check.
     */
    assert(!new CycleDetector(condensedCallGraph).detectCycles(),
           "Expected acyclic graph, but found at least one cycle")

    /* Traverse the condensed call-graph in topological order while increasing
     * the function height. Each function in a condensed vertex (an SCC) gets
     * the same height.
     */
    var height = 0
    for (condensation <- new TopologicalOrderIterator(condensedCallGraph).asScala) {
      for (func <- condensation) {
        result(func) = height
      }

      height += 1
    }

    result.toMap
  }

  /**
   * Helper method for finding the recursive function calls in f's body, and pairing them with the unfolding expressions they occur under.
   * This can be useful for axiomatisation of functions, and possible for termination checking.
   *
   * Note that the LHS of unfolding expressions is not recursed into (we might want to revisit this decision).
   *
   * @param f The function whose body we want to analyse
   * @return A sequence of pairs of function application with the sequence of unfoldings (outermost-first) under which they occur
   */
  def recursiveCallsAndSurroundingUnfoldings(f : Function) : Seq[(FuncApp,Seq[Unfolding])] = {
    var result: Seq[(FuncApp, Seq[Unfolding])] = Seq()

    def recordCallsAndUnfoldings(e: Node, ufs: Seq[Unfolding]) {
      e.shallowCollect {
      case Let(v, e, bod) => recordCallsAndUnfoldings(e.replace(e, bod), ufs)
      case uf@Unfolding (acc, body) =>
        recordCallsAndUnfoldings (body, ufs :+ uf) // note: acc is not recursively-processed - we may want to revisit this decision
      case fa@FuncApp (func, args) =>
        result +:= (fa, ufs)
        args.foreach ((n) => recordCallsAndUnfoldings (n, ufs) )
      }
    }

    f.body foreach (recordCallsAndUnfoldings(_, Seq()))

    result
  }

  /** Returns all cycles formed by functions that (transitively) recurse via their precondition.
    *
    * @param program The program that defines the functions to check for cycles.
    * @return A map from functions to sets of functions. If a function `f` maps to a set of
    *         functions `fs`, then `f` (transitively) recurses via its precondition, and the
    *         formed cycles involves the set of functions `fs`.
    */
  def findFunctionCyclesViaPreconditions(program: Program): Map[Function, Set[Function]] = {
    findFunctionCyclesVia(program, func => func.pres, allSubexpressions)
  }

  /** Returns all cycles formed by functions that (transitively through certain subexpressions)
    * recurses via certain expressions.
    *
    * @param program The program that defines the functions to check for cycles.
    * @param via The expression the cycle has to go through.
    * @param subs The expressions the cycle can go through transitively
    * @return A map from functions to sets of functions. If a function `f` maps to a set of
    *         functions `fs`, then `f` (transitively) recurses via, and the
    *         formed cycles involves the set of functions `fs`.
    */
  def findFunctionCyclesVia(program: Program, via: Function => Seq[Exp], subs: Function => Seq[Exp] = allSubexpressions)
      :Map[Function, Set[Function]] = {
    def viaSubs(entryFunc: Function)(otherFunc: Function): Seq[Exp] =
      if (otherFunc == entryFunc)
        via(otherFunc)
      else
        subs(otherFunc)

    program.functions.flatMap(func => {
      val graph = getFunctionCallgraph(program, viaSubs(func))
      val cycleDetector = new CycleDetector(graph)
      val cycle = cycleDetector.findCyclesContainingVertex(func).asScala
      if (cycle.isEmpty)
        None
      else
        Some(func -> cycle.toSet)
    }).toMap[Function, Set[Function]]
  }
}<|MERGE_RESOLUTION|>--- conflicted
+++ resolved
@@ -12,16 +12,20 @@
 import org.jgrapht.graph.{DefaultDirectedGraph, DefaultEdge}
 import org.jgrapht.traverse.TopologicalOrderIterator
 
-import scala.collection.mutable.{Set => MSet}
+import scala.collection.mutable.{Set => MSet, ListBuffer}
 import scala.collection.JavaConverters._
-
-import scala.collection.mutable.ListBuffer
 
 /**
  * Utility methods for functions.
  */
 object Functions {
   case class Edge[T](source: T, target: T)
+
+  case class Factory[T]() extends EdgeFactory[T, Edge[T]] {
+    def createEdge(source: T, target: T) =
+      Edge(source, target)
+  }
+
   def allSubexpressions(func: Function): Seq[Exp] = func.pres ++ func.posts ++ func.body
   def allSubexpressionsIncludingUnfoldings(program: Program)(func: Function): Seq[Exp] = {
     var visitedPredicates = Set[String]()
@@ -50,13 +54,8 @@
     *
     * TODO: Memoize invocations of `getFunctionCallgraph`.
     */
-<<<<<<< HEAD
-  def getFunctionCallgraph(program: Program, subs: Function => Seq[Exp])
-                          : DirectedGraph[Function, Edge[Function]] = {
-=======
   def getFunctionCallgraph(program: Program, subs: Function => Seq[Exp] = allSubexpressions)
                           : DefaultDirectedGraph[Function, DefaultEdge] = {
->>>>>>> 92bb1cba
 
     val graph = new DefaultDirectedGraph[Function, DefaultEdge](classOf[DefaultEdge])
 
