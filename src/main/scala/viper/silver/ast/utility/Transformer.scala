--- conflicted
+++ resolved
@@ -69,11 +69,8 @@
             case Packaging(wand, in) => Packaging(go(wand), go(in))(p, i)
 
             case Old(e) => Old(go(e))(p, i)
-<<<<<<< HEAD
             case LabelledOld(e,lbl) => LabelledOld(go(e),lbl)(p,i)
-=======
             case ApplyOld(e) => ApplyOld(go(e))(p, i)
->>>>>>> 25a792d0
             case CondExp(cond, thn, els) =>
               CondExp(go(cond), go(thn), go(els))(p, i)
             case Let(v, exp1, body) => Let(go(v), go(exp1), go(body))(p, i)
@@ -211,12 +208,8 @@
 
             case Int => aType
             case Perm => aType
-<<<<<<< HEAD
             case InternalType => aType
-=======
-            case Pred => aType
             case Wand => aType
->>>>>>> 25a792d0
             case Ref => aType
             case SeqType(elementType) => SeqType(go(elementType))
             case SetType(elementType) => SetType(go(elementType))
