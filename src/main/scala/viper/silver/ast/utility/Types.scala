/*
 * This Source Code Form is subject to the terms of the Mozilla Public
 * License, v. 2.0. If a copy of the MPL was not distributed with this
 * file, You can obtain one at http://mozilla.org/MPL/2.0/.
 */

/*
 * This Source Code Form is subject to the terms of the Mozilla Public
 * License, v. 2.0. If a copy of the MPL was not distributed with this
 * file, You can obtain one at http://mozilla.org/MPL/2.0/.
 */

package viper.silver.ast.utility

import scala.language.postfixOps
import viper.silver.ast._

/** Utility methods for types. */
object Types {

  /** Returns all type variables that occur inside the given type, including the type itself if
    * it is a type variable.
    *
    * @param typ A type to extract type variables from.
    * @return The set of type variables that occur inside {}
    */
  def typeVariables(typ: Type): Set[TypeVar] = typ match {
    case t : TypeVar => Set(t)
    case dt@DomainType(domain,typeVarsMap) => typeVarsMap.values.flatMap(typeVariables).toSet
    case ct : CollectionType => typeVariables(ct.elementType)
    case _ => Set()
  }
/*
  typ match {
    case t: TypeVar => Set(t)
    case dt@DomainType(domain, typeVarsMap) => (dt.domainTypVars filterNot typeVarsMap.contains).toSet
    case _ => Set()
  }
  */
  /** Lifts [[viper.silver.ast.utility.Types.typeVariables]] to a set of types. */
  def typeVariables(types: Set[Type]): Set[TypeVar] = types flatMap typeVariables

  /** Returns all free type variables used in the signature of the given domain function.
    *
    * @param domainFunction A domain functions whose free type variables are to be collected.
    * @return The set of free type variables used by the given domain function.
    */
  def freeTypeVariables(domainFunction: DomainFunc): Set[TypeVar] = (
       typeVariables(domainFunction.formalArgs map (_.typ) toSet)
    ++ typeVariables(domainFunction.typ))

  /** Returns all free types variables used in the signature of the given domain axiom.
    *
    * @param domainAxiom A domain axiom whose free type variables are to be collected.
    * @return The set of free type variables used by the given domain axiom.
    */
  def freeTypeVariables(domainAxiom: DomainAxiom): Set[TypeVar] = {
    var tvs = Set[TypeVar]()

    domainAxiom.exp visit {case t: Typed => tvs ++= typeVariables(t.typ)}

    tvs
  }

  /** Lifts [[viper.silver.ast.utility.Types..freeTypeVariables]] to general domain members. */
  def freeTypeVariables(domainMember: DomainMember): Set[TypeVar] = domainMember match {
    case df: DomainFunc => freeTypeVariables(df)
    case da: DomainAxiom => freeTypeVariables(da)
  }

  /** Returns a list of transitive "subtypes" of the given `typ`. For example, type
    * constituents of `Seq[Seq[Int]]` are `Seq[Int]` and `Int`.
    *
    * @param typ A type whose type constituents are to be returned.
    * @return The list of transitive type constituents of `typ`.
    */
  def typeConstituents(typ: Type): List[Type] = typ match {
<<<<<<< HEAD
    case Int | Bool | Perm | Ref | InternalType | _: TypeVar => Nil
=======
    case Int | Bool | Perm | Ref | InternalType | _: TypeVar | Wand => Nil
>>>>>>> 5eb23699
    case dt: DomainType => dt.domainTypVars.map(_.substitute(dt.typVarsMap)).toList
    case SeqType(elementType) => elementType :: typeConstituents(elementType)
    case SetType(elementType) => elementType :: typeConstituents(elementType)
    case MultisetType(elementType) => elementType :: typeConstituents(elementType)
  }
}<|MERGE_RESOLUTION|>--- conflicted
+++ resolved
@@ -75,11 +75,7 @@
     * @return The list of transitive type constituents of `typ`.
     */
   def typeConstituents(typ: Type): List[Type] = typ match {
-<<<<<<< HEAD
-    case Int | Bool | Perm | Ref | InternalType | _: TypeVar => Nil
-=======
     case Int | Bool | Perm | Ref | InternalType | _: TypeVar | Wand => Nil
->>>>>>> 5eb23699
     case dt: DomainType => dt.domainTypVars.map(_.substitute(dt.typVarsMap)).toList
     case SeqType(elementType) => elementType :: typeConstituents(elementType)
     case SetType(elementType) => elementType :: typeConstituents(elementType)
