--- conflicted
+++ resolved
@@ -1,128 +1,119 @@
-// This Source Code Form is subject to the terms of the Mozilla Public
-// License, v. 2.0. If a copy of the MPL was not distributed with this
-// file, You can obtain one at http://mozilla.org/MPL/2.0/.
-//
-// Copyright (c) 2011-2019 ETH Zurich.
-
-package viper.silver.ast.utility.rewriter
-
-import viper.silver.parser.{PDomain, PDomainFunction, PFields, PFunction, PMethod, PPredicate}
-import viper.silver.parser.Transformer.ParseTreeDuplicationError
-import viper.silver.ast.{AtomicType, BackendFuncApp, DomainFuncApp, ErrorTrafo, FuncApp, Info, Node, Position}
-
-import scala.reflect.runtime.{universe => reflection}
-
-/**
-  * Trait Rewritable provides an interface that specifies which methods are required for the rewriter to work with.
-  * For classes that implement product (especially case classes) everything is already implemented here and one only has to extend this base class
-  */
-trait Rewritable extends Product {
-
-  def children: Seq[Any] = productIterator.toList
-
-  def withChildren(children: Seq[Any], pos: Option[(Position, Position)] = None, forceRewrite: Boolean = false): this.type = {
-    if (!forceRewrite && this.children == children && !pos.isDefined)
-      this
-    else {
-      // Singleton objects shouldn't be rewritten, preserving their singularity
-      if (this.isInstanceOf[AtomicType])
-        this
-      else {
-        // Infer constructor from type
-        val mirror = reflection.runtimeMirror(reflection.getClass.getClassLoader)
-        val instanceMirror = mirror.reflect(this)
-        val classSymbol = instanceMirror.symbol
-        val classMirror = mirror.reflectClass(classSymbol)
-        val constructorSymbol = instanceMirror.symbol.primaryConstructor.asMethod
-        val constructorMirror = classMirror.reflectConstructor(constructorSymbol)
-
-        // Add additional arguments to constructor call, besides children
-        var firstArgList = children
-        var secondArgList = Seq.empty[Any]
-        import viper.silver.ast.{DomainType, DomainAxiom, FuncApp, DomainFunc, DomainFuncApp}
-        import viper.silver.parser.{PAxiom, PMagicWandExp, PNode, PDomainType}
-        this match {
-          case dt: DomainType => secondArgList = Seq(dt.typeParameters)
-          case da: DomainAxiom => secondArgList = Seq(da.pos, da.info, da.domainName, da.errT)
-          case fa: FuncApp => secondArgList = Seq(fa.pos, fa.info, fa.typ, fa.errT)
-          case df: DomainFunc => secondArgList = Seq(df.pos, df.info, df.domainName, df.errT)
-          case df: DomainFuncApp => secondArgList = Seq(df.pos, df.info, df.typ, df.domainName, df.errT)
-          case ba: BackendFuncApp => secondArgList = Seq(ba.pos, ba.info, ba.typ, ba.interpretation, ba.errT)
-          case no: Node => secondArgList = no.getMetadata
-          case pa: PAxiom => secondArgList = Seq(pa.domainName) ++ Seq(pos.getOrElse(pa.pos))
-          case pm: PMagicWandExp => firstArgList = Seq(children.head) ++ children.drop(2) ++ Seq(pos.getOrElse(pm.pos))
-<<<<<<< HEAD
-          case pd: PDomainFunction => secondArgList = Seq(pd.domainName) ++ Seq(pos.getOrElse(pd.pos))
-          case pd: PDomain => secondArgList = Seq(pos.getOrElse(pd.pos))
-          case pm: PMethod => secondArgList = Seq(pos.getOrElse(pm.pos))
-          case pp: PPredicate => secondArgList = Seq(pos.getOrElse(pp.pos))
-          case pf: PFunction => secondArgList = Seq(pos.getOrElse(pf.pos))
-          case pf: PField => secondArgList = Seq(pos.getOrElse(pf.pos))
-=======
-          case pd: PDomainFunction => secondArgList = Seq(pd.domainName) ++ Seq(pos.getOrElse(pd.pos), pd.annotations)
-          case pd: PDomain => secondArgList = Seq(pos.getOrElse(pd.pos), pd.annotations)
-          case pm: PMethod => secondArgList = Seq(pos.getOrElse(pm.pos), pm.annotations)
-          case pp: PPredicate => secondArgList = Seq(pos.getOrElse(pp.pos), pp.annotations)
-          case pf: PFunction => secondArgList = Seq(pos.getOrElse(pf.pos), pf.annotations)
-          case pf: PFields => secondArgList = Seq(pos.getOrElse(pf.pos), pf.annotations)
->>>>>>> c2c1b118
-          case pn: PNode => secondArgList = Seq(pos.getOrElse(pn.pos))
-          case _ =>
-        }
-
-        // Call constructor
-        val newNode = try {constructorMirror(firstArgList ++ secondArgList: _*)}
-        catch {
-          case _: Exception if (this.isInstanceOf[PNode]) =>
-            throw ParseTreeDuplicationError(this.asInstanceOf[PNode], children)
-        }
-
-        // Copy member values, as they aren't in the parameters' list.
-        this match {
-          case dt: PDomainType =>
-            newNode.asInstanceOf[PDomainType].kind = dt.kind
-          case _ =>
-        }
-
-        newNode.asInstanceOf[this.type]
-      }
-    }
-  }
-
-  def meta: (Position, Info, ErrorTrafo) = {
-    assert(this.isInstanceOf[Node], "Only descendants of class 'Node' have metadata")
-
-    val metadata = this.asInstanceOf[Node].getMetadata
-    (metadata(0).asInstanceOf[Position], metadata(1).asInstanceOf[Info], metadata(2).asInstanceOf[ErrorTrafo])
-  }
-
-  def withMeta(posInfoTrafo: (Position, Info, ErrorTrafo)): this.type = {
-    assert(this.isInstanceOf[Node], "Only descendants of class 'Node' have metadata")
-
-    val (pos, info, trafo) = posInfoTrafo
-
-    // Singleton objects shouldn't be rewritten, preserving their singularity
-    if (this.isInstanceOf[AtomicType])
-      this
-    else {
-      // Infer constructor from type
-      val mirror = reflection.runtimeMirror(reflection.getClass.getClassLoader)
-      val instanceMirror = mirror.reflect(this)
-      val classSymbol = instanceMirror.symbol
-      val classMirror = mirror.reflectClass(classSymbol)
-      val constructorSymbol = instanceMirror.symbol.primaryConstructor.asMethod
-      val constructorMirror = classMirror.reflectConstructor(constructorSymbol)
-
-      val arguments = this match {
-        case fa: FuncApp => this.children ++ Seq(pos, info, fa.typ, trafo)
-        case df: DomainFuncApp => this.children ++ Seq(pos, info, df.typ, df.domainName, trafo)
-        case _ => this.children ++ Seq(pos, info, trafo)
-      }
-
-      // Call constructor
-      val newNode = constructorMirror(arguments: _*)
-
-      newNode.asInstanceOf[this.type]
-    }
-  }
-}
+// This Source Code Form is subject to the terms of the Mozilla Public
+// License, v. 2.0. If a copy of the MPL was not distributed with this
+// file, You can obtain one at http://mozilla.org/MPL/2.0/.
+//
+// Copyright (c) 2011-2019 ETH Zurich.
+
+package viper.silver.ast.utility.rewriter
+
+import viper.silver.parser.{PDomain, PDomainFunction, PFields, PFunction, PMethod, PPredicate}
+import viper.silver.parser.Transformer.ParseTreeDuplicationError
+import viper.silver.ast.{AtomicType, BackendFuncApp, DomainFuncApp, ErrorTrafo, FuncApp, Info, Node, Position}
+
+import scala.reflect.runtime.{universe => reflection}
+
+/**
+  * Trait Rewritable provides an interface that specifies which methods are required for the rewriter to work with.
+  * For classes that implement product (especially case classes) everything is already implemented here and one only has to extend this base class
+  */
+trait Rewritable extends Product {
+
+  def children: Seq[Any] = productIterator.toList
+
+  def withChildren(children: Seq[Any], pos: Option[(Position, Position)] = None, forceRewrite: Boolean = false): this.type = {
+    if (!forceRewrite && this.children == children && !pos.isDefined)
+      this
+    else {
+      // Singleton objects shouldn't be rewritten, preserving their singularity
+      if (this.isInstanceOf[AtomicType])
+        this
+      else {
+        // Infer constructor from type
+        val mirror = reflection.runtimeMirror(reflection.getClass.getClassLoader)
+        val instanceMirror = mirror.reflect(this)
+        val classSymbol = instanceMirror.symbol
+        val classMirror = mirror.reflectClass(classSymbol)
+        val constructorSymbol = instanceMirror.symbol.primaryConstructor.asMethod
+        val constructorMirror = classMirror.reflectConstructor(constructorSymbol)
+
+        // Add additional arguments to constructor call, besides children
+        var firstArgList = children
+        var secondArgList = Seq.empty[Any]
+        import viper.silver.ast.{DomainType, DomainAxiom, FuncApp, DomainFunc, DomainFuncApp}
+        import viper.silver.parser.{PAxiom, PMagicWandExp, PNode, PDomainType}
+        this match {
+          case dt: DomainType => secondArgList = Seq(dt.typeParameters)
+          case da: DomainAxiom => secondArgList = Seq(da.pos, da.info, da.domainName, da.errT)
+          case fa: FuncApp => secondArgList = Seq(fa.pos, fa.info, fa.typ, fa.errT)
+          case df: DomainFunc => secondArgList = Seq(df.pos, df.info, df.domainName, df.errT)
+          case df: DomainFuncApp => secondArgList = Seq(df.pos, df.info, df.typ, df.domainName, df.errT)
+          case ba: BackendFuncApp => secondArgList = Seq(ba.pos, ba.info, ba.typ, ba.interpretation, ba.errT)
+          case no: Node => secondArgList = no.getMetadata
+          case pa: PAxiom => secondArgList = Seq(pa.domainName) ++ Seq(pos.getOrElse(pa.pos))
+          case pm: PMagicWandExp => firstArgList = Seq(children.head) ++ children.drop(2) ++ Seq(pos.getOrElse(pm.pos))
+          case pd: PDomainFunction => secondArgList = Seq(pd.domainName) ++ Seq(pos.getOrElse(pd.pos))
+          case pd: PDomain => secondArgList = Seq(pos.getOrElse(pd.pos))
+          case pm: PMethod => secondArgList = Seq(pos.getOrElse(pm.pos))
+          case pp: PPredicate => secondArgList = Seq(pos.getOrElse(pp.pos))
+          case pf: PFunction => secondArgList = Seq(pos.getOrElse(pf.pos))
+          case pf: PFields => secondArgList = Seq(pos.getOrElse(pf.pos))
+          case pn: PNode => secondArgList = Seq(pos.getOrElse(pn.pos))
+          case _ =>
+        }
+
+        // Call constructor
+        val newNode = try {constructorMirror(firstArgList ++ secondArgList: _*)}
+        catch {
+          case _: Exception if (this.isInstanceOf[PNode]) =>
+            throw ParseTreeDuplicationError(this.asInstanceOf[PNode], children)
+        }
+
+        // Copy member values, as they aren't in the parameters' list.
+        this match {
+          case dt: PDomainType =>
+            newNode.asInstanceOf[PDomainType].kind = dt.kind
+          case _ =>
+        }
+
+        newNode.asInstanceOf[this.type]
+      }
+    }
+  }
+
+  def meta: (Position, Info, ErrorTrafo) = {
+    assert(this.isInstanceOf[Node], "Only descendants of class 'Node' have metadata")
+
+    val metadata = this.asInstanceOf[Node].getMetadata
+    (metadata(0).asInstanceOf[Position], metadata(1).asInstanceOf[Info], metadata(2).asInstanceOf[ErrorTrafo])
+  }
+
+  def withMeta(posInfoTrafo: (Position, Info, ErrorTrafo)): this.type = {
+    assert(this.isInstanceOf[Node], "Only descendants of class 'Node' have metadata")
+
+    val (pos, info, trafo) = posInfoTrafo
+
+    // Singleton objects shouldn't be rewritten, preserving their singularity
+    if (this.isInstanceOf[AtomicType])
+      this
+    else {
+      // Infer constructor from type
+      val mirror = reflection.runtimeMirror(reflection.getClass.getClassLoader)
+      val instanceMirror = mirror.reflect(this)
+      val classSymbol = instanceMirror.symbol
+      val classMirror = mirror.reflectClass(classSymbol)
+      val constructorSymbol = instanceMirror.symbol.primaryConstructor.asMethod
+      val constructorMirror = classMirror.reflectConstructor(constructorSymbol)
+
+      val arguments = this match {
+        case fa: FuncApp => this.children ++ Seq(pos, info, fa.typ, trafo)
+        case df: DomainFuncApp => this.children ++ Seq(pos, info, df.typ, df.domainName, trafo)
+        case _ => this.children ++ Seq(pos, info, trafo)
+      }
+
+      // Call constructor
+      val newNode = constructorMirror(arguments: _*)
+
+      newNode.asInstanceOf[this.type]
+    }
+  }
+}