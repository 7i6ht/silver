--- conflicted
+++ resolved
@@ -1,1213 +1,1201 @@
-// This Source Code Form is subject to the terms of the Mozilla Public
-// License, v. 2.0. If a copy of the MPL was not distributed with this
-// file, You can obtain one at http://mozilla.org/MPL/2.0/.
-//
-// Copyright (c) 2011-2019 ETH Zurich.
-
-package viper.silver.ast.utility.rewriter
-import viper.silver.ast.utility.rewriter.Traverse.Traverse
-
-import scala.collection.mutable
-import scala.reflect.runtime.{universe => reflection}
-
-/**
-  * An enumeration that represents traversal modes:
-  * - TopDown: Perform transformation before visiting children
-  * - BottomUp: Perform transformation after visiting children
-  * - Innermost: Go TopDown but stop recursion after first rewrite
-  * - Outermost: Go BottomUp and only rewrite first match
-  */
-object Traverse extends Enumeration {
-  type Traverse = Value
-  val TopDown, BottomUp, Innermost, Outermost = Value
-}
-
-/**
-  * Trait that encapsulates information and functionality for all Strategy types
-  *
-  * @tparam N Type of the AST nodes
-  */
-trait StrategyInterface[N <: Rewritable] {
-
-  // Store every special node we don't want to recurse on
-  // A hash set would be more efficient but then we get problems with circular dependencies (calculating hash never terminates)
-
-  protected val noRecursion = mutable.ListBuffer.empty[NodeEq]
-
-  case class NodeEq(node: Rewritable) {
-    override def equals(that: Any): Boolean = that match {
-      case req: NodeEq => this.node eq req.node
-      case ref: AnyRef => this.node eq ref
-      case _ => false
-    }
-  }
-
-  protected var changed = false
-
-  /**
-    * A flag that indicates whether the last AST transformed by this transformer was changed
-    *
-    * @return
-    */
-  def hasChanged: Boolean = changed
-
-  /**
-    * Prevent recursion on special nodes
-    *
-    * @param node node to prevent recursion on
-    * @tparam T type of the node
-    * @return return the node again (convenience)
-    */
-  def noRec[T <: N](node: Rewritable): T = {
-    noRecursion.append(NodeEq(node))
-    node.asInstanceOf[T]
-  }
-
-  /**
-    * Execute strategy on AST
-    *
-    * @param node root node of the AST
-    * @tparam T type of the rewritten root
-    * @return rewritten root
-    */
-  def execute[T <: N](node: N): T
-
-  /**
-    * Append two strategies. `s` is executed after `this` has finished
-    *
-    * @param s strategy to combine with
-    * @return combined strategy
-    */
-  def ||(s: StrategyInterface[N]): ConcatenatedStrategy[N] = {
-    new ConcatenatedStrategy[N](this, s)
-  }
-
-  /** This method can be overridden to control the creation of a new node by possibly adding
-    * metadata to it.
-    *
-    * @param old Node before rewriting
-    * @param now Node after rewriting
-    * @param directlyRewritten Indicates if `now` was obtained from `old` by rewriting `old` itself,
-    *                          or if `old` was merely duplicated because its children were
-    *                          rewritten.
-    * @return Updated node that will be built into the AST
-    */
-  protected def preserveMetaData(old: N, now: N, directlyRewritten: Boolean): N = now
-}
-
-/**
-  * Factory object for often used Strategy and Visitor settings
-  */
-object StrategyBuilder {
-
-  /**
-    * Create a strategy without context just node to node
-    *
-    * @param p Partial function that transforms the input node into the output node
-    * @param t Traverse direction
-    * @tparam N Common supertype of every node in the tree
-    * @return Strategy object ready to execute on a tree
-    */
-  def Slim[N <: Rewritable : reflection.TypeTag : scala.reflect.ClassTag](p: PartialFunction[N, N], t: Traverse = Traverse.TopDown) = {
-    new SlimStrategy[N](p) defaultContext new NoContext[N] traverse t
-  }
-
-  /**
-    * Strategy that allows access to ancestors and siblings
-    *
-    * @param p Partial function that transforms input (node, context) into a new node
-    * @param t Traverse direction
-    * @tparam N Common supertype of every node in the tree
-    * @return Strategy object ready to execute on a tree
-    */
-  def Ancestor[N <: Rewritable : reflection.TypeTag : scala.reflect.ClassTag](p: PartialFunction[(N, ContextA[N]), (N, ContextA[N])], t: Traverse = Traverse.TopDown) = {
-    new Strategy[N, ContextA[N]](p) defaultContext new PartialContextA[N] traverse t
-  }
-
-  /**
-    * Strategy that allows access to ancestors, siblings and a custom defined context
-    *
-    * @param p          Partial function that transforms input (node, context) into a new node
-    * @param default    Default context value (in case no context is present)
-    * @param t          Traversal direction
-    * @tparam N Common supertype of every node in the tree
-    * @tparam C Type of the context
-    * @return Strategy object ready to execute on a tree
-    */
-  def Context[N <: Rewritable : reflection.TypeTag : scala.reflect.ClassTag, C](p: PartialFunction[(N, ContextC[N, C]), (N, ContextC[N, C])], default: C, t: Traverse = Traverse.TopDown) = {
-    new Strategy[N, ContextC[N, C]](p) defaultContext new PartialContextC[N, C](default) traverse t
-  }
-
-  /**
-    * Strategy that allows access to custom defined context (of parameter type C)
-    *
-    * @param p          Partial function that transforms input (node, context) into a new node
-    * @param default    Default context value (in case no context is present)
-    * @param t          Traversal direction
-    * @tparam N Common supertype of every node in the tree
-    * @tparam C Type of the context
-    * @return Strategy object ready to execute on a tree
-    */
-  def CustomContext[N <: Rewritable : reflection.TypeTag : scala.reflect.ClassTag, C](p: PartialFunction[(N, C), (N, C)], default: C, t: Traverse = Traverse.TopDown) = {
-    new Strategy[N, ContextCustom[N, C]]({ // rewrite partial function taking context with parent access etc. to one just taking the custom context
-      case (node, context) if p.isDefinedAt(node, context.c) =>
-        val (n, c) = p((node, context.c))
-        (n, context.updateContext(c))
-    }).defaultContext(new PartialContextCC[N, C](default)) traverse t
-  }
-
-  /**
-    * Strategy that allows both node and context to be rewritten.
-    *
-    * @param p          Partial function that transforms input (node, context) into a new (node, context)
-    * @param context    Initial context
-    * @param t          Traversal order
-    * @tparam N         Common supertype of every node in the tree
-    * @tparam C         Type of the context
-    * @return           Strategy object ready to execute on a tree
-    */
-  def RewriteNodeAndContext[N <: Rewritable : reflection.TypeTag : scala.reflect.ClassTag, C](p: PartialFunction[(N, C), (N, C)], context: C, t: Traverse = Traverse.TopDown) = {
-    val f: PartialFunction[(N, ContextC[N, C]), (N, ContextC[N, C])] = {
-      case (node, context) if p.isDefinedAt(node, context.c) =>
-        val (n, c) = p((node, context.c))
-        (n, context.updateContext(c))
-    }
-
-    new Strategy[N, ContextC[N, C]](f).defaultContext(new PartialContextC[N, C](context)).traverse(t)
-  }
-
-  /**
-    * Visitor analogous to SlimStrategy just with no new node as return type
-    *
-    * @param f Function to execute on every node
-    * @tparam N Common supertype of every node in the tree
-    * @return Visitor object ready to use
-    */
-  def SlimVisitor[N <: Rewritable](f: PartialFunction[N, Unit]) = {
-    new StrategyVisitor[N, SimpleContext[N]]({ case (a: N @unchecked, _: SimpleContext[N]) => f(a) }) defaultContext new NoContext[N]
-  }
-
-  /**
-    * Visitor analogous to AncestorStrategy just with no new node as return type
-    *
-    * @param f Function to execute on every node
-    * @tparam N Common supertype of every node in the tree
-    * @return Visitor object ready to use
-    */
-  def AncestorVisitor[N <: Rewritable](f: PartialFunction[(N, ContextA[N]), Unit]) = {
-    new StrategyVisitor[N, ContextA[N]](f) defaultContext new PartialContextA[N]
-  }
-
-  /**
-    * Visitor analogous to ContextStrategy just with no new node as return type
-    *
-    * @param f          Function to execute on every node
-    * @param default    Default context value (in case no context is present)
-    * @tparam N Common supertype of every node in the tree
-    * @tparam C Type of the context
-    * @return Visitor object ready to use
-    */
-  def ContextVisitor[N <: Rewritable : reflection.TypeTag : scala.reflect.ClassTag, C](f: (N, ContextC[N, C]) => ContextC[N, C], default: C) = {
-    val p: PartialFunction[(N, ContextC[N, C]), (N, ContextC[N, C])] = {
-      case (n, c) => (n, f(n, c))
-    }
-
-    new Strategy[N, ContextC[N, C]](p) defaultContext new PartialContextC[N, C](default)
-  }
-}
-
-/**
-  * A class that helps with providing dummy context in a rewriting function. Used to make SlimStrategy compatible with RegexStrategy
-  *
-  * @param p partial function from node to node
-  * @tparam N type of the AST nodes
-  */
-class AddArtificialContext[N <: Rewritable](p: PartialFunction[N, N]) extends PartialFunction[(N, SimpleContext[N]), (N, SimpleContext[N])] {
-  override def isDefinedAt(x: (N, SimpleContext[N])): Boolean = p.isDefinedAt(x._1)
-  override def apply(x: (N, SimpleContext[N])): (N, SimpleContext[N]) = (p.apply(x._1), x._2)
-}
-
-/**
-  * Strategy that provides node to node replacement without depending on contexts
-  *
-  * @param p Partial function from node to node
-  * @tparam N Type of the
-  */
-class SlimStrategy[N <: Rewritable : reflection.TypeTag : scala.reflect.ClassTag](p: PartialFunction[N, N]) extends Strategy[N, SimpleContext[N]](new AddArtificialContext(p))
-
-// Generic Strategy class. Includes all the required functionality
-class Strategy[N <: Rewritable : reflection.TypeTag : scala.reflect.ClassTag, C <: Context[N]](p: PartialFunction[(N, C), (N, C)]) extends StrategyInterface[N] {
-
-  // Defines the traversion mode
-  protected var traversionMode: Traverse = Traverse.TopDown
-
-  /**
-    * Access to the current traversion mode
-    *
-    * @return Traversion mode
-    */
-  def getTraversionMode = traversionMode
-
-  /**
-    * Define the traversion mode
-    *
-    * @param t Traversion mode
-    * @return Strategy itself (convenience)
-    */
-  def traverse(t: Traverse): Strategy[N, C] = {
-    traversionMode = t
-    this
-  }
-
-  // Selects the children on which we recurse.
-  protected var recursionFunc: PartialFunction[N, Seq[AnyRef]] = PartialFunction.empty
-
-  /**
-    * Define the function that specifies the children we recurse on
-    *
-    * @param r Recursion function
-    * @return Strategy itself (convenience)
-    */
-  def recurseFunc(r: PartialFunction[N, Seq[AnyRef]]): Strategy[N, C] = {
-    recursionFunc = r
-    this
-  }
-
-  // specifies which nodes need to be cloned even if their fields stay the same.
-  protected var shouldForceCopy: Boolean = false
-
-  def forceCopy(f: Boolean = true): Strategy[N, C] = {
-    shouldForceCopy = f
-    this
-  }
-
-  protected var defaultContxt: Option[C] = None
-
-  def defaultContext(pC: PartialContext[N, C]): Strategy[N, C] = {
-    defaultContxt = Some(pC.get(this))
-    this
-  }
-
-  // Rule used for rewriting (may be combined from other strategies)
-  private var rule: RuleT[N, C] = Rule(p)
-
-  /**
-    * Access to the rule used for rewriting
-    *
-    * @return Rule
-    */
-  def getRule = rule
-
-  /**
-    * Set the rule used for rewriting
-    *
-    * @param r Rule
-    */
-  def setRule(r: RuleT[N, C]) = rule = r
-
-  /**
-    * Append rule of s to the rule of this. Rule of s will be executed directly after rule of this for every node
-    *
-    * @param s strategy for combining rules
-    * @return strategy with combined rules
-    */
-  def +(s: Strategy[N, C]): Strategy[N, C] = {
-    rule = Append[N, C](rule, s.getRule)
-    this
-  }
-
-  /**
-    * Conditionally append rule of s to the rule of this. Rule of s will be executed directly after rule of this for every node in case rule of this was applied
-    *
-    * @param s strategy for combining rules
-    * @return strategy with combined rules
-    */
-  def <(s: Strategy[N, C]): Strategy[N, C] = {
-    rule = CondAppend[N, C](rule, s.getRule)
-    this
-  }
-
-  /**
-    * First part of the ternary operator in case rule this is applied. apply rule s too
-    *
-    * @param s strategy for combining rules
-    * @return Partial ternary object
-    */
-  def ?(s: Strategy[N, C]): PartialTernary[N, C] = {
-    PartialTernary[N, C](this, s.getRule)
-  }
-
-  /**
-    * Lift this strategy to an iterative strategy
-    *
-    * @return iterative strategy
-    */
-  def repeat: RepeatedStrategy[N] = {
-    new RepeatedStrategy[N](this)
-  }
-
-  // Select the execution function based on the traversion mode
-  protected def selectStrat(node: N, contextUsed: C): N = {
-    changed = false
-    val result = traversionMode match {
-      case Traverse.TopDown => rewriteTopDown(node, contextUsed)
-      case Traverse.BottomUp => rewriteBottomUp(node, contextUsed)
-      case Traverse.Innermost => rewriteInnermost(node, contextUsed)
-    }
-    changed = !(result eq node)
-    result
-  }
-
-  /**
-    * Execute the Strategy
-    *
-    * @param node Root of the AST you want to rewrite
-    * @tparam T Type of the rewritten root
-    * @return rewritten AST
-    */
-  override def execute[T <: N](node: N): T = {
-    assert(defaultContxt.isDefined, "Default context not set!")
-    selectStrat(node, defaultContxt.get).asInstanceOf[T]
-  }
-
-  /**
-    * Same as simple execute. Allows to define the default context here
-    *
-    * @param node Root of the AST we want to rewrite
-    * @param ctxt Default context for execution
-    * @tparam T Type of the rewritten root
-    * @return rewritten AST
-    */
-  def execute[T <: N](node: N, ctxt: PartialContext[N, C]): T = {
-    selectStrat(node, ctxt.get(this)).asInstanceOf[T]
-  }
-
-  /**
-    * Execute the Strategy
-    * Same as simple execute just without requiring a type parameter
-    * Type of the result node will be the generic type of the AST
-    *
-    * @param node Root of the AST you want to rewrite
-    * @param ctxt Type of the rewritten root
-    * @return rewritten AST
-    */
-  def executeT(node: N, ctxt: PartialContext[N, C]): N = execute[N](node, ctxt)
-
-  def rewriteTopDown[A](node: A, context: C): A = {
-    if (noRecursion.contains(node))
-      node
-    else {
-      node match {
-        case map: Map[_, _] => map.map(rewriteTopDown(_, context)).asInstanceOf[A]
-
-<<<<<<< HEAD
-        case (t1, t2) => (rewriteTopDown(t1, context), rewriteTopDown(t2, context)).asInstanceOf[A]
-=======
-        case (t1, t2) => (
-          rewriteTopDown(t1, context),
-          rewriteTopDown(t2, context)).asInstanceOf[A]
-
-        case (t1, t2, t3) => (
-          rewriteTopDown(t1, context),
-          rewriteTopDown(t2, context),
-          rewriteTopDown(t3, context)).asInstanceOf[A]
-
-        case (t1, t2, t3, t4) => (
-          rewriteTopDown(t1, context),
-          rewriteTopDown(t2, context),
-          rewriteTopDown(t3, context),
-          rewriteTopDown(t4, context)).asInstanceOf[A]
-
-        case (t1, t2, t3, t4, t5) => (
-          rewriteTopDown(t1, context),
-          rewriteTopDown(t2, context),
-          rewriteTopDown(t3, context),
-          rewriteTopDown(t4, context),
-          rewriteTopDown(t5, context)).asInstanceOf[A]
->>>>>>> 741e6d41
-
-        case Some(value) => Some(rewriteTopDown(value, context)).asInstanceOf[A]
-
-        case node: N @unchecked =>
-          // Rewrite node and context
-          val (n, c) = rule.execute(node, context.addAncestor(node).asInstanceOf[C])
-
-          if (noRecursion.contains(n))
-            n.asInstanceOf[A]
-          else {
-            // Rewrite children
-            val allowedToRecurse = recursionFunc.applyOrElse(n, (_: N) => n.children).toSet
-            val children = n.children.map(child => if (allowedToRecurse(child)) rewriteTopDown(child, c) else child)
-
-            // Adopt rewritten children
-            n.withChildren(children, forceRewrite = shouldForceCopy).asInstanceOf[A]
-          }
-
-        case collection: Iterable[_] => collection.map(rewriteTopDown(_, context)).asInstanceOf[A]
-
-        case value => value
-      }
-    }
-  }
-
-  def rewriteBottomUp[A](node: A, context: C): A = {
-    if (noRecursion.contains(node))
-      node
-    else {
-      node match {
-        case map: Map[_, _] => map.map(rewriteBottomUp(_, context)).asInstanceOf[A]
-
-<<<<<<< HEAD
-        case (t1, t2) => (rewriteBottomUp(t1, context), rewriteBottomUp(t2, context)).asInstanceOf[A]
-=======
-        case (t1, t2) => (
-          rewriteBottomUp(t1, context),
-          rewriteBottomUp(t2, context)).asInstanceOf[A]
-
-        case (t1, t2, t3) => (
-          rewriteBottomUp(t1, context),
-          rewriteBottomUp(t2, context),
-          rewriteBottomUp(t3, context)).asInstanceOf[A]
-
-        case (t1, t2, t3, t4) => (
-          rewriteBottomUp(t1, context),
-          rewriteBottomUp(t2, context),
-          rewriteBottomUp(t3, context),
-          rewriteBottomUp(t4, context)).asInstanceOf[A]
-
-        case (t1, t2, t3, t4, t5) => (
-          rewriteBottomUp(t1, context),
-          rewriteBottomUp(t2, context),
-          rewriteBottomUp(t3, context),
-          rewriteBottomUp(t4, context),
-          rewriteBottomUp(t5, context)).asInstanceOf[A]
->>>>>>> 741e6d41
-
-        case Some(value) => Some(rewriteBottomUp(value, context)).asInstanceOf[A]
-
-        case node: N @unchecked =>
-          val c = context.addAncestor(node).asInstanceOf[C]
-
-          // Rewrite children
-          val allowedToRecurse = recursionFunc.applyOrElse(node, (_: N) => node.children).toSet
-          val children = node.children.map(child => if (allowedToRecurse(child)) rewriteBottomUp(child, c) else child)
-
-          // Adopt rewritten children
-          val n = node.withChildren(children, forceRewrite = shouldForceCopy).asInstanceOf[N]
-
-          // Rewrite node and context
-          rule.execute(n, c.replaceNode(n).asInstanceOf[C])._1.asInstanceOf[A]
-
-        case collection: Iterable[_] => collection.map(rewriteBottomUp(_, context)).asInstanceOf[A]
-
-        case value => value
-      }
-    }
-  }
-
-  def rewriteInnermost[A](node: A, context: C): A = {
-    if (noRecursion.contains(node))
-      node
-    else {
-      node match {
-        case map: Map[_, _] => map.map(rewriteInnermost(_, context)).asInstanceOf[A]
-
-<<<<<<< HEAD
-        case (t1, t2) => (rewriteInnermost(t1, context), rewriteInnermost(t2, context)).asInstanceOf[A]
-=======
-        case (t1, t2) => (
-          rewriteInnermost(t1, context),
-          rewriteInnermost(t2, context)).asInstanceOf[A]
-
-        case (t1, t2, t3) => (
-          rewriteInnermost(t1, context),
-          rewriteInnermost(t2, context),
-          rewriteInnermost(t3, context)).asInstanceOf[A]
-
-        case (t1, t2, t3, t4) => (
-          rewriteInnermost(t1, context),
-          rewriteInnermost(t2, context),
-          rewriteInnermost(t3, context),
-          rewriteInnermost(t4, context)).asInstanceOf[A]
-
-        case (t1, t2, t3, t4, t5) => (
-          rewriteInnermost(t1, context),
-          rewriteInnermost(t2, context),
-          rewriteInnermost(t3, context),
-          rewriteInnermost(t4, context),
-          rewriteInnermost(t5, context)).asInstanceOf[A]
->>>>>>> 741e6d41
-
-        case Some(value) => Some(rewriteInnermost(value, context)).asInstanceOf[A]
-
-        case node: N @unchecked =>
-          // Rewrite node and context
-          val (n, c) = rule.execute(node, context.addAncestor(node).asInstanceOf[C])
-
-          if (!(n eq node))
-            n.asInstanceOf[A]
-          else {
-            // Rewrite children
-            val allowedToRecurse = recursionFunc.applyOrElse(n, (_: N) => n.children).toSet
-            val children = n.children.map(child => if (allowedToRecurse(child)) rewriteInnermost(child, c) else child)
-
-            // Adopt rewritten children
-            n.withChildren(children, forceRewrite = shouldForceCopy).asInstanceOf[A]
-          }
-
-        case collection: Iterable[_] => collection.map(rewriteInnermost(_, context)).asInstanceOf[A]
-
-        case value => value
-      }
-    }
-  }
-}
-
-/**
-  * This class encapsulates strategies that are appended. The execute method executes them one after another and gives the resulting node of a transformation
-  * as an argument for the next node
-  *
-  * @param s1 strategy 1
-  * @param s2 strategy 2
-  */
-class ConcatenatedStrategy[N <: Rewritable](s1: StrategyInterface[N], val s2: StrategyInterface[N]) extends StrategyInterface[N] {
-  private val strategies = mutable.ListBuffer.empty[StrategyInterface[N]]
-
-  strategies.append(s1)
-  strategies.append(s2)
-
-
-  override def ||(s: StrategyInterface[N]): ConcatenatedStrategy[N] = {
-    strategies.append(s)
-    this
-  }
-
-  def ||(s: ConcatenatedStrategy[N]): ConcatenatedStrategy[N] = {
-    strategies ++= s.strategies
-    this
-  }
-
-  override def execute[T <: N](node: N): T = strategies.foldLeft(node)((n, strat) => strat.execute[N](n)).asInstanceOf[T]
-}
-
-/**
-  * This class encapsulates strategies that should be iterative. The execute method allows for execution until fixed point or a fixed number of executions
-  *
-  * @param s The strategy to iterate
-  * @tparam N Type of the AST nodes
-  */
-class RepeatedStrategy[N <: Rewritable](s: StrategyInterface[N]) extends StrategyInterface[N] {
-
-  /**
-    * Execute strategy until fixed point is reached
-    *
-    * @param node root node of the AST
-    * @tparam T type of the rewritten root
-    * @return rewritten root
-    */
-  override def execute[T <: N](node: N): T = {
-    val result: T = s.execute[T](node)
-    if (!s.hasChanged) {
-      result
-    } else {
-      execute[T](result)
-    }
-  }
-
-  /**
-    * Execute strategy a fixed number of times
-    *
-    * @param node root node of the AST
-    * @param i    number of iterations
-    * @tparam T Type of the result node
-    * @return rewritten root
-    */
-  def execute[T <: N](node: N, i: Int): N = {
-    if (i <= 0) {
-      node
-    }
-    else {
-      val result = s.execute[T](node)
-      if (s.hasChanged) {
-        result
-      } else {
-        execute[T](result, i - 1)
-      }
-    }
-  }
-
-  override def hasChanged: Boolean = s.hasChanged
-}
-
-/**
-  * Base trait for all Strategy contexts
-  *
-  * @tparam N Common supertype of every node in the tree
-  */
-trait Context[N <: Rewritable] {
-  protected def transformer: StrategyInterface[N]
-
-  /**
-    * Shortcut to define nodes that should not be recursed on
-    *
-    * @param node node to prevent recursion on
-    * @tparam T type of the node
-    * @return return the node again (convenience)
-    */
-  def noRec[T <: N](node: Rewritable): T = {
-    transformer.noRec[T](node)
-  }
-
-  /**
-    * Get access to the transformer object itself
-    *
-    * @return the current transformer
-    */
-  def getTransformer: StrategyInterface[N] = transformer
-
-  // Add an ancestor to the context
-  private[rewriter] def addAncestor(node: N): Context[N]
-
-  // Replace the current node with a new one
-  private[rewriter] def replaceNode(node: N): Context[N]
-
-  // Update the context
-  private[rewriter] def update(node: N): Context[N]
-}
-
-/**
-  * Encapsulates context information without ancestors or custom context
-  *
-  * @param transformer current transformer
-  * @tparam N Common supertype of every node in the tree
-  */
-class SimpleContext[N <: Rewritable](protected val transformer: StrategyInterface[N]) extends Context[N] {
-  override def addAncestor(node: N): SimpleContext[N] = this
-
-  override def replaceNode(node: N): SimpleContext[N] = this
-
-  override def update(node: N): SimpleContext[N] = this
-}
-
-/**
-  * Encapsulates context information with ancestors but no custom context
-  *
-  * @param ancestorList List of ancestors
-  * @param transformer  current transformer
-  * @tparam N Common supertype of every node in the tree
-  */
-class ContextA[N <: Rewritable](val ancestorList: Seq[N], protected val transformer: StrategyInterface[N]) extends Context[N] {
-
-  // Add an ancestor to the context
-  override def addAncestor(n: N): ContextA[N] = {
-    new ContextA[N](ancestorList ++ Seq(n), transformer)
-  }
-
-  // Replace the current node with a new one
-  override def replaceNode(n: N): ContextA[N] = {
-    new ContextA[N](ancestorList.dropRight(1) ++ Seq(n), transformer)
-  }
-
-  // Update the context
-  override def update(n: N): ContextA[N] = {
-    replaceNode(n)
-  }
-
-  /**
-    * Current node
-    */
-  lazy val node = ancestorList.last
-
-  /**
-    * The predecessor child of the parent that follows the node itself
-    */
-  lazy val previous: Option[Any] = predecessors.lastOption
-
-  /**
-    * All children of the parent of a node that precede the node itself
-    */
-  lazy val predecessors: Seq[Any] = family.takeWhile(!isEqualNode(_))
-
-  /**
-    * The successor child of the parent that follows the node itself
-    */
-  lazy val next: Option[Any] = successors.headOption
-
-  /**
-    * All children of the parent of a node that follow the node itself
-    */
-  lazy val successors: Seq[Any] = family.dropWhile(!isEqualNode(_)).drop(1)
-
-
-  /**
-    * All children of the parent without the node itself
-    */
-  lazy val siblings: Seq[Any] = family.filter(!isEqualNode(_))
-
-  /**
-    * All children of the parent. Sequence of nodes and options of nodes will be unfolded and the node itself is included in the list
-    */
-
-  lazy val family: Seq[Any] = {
-    parent match {
-      case viper.silver.ast.Seqn(stmts, _) => stmts
-      case viper.silver.ast.FuncApp(_, args) => args
-      case _ => parent.children
-    }
-  }
-
-  /** Parent of node.
-    * Will result in a `java.util.NoSuchElementException` if no parent is available.
-    */
-  lazy val parent: N = {
-    assert(ancestorList.length > 1, "No parent information available in context")
-    ancestorList.dropRight(1).last
-  }
-
-  /** Parent of node, if available. */
-  lazy val parentOption: Option[N] = ancestorList.dropRight(1).lastOption
-
-  // Equality between nodes
-  private def isEqualNode(elem: Any): Boolean = elem match {
-    case p: AnyRef => p eq node
-    case _ => node == elem
-  }
-
-}
-
-/**
-  * Encapsulates context information with ancestors and custom context
-  *
-  * @param aList       List of ancestors
-  * @param c           custom context object
-  * @param transformer current transformer
-  * @tparam N      Common supertype of every node in the tree
-  * @tparam CUSTOM Type of custom context
-  */
-class ContextC[N <: Rewritable, CUSTOM](aList: Seq[N], val c: CUSTOM, transformer: StrategyInterface[N]) extends ContextA[N](aList, transformer) {
-
-  // Add an ancestor to the context
-  override def addAncestor(n: N): ContextC[N, CUSTOM] = {
-    new ContextC(ancestorList ++ Seq(n), c, transformer)
-  }
-
-  // Replace the current node with a new one
-  override def replaceNode(n: N): ContextC[N, CUSTOM] = {
-    new ContextC(ancestorList.dropRight(1) ++ Seq(n), c, transformer)
-  }
-
-  // Perform the custom update part of the update
-  def updateCustom(n: N): ContextC[N, CUSTOM] = {
-    new ContextC[N, CUSTOM](ancestorList, c, transformer)
-  }
-
-  // Update the context with node and custom context
-  override def update(n: N): ContextC[N, CUSTOM] = {
-    replaceNode(n).updateCustom(node)
-  }
-
-  def updateContext(c: CUSTOM) =
-    new ContextC(ancestorList, c, transformer)
-}
-
-/**
-  * Encapsulates context information with custom context and *no* ancestors
-  *
-  * @param c           custom context object
-  * @param transformer current transformer
-  * @tparam N      Common supertype of every node in the tree
-  * @tparam CUSTOM Type of custom context
-  */
-class ContextCustom[N <: Rewritable, CUSTOM](val c: CUSTOM, override protected val transformer: StrategyInterface[N]) extends SimpleContext[N](transformer) {
-
-  // Perform the custom update part of the update
-  def updateCustom(n: N): ContextCustom[N, CUSTOM] = {
-    new ContextCustom[N, CUSTOM](c, transformer)
-  }
-
-  // Update the context with node and custom context
-  override def update(n: N): ContextCustom[N, CUSTOM] = {
-    updateCustom(n)
-  }
-
-  def updateContext(c: CUSTOM) =
-    new ContextCustom[N, CUSTOM](c, transformer)
-}
-
-/**
-  * Context object that does not contain all information yet. Provides functions to lift the object into a full context
-  *
-  * @tparam N Common supertype of every node in the tree
-  * @tparam C Type of context
-  */
-trait PartialContext[N <: Rewritable, C <: Context[N]] {
-
-  /**
-    * Provide the transformer for the real context
-    *
-    * @param transformer current transformer
-    * @return A complete Context object
-    */
-  def get(transformer: StrategyInterface[N]): C
-}
-
-/**
-  * Partial context for SimpleContext.
-  *
-  * @tparam N Common supertype of every node in the tree
-  */
-class NoContext[N <: Rewritable] extends PartialContext[N, SimpleContext[N]] {
-  /**
-    * Provide the transformer for the real context
-    *
-    * @param transformer current transformer
-    * @return A complete SimpleContext object
-    */
-  override def get(transformer: StrategyInterface[N]): SimpleContext[N] = new SimpleContext[N](transformer)
-}
-
-/**
-  * Partial context for ContextA
-  *
-  * @param aList List of ancestors
-  * @tparam N Common supertype of every node in the tree
-  */
-class PartialContextA[N <: Rewritable](val aList: Seq[N] = Seq()) extends PartialContext[N, ContextA[N]] {
-
-  /**
-    * Provide the transformer for the real context
-    *
-    * @param transformer current transformer
-    * @return A complete ContextA object
-    */
-  override def get(transformer: StrategyInterface[N]): ContextA[N] = new ContextA[N](aList, transformer)
-}
-
-/**
-  * Partial context for ContextC
-  *
-  * @param custom    Custom context object
-  * @param aList     List of ancestors
-  * @tparam N      Common supertype of every node in the tree
-  * @tparam CUSTOM Type of custom context
-  */
-class PartialContextC[N <: Rewritable, CUSTOM](val custom: CUSTOM, val aList: Seq[N] = Seq()) extends PartialContext[N, ContextC[N, CUSTOM]] {
-
-  /**
-    * Provide information to complete ContextC object
-    *
-    * @param list        List of ancestors
-    * @param transformer Current transformer
-    * @return A complete ContextC object
-    */
-  def get(list: Seq[N], transformer: StrategyInterface[N]): ContextC[N, CUSTOM] = new ContextC[N, CUSTOM](list, custom, transformer)
-
-  /**
-    * Provide the transformer for the real context
-    *
-    * @param transformer current transformer
-    * @return A complete ContextC object
-    */
-  override def get(transformer: StrategyInterface[N]): ContextC[N, CUSTOM] = get(aList, transformer)
-}
-
-/**
-  * Partial context for ContextCustom
-  *
-  * @param custom    Custom context object
-  * @tparam N      Common supertype of every node in the tree
-  * @tparam CUSTOM Type of custom context
-  */
-class PartialContextCC[N <: Rewritable, CUSTOM](val custom: CUSTOM) extends PartialContext[N, ContextCustom[N, CUSTOM]] {
-
-  /**
-    * Provide the transformer for the real context
-    *
-    * @param transformer current transformer
-    * @return A complete ContextC object
-    */
-  override def get(transformer: StrategyInterface[N]): ContextCustom[N, CUSTOM] = new ContextCustom[N, CUSTOM](custom, transformer)
-}
-
-/**
-
-  * A visitor that executes a unit-result function on every node
-  *
-  * @param visitNode Partial function used for visiting every node
-  * @tparam N Type of the AST nodes
-  * @tparam C Type of context
-  */
-class StrategyVisitor[N <: Rewritable, C <: Context[N]](val visitNode: PartialFunction[(N, C), Unit]) extends StrategyInterface[N] {
-
-  // Function that defines recursion
-  protected var recursionFunc: PartialFunction[N, Seq[AnyRef]] = PartialFunction.empty
-
-  /**
-    * Define the recursion function
-    *
-    * @param r recursion function
-    * @return Visitor
-    */
-  def recurseFunc(r: PartialFunction[N, Seq[AnyRef]]): StrategyVisitor[N, C] = {
-    recursionFunc = r
-    this
-  }
-
-  // Default context
-  protected var defaultContxt: Option[C] = None
-
-  /**
-    * Define the default context
-    *
-    * @param pC Partial context (transformer will be filled in)
-    * @return visitor itself (convenience)
-    */
-  def defaultContext(pC: PartialContext[N, C]): StrategyVisitor[N, C] = {
-    defaultContxt = Some(pC.get(this))
-    this
-  }
-
-  /**
-    * Execute the visitor on an object (execute to allow compatibility with other rewriting strategies)
-    *
-    * @param node root node of the AST
-    * @tparam T type of the rewritten root
-    * @return rewritten root
-    */
-  override def execute[T <: N](node: N): T = {
-    assert(defaultContxt.isDefined, "Default context not set!")
-    visitTopDown(node, defaultContxt.get)
-    node.asInstanceOf[T]
-  }
-
-  /**
-    * Visit the AST  at the root node. Basically execute with no return value
-    *
-    * @param node root node of the AST
-    */
-  def visit(node: N): Unit = {
-    execute[N](node)
-  }
-
-  // Method used for visiting
-  private def visitTopDown[A](node: A, context: C): Unit = {
-    if (!noRecursion.contains(node)) {
-      node match {
-        case map: Map[_, _] => map.map(visitTopDown(_, context))
-
-        case Some(value) => Some(visitTopDown(value, context))
-
-        case node: N @unchecked =>
-          val c = context.addAncestor(node).asInstanceOf[C]
-
-          if (visitNode.isDefinedAt(node, c))
-            visitNode(node, c)
-
-          val allowedToRecurse = recursionFunc.applyOrElse(node, (_: N) => node.children).toSet
-          node.children.filter(allowedToRecurse).foreach(visitTopDown(_, c))
-
-        case collection: Iterable[_] => collection.map(visitTopDown(_, context))
-
-        case _ =>
-      }
-    }
-  }
-}
-
-/**
-  * Query a Tree for useful information
-  *
-  * @param getInfo Extractor used to get information from a node
-  * @tparam N Type of the AST nodes
-  * @tparam B Result type of the Query
-  */
-class Query[N <: Rewritable, B](val getInfo: PartialFunction[N, B]) {
-
-  // Function used to combine results together
-  protected var accumulator: Seq[B] => B = (x: Seq[B]) => x.head
-
-  /**
-    * Acces the accumulator function
-    *
-    * @return The accumulator function
-    */
-  def getAccumulator = accumulator
-
-  /**
-    * Define the accumulator that combines the results of all children together into one
-    *
-    * @param a Accumulator function
-    * @return Query itself (convenience)
-    */
-  def accumulate(a: Seq[B] => B): Query[N, B] = {
-    accumulator = a
-    this
-  }
-
-  // Default Query element
-  protected var nElement: Option[B] = None
-
-  /**
-    * Access the neutral element
-    *
-    * @return Neutral element
-    */
-  def getNeutralElement = nElement
-
-  /**
-    * Define the default value for the query result (like the default value in fold)
-    *
-    * @param ne Neutral element
-    * @return Query itself (convenience)
-    */
-  def neutralElement(ne: B): Query[N, B] = {
-    nElement = Some(ne)
-    this
-  }
-
-  // Function that defines the recursion
-  protected var recursionFunc: PartialFunction[N, Seq[AnyRef]] = PartialFunction.empty
-
-  def recurseFunc(r: PartialFunction[N, Seq[AnyRef]]): Query[N, B] = {
-    recursionFunc = r
-    this
-  }
-
-  /**
-    * Execute the Query
-    *
-    * @param node Root of the AST
-    * @return Query result
-    */
-
-  def execute[A](node: A): B = {
-    node match {
-      case map: Map[_, _] => accumulator(map.map(execute(_)).toSeq)
-
-      case Some(value) => execute(value)
-
-      case n: N @unchecked =>
-        // Query current node
-        val nodeQueryRes = getInfo.applyOrElse(n, (n: N) => {
-          assert(nElement.isDefined, "Node " + n + "does not define a result. Either define it in query or specify neutral element")
-          nElement.get
-        })
-
-        val allowedToRecurse = recursionFunc.applyOrElse(n, (_: N) => n.children).toSet
-        val childrenQueryRes = accumulator(n.children.filter(allowedToRecurse).map(execute))
-
-        accumulator(Seq(nodeQueryRes, childrenQueryRes))
-
-      case collection: Iterable[_] => accumulator(collection.map(execute).toSeq)
-
-      case _ => accumulator(Seq())
-    }
-  }
-}
-
-/**
-  * A trait that is used for providing an interface for rules and rule combinators
-  */
-private[utility] trait RuleT[N <: Rewritable, C <: Context[N]] {
-  def domain(node: N, context: C): Boolean
-  def execute(node: N, context: C): (N, C)
-}
-
-/**
-  * Rule lifts a partial function to a rule that is used in Strategy
-  *
-  * @param r The partial function
-  */
-private case class Rule[N <: Rewritable, C <: Context[N]](r: PartialFunction[(N, C), (N, C)]) extends RuleT[N, C] {
-
-  override def domain(node: N, context: C): Boolean =
-    r.isDefinedAt((node, context))
-
-  override def execute(node: N, context: C): (N, C) = {
-    if (r.isDefinedAt((node, context))) {
-      val (n, c) = r((node, context))       // Apply function, obtaining potentially new node and context
-      (n, c.replaceNode(n).asInstanceOf[C]) // Update ancestor to newly created node
-    }
-    else
-      (node, context)                       // Return unchanged input if outside partial function domain
-  }
-}
-
-/**
-  * Class Append takes two rules and executes them one after another
-  *
-  * @param r1 First rule
-  * @param r2 Second rule
-  */
-private case class Append[N <: Rewritable, C <: Context[N]](r1: RuleT[N, C], r2: RuleT[N, C]) extends RuleT[N, C] {
-
-  override def domain(node: N, context: C): Boolean =
-    r1.domain(node, context) || r2.domain(node, context)
-
-  override def execute(node: N, context: C): (N, C) = {
-    val (n, c) = r1.execute(node, context)
-    r2.execute(n, c)
-  }
-}
-
-/**
-  * CondAppend takes two rules as parameter. If r1 is defined on a node it will execute both otherwise nothing
-  *
-  * @param r1 First rule
-  * @param r2 Second rule
-  *
-  */
-private case class CondAppend[N <: Rewritable, C <: Context[N]](r1: RuleT[N, C], r2: RuleT[N, C]) extends RuleT[N, C] {
-
-  override def domain(node: N, context: C): Boolean =
-    r1.domain(node, context)
-
-  override def execute(node: N, context: C): (N, C) = {
-    if (r1.domain(node, context)) {
-      val (n, c) = r1.execute(node, context)
-      r2.execute(n, c)
-    }
-    else
-      (node, context)
-  }
-}
-
-/**
-  * Ternary takes three rules as parameter. If r1 is defined on a node it will execute r1 and r2 otherwise r3
-  *
-  * @param r1 Rule for condition
-  * @param r2 Rule in case defined
-  * @param r3 Rule in case not defined
-  */
-private case class Ternary[N <: Rewritable, C <: Context[N]](r1: RuleT[N, C], r2: RuleT[N, C], r3: RuleT[N, C]) extends RuleT[N, C] {
-
-  override def domain(node: N, context: C): Boolean = {
-    if (r1.domain(node, context))
-      r2.domain(node, context)
-    else
-      r3.domain(node, context)
-  }
-
-  override def execute(node: N, context: C): (N, C) = {
-    val (n, c) = r1.execute(node, context)
-    if (r1.domain(node, context))
-      r2.execute(n, c)
-    else
-      r3.execute(n, c)
-  }
-}
-
-/**
-  * Helper class to allow the construction of the ternary construct. We already specified S1 and S2 from: S1 ? S2 : S3 and need S3
-  *
-  * @param s  the base strategy S1
-  * @param r2 rule of strategy S2
-  * @tparam N type of all AST nodes
-  * @tparam C type of context
-  */
-case class PartialTernary[N <: Rewritable, C <: Context[N]](s: Strategy[N, C], r2: RuleT[N, C]) {
-  def |(s2: Strategy[N, C]): Strategy[N, C] = {
-    s.setRule(Ternary(s.getRule, r2, s2.getRule))
-    s
-  }
+// This Source Code Form is subject to the terms of the Mozilla Public
+// License, v. 2.0. If a copy of the MPL was not distributed with this
+// file, You can obtain one at http://mozilla.org/MPL/2.0/.
+//
+// Copyright (c) 2011-2019 ETH Zurich.
+
+package viper.silver.ast.utility.rewriter
+import viper.silver.ast.utility.rewriter.Traverse.Traverse
+
+import scala.collection.mutable
+import scala.reflect.runtime.{universe => reflection}
+
+/**
+  * An enumeration that represents traversal modes:
+  * - TopDown: Perform transformation before visiting children
+  * - BottomUp: Perform transformation after visiting children
+  * - Innermost: Go TopDown but stop recursion after first rewrite
+  * - Outermost: Go BottomUp and only rewrite first match
+  */
+object Traverse extends Enumeration {
+  type Traverse = Value
+  val TopDown, BottomUp, Innermost, Outermost = Value
+}
+
+/**
+  * Trait that encapsulates information and functionality for all Strategy types
+  *
+  * @tparam N Type of the AST nodes
+  */
+trait StrategyInterface[N <: Rewritable] {
+
+  // Store every special node we don't want to recurse on
+  // A hash set would be more efficient but then we get problems with circular dependencies (calculating hash never terminates)
+
+  protected val noRecursion = mutable.ListBuffer.empty[NodeEq]
+
+  case class NodeEq(node: Rewritable) {
+    override def equals(that: Any): Boolean = that match {
+      case req: NodeEq => this.node eq req.node
+      case ref: AnyRef => this.node eq ref
+      case _ => false
+    }
+  }
+
+  protected var changed = false
+
+  /**
+    * A flag that indicates whether the last AST transformed by this transformer was changed
+    *
+    * @return
+    */
+  def hasChanged: Boolean = changed
+
+  /**
+    * Prevent recursion on special nodes
+    *
+    * @param node node to prevent recursion on
+    * @tparam T type of the node
+    * @return return the node again (convenience)
+    */
+  def noRec[T <: N](node: Rewritable): T = {
+    noRecursion.append(NodeEq(node))
+    node.asInstanceOf[T]
+  }
+
+  /**
+    * Execute strategy on AST
+    *
+    * @param node root node of the AST
+    * @tparam T type of the rewritten root
+    * @return rewritten root
+    */
+  def execute[T <: N](node: N): T
+
+  /**
+    * Append two strategies. `s` is executed after `this` has finished
+    *
+    * @param s strategy to combine with
+    * @return combined strategy
+    */
+  def ||(s: StrategyInterface[N]): ConcatenatedStrategy[N] = {
+    new ConcatenatedStrategy[N](this, s)
+  }
+
+  /** This method can be overridden to control the creation of a new node by possibly adding
+    * metadata to it.
+    *
+    * @param old Node before rewriting
+    * @param now Node after rewriting
+    * @param directlyRewritten Indicates if `now` was obtained from `old` by rewriting `old` itself,
+    *                          or if `old` was merely duplicated because its children were
+    *                          rewritten.
+    * @return Updated node that will be built into the AST
+    */
+  protected def preserveMetaData(old: N, now: N, directlyRewritten: Boolean): N = now
+}
+
+/**
+  * Factory object for often used Strategy and Visitor settings
+  */
+object StrategyBuilder {
+
+  /**
+    * Create a strategy without context just node to node
+    *
+    * @param p Partial function that transforms the input node into the output node
+    * @param t Traverse direction
+    * @tparam N Common supertype of every node in the tree
+    * @return Strategy object ready to execute on a tree
+    */
+  def Slim[N <: Rewritable : reflection.TypeTag : scala.reflect.ClassTag](p: PartialFunction[N, N], t: Traverse = Traverse.TopDown) = {
+    new SlimStrategy[N](p) defaultContext new NoContext[N] traverse t
+  }
+
+  /**
+    * Strategy that allows access to ancestors and siblings
+    *
+    * @param p Partial function that transforms input (node, context) into a new node
+    * @param t Traverse direction
+    * @tparam N Common supertype of every node in the tree
+    * @return Strategy object ready to execute on a tree
+    */
+  def Ancestor[N <: Rewritable : reflection.TypeTag : scala.reflect.ClassTag](p: PartialFunction[(N, ContextA[N]), (N, ContextA[N])], t: Traverse = Traverse.TopDown) = {
+    new Strategy[N, ContextA[N]](p) defaultContext new PartialContextA[N] traverse t
+  }
+
+  /**
+    * Strategy that allows access to ancestors, siblings and a custom defined context
+    *
+    * @param p          Partial function that transforms input (node, context) into a new node
+    * @param default    Default context value (in case no context is present)
+    * @param t          Traversal direction
+    * @tparam N Common supertype of every node in the tree
+    * @tparam C Type of the context
+    * @return Strategy object ready to execute on a tree
+    */
+  def Context[N <: Rewritable : reflection.TypeTag : scala.reflect.ClassTag, C](p: PartialFunction[(N, ContextC[N, C]), (N, ContextC[N, C])], default: C, t: Traverse = Traverse.TopDown) = {
+    new Strategy[N, ContextC[N, C]](p) defaultContext new PartialContextC[N, C](default) traverse t
+  }
+
+  /**
+    * Strategy that allows access to custom defined context (of parameter type C)
+    *
+    * @param p          Partial function that transforms input (node, context) into a new node
+    * @param default    Default context value (in case no context is present)
+    * @param t          Traversal direction
+    * @tparam N Common supertype of every node in the tree
+    * @tparam C Type of the context
+    * @return Strategy object ready to execute on a tree
+    */
+  def CustomContext[N <: Rewritable : reflection.TypeTag : scala.reflect.ClassTag, C](p: PartialFunction[(N, C), (N, C)], default: C, t: Traverse = Traverse.TopDown) = {
+    new Strategy[N, ContextCustom[N, C]]({ // rewrite partial function taking context with parent access etc. to one just taking the custom context
+      case (node, context) if p.isDefinedAt(node, context.c) =>
+        val (n, c) = p((node, context.c))
+        (n, context.updateContext(c))
+    }).defaultContext(new PartialContextCC[N, C](default)) traverse t
+  }
+
+  /**
+    * Strategy that allows both node and context to be rewritten.
+    *
+    * @param p          Partial function that transforms input (node, context) into a new (node, context)
+    * @param context    Initial context
+    * @param t          Traversal order
+    * @tparam N         Common supertype of every node in the tree
+    * @tparam C         Type of the context
+    * @return           Strategy object ready to execute on a tree
+    */
+  def RewriteNodeAndContext[N <: Rewritable : reflection.TypeTag : scala.reflect.ClassTag, C](p: PartialFunction[(N, C), (N, C)], context: C, t: Traverse = Traverse.TopDown) = {
+    val f: PartialFunction[(N, ContextC[N, C]), (N, ContextC[N, C])] = {
+      case (node, context) if p.isDefinedAt(node, context.c) =>
+        val (n, c) = p((node, context.c))
+        (n, context.updateContext(c))
+    }
+
+    new Strategy[N, ContextC[N, C]](f).defaultContext(new PartialContextC[N, C](context)).traverse(t)
+  }
+
+  /**
+    * Visitor analogous to SlimStrategy just with no new node as return type
+    *
+    * @param f Function to execute on every node
+    * @tparam N Common supertype of every node in the tree
+    * @return Visitor object ready to use
+    */
+  def SlimVisitor[N <: Rewritable](f: PartialFunction[N, Unit]) = {
+    new StrategyVisitor[N, SimpleContext[N]]({ case (a: N @unchecked, _: SimpleContext[N]) => f(a) }) defaultContext new NoContext[N]
+  }
+
+  /**
+    * Visitor analogous to AncestorStrategy just with no new node as return type
+    *
+    * @param f Function to execute on every node
+    * @tparam N Common supertype of every node in the tree
+    * @return Visitor object ready to use
+    */
+  def AncestorVisitor[N <: Rewritable](f: PartialFunction[(N, ContextA[N]), Unit]) = {
+    new StrategyVisitor[N, ContextA[N]](f) defaultContext new PartialContextA[N]
+  }
+
+  /**
+    * Visitor analogous to ContextStrategy just with no new node as return type
+    *
+    * @param f          Function to execute on every node
+    * @param default    Default context value (in case no context is present)
+    * @tparam N Common supertype of every node in the tree
+    * @tparam C Type of the context
+    * @return Visitor object ready to use
+    */
+  def ContextVisitor[N <: Rewritable : reflection.TypeTag : scala.reflect.ClassTag, C](f: (N, ContextC[N, C]) => ContextC[N, C], default: C) = {
+    val p: PartialFunction[(N, ContextC[N, C]), (N, ContextC[N, C])] = {
+      case (n, c) => (n, f(n, c))
+    }
+
+    new Strategy[N, ContextC[N, C]](p) defaultContext new PartialContextC[N, C](default)
+  }
+}
+
+/**
+  * A class that helps with providing dummy context in a rewriting function. Used to make SlimStrategy compatible with RegexStrategy
+  *
+  * @param p partial function from node to node
+  * @tparam N type of the AST nodes
+  */
+class AddArtificialContext[N <: Rewritable](p: PartialFunction[N, N]) extends PartialFunction[(N, SimpleContext[N]), (N, SimpleContext[N])] {
+  override def isDefinedAt(x: (N, SimpleContext[N])): Boolean = p.isDefinedAt(x._1)
+  override def apply(x: (N, SimpleContext[N])): (N, SimpleContext[N]) = (p.apply(x._1), x._2)
+}
+
+/**
+  * Strategy that provides node to node replacement without depending on contexts
+  *
+  * @param p Partial function from node to node
+  * @tparam N Type of the
+  */
+class SlimStrategy[N <: Rewritable : reflection.TypeTag : scala.reflect.ClassTag](p: PartialFunction[N, N]) extends Strategy[N, SimpleContext[N]](new AddArtificialContext(p))
+
+// Generic Strategy class. Includes all the required functionality
+class Strategy[N <: Rewritable : reflection.TypeTag : scala.reflect.ClassTag, C <: Context[N]](p: PartialFunction[(N, C), (N, C)]) extends StrategyInterface[N] {
+
+  // Defines the traversion mode
+  protected var traversionMode: Traverse = Traverse.TopDown
+
+  /**
+    * Access to the current traversion mode
+    *
+    * @return Traversion mode
+    */
+  def getTraversionMode = traversionMode
+
+  /**
+    * Define the traversion mode
+    *
+    * @param t Traversion mode
+    * @return Strategy itself (convenience)
+    */
+  def traverse(t: Traverse): Strategy[N, C] = {
+    traversionMode = t
+    this
+  }
+
+  // Selects the children on which we recurse.
+  protected var recursionFunc: PartialFunction[N, Seq[AnyRef]] = PartialFunction.empty
+
+  /**
+    * Define the function that specifies the children we recurse on
+    *
+    * @param r Recursion function
+    * @return Strategy itself (convenience)
+    */
+  def recurseFunc(r: PartialFunction[N, Seq[AnyRef]]): Strategy[N, C] = {
+    recursionFunc = r
+    this
+  }
+
+  // specifies which nodes need to be cloned even if their fields stay the same.
+  protected var shouldForceCopy: Boolean = false
+
+  def forceCopy(f: Boolean = true): Strategy[N, C] = {
+    shouldForceCopy = f
+    this
+  }
+
+  protected var defaultContxt: Option[C] = None
+
+  def defaultContext(pC: PartialContext[N, C]): Strategy[N, C] = {
+    defaultContxt = Some(pC.get(this))
+    this
+  }
+
+  // Rule used for rewriting (may be combined from other strategies)
+  private var rule: RuleT[N, C] = Rule(p)
+
+  /**
+    * Access to the rule used for rewriting
+    *
+    * @return Rule
+    */
+  def getRule = rule
+
+  /**
+    * Set the rule used for rewriting
+    *
+    * @param r Rule
+    */
+  def setRule(r: RuleT[N, C]) = rule = r
+
+  /**
+    * Append rule of s to the rule of this. Rule of s will be executed directly after rule of this for every node
+    *
+    * @param s strategy for combining rules
+    * @return strategy with combined rules
+    */
+  def +(s: Strategy[N, C]): Strategy[N, C] = {
+    rule = Append[N, C](rule, s.getRule)
+    this
+  }
+
+  /**
+    * Conditionally append rule of s to the rule of this. Rule of s will be executed directly after rule of this for every node in case rule of this was applied
+    *
+    * @param s strategy for combining rules
+    * @return strategy with combined rules
+    */
+  def <(s: Strategy[N, C]): Strategy[N, C] = {
+    rule = CondAppend[N, C](rule, s.getRule)
+    this
+  }
+
+  /**
+    * First part of the ternary operator in case rule this is applied. apply rule s too
+    *
+    * @param s strategy for combining rules
+    * @return Partial ternary object
+    */
+  def ?(s: Strategy[N, C]): PartialTernary[N, C] = {
+    PartialTernary[N, C](this, s.getRule)
+  }
+
+  /**
+    * Lift this strategy to an iterative strategy
+    *
+    * @return iterative strategy
+    */
+  def repeat: RepeatedStrategy[N] = {
+    new RepeatedStrategy[N](this)
+  }
+
+  // Select the execution function based on the traversion mode
+  protected def selectStrat(node: N, contextUsed: C): N = {
+    changed = false
+    val result = traversionMode match {
+      case Traverse.TopDown => rewriteTopDown(node, contextUsed)
+      case Traverse.BottomUp => rewriteBottomUp(node, contextUsed)
+      case Traverse.Innermost => rewriteInnermost(node, contextUsed)
+    }
+    changed = !(result eq node)
+    result
+  }
+
+  /**
+    * Execute the Strategy
+    *
+    * @param node Root of the AST you want to rewrite
+    * @tparam T Type of the rewritten root
+    * @return rewritten AST
+    */
+  override def execute[T <: N](node: N): T = {
+    assert(defaultContxt.isDefined, "Default context not set!")
+    selectStrat(node, defaultContxt.get).asInstanceOf[T]
+  }
+
+  /**
+    * Same as simple execute. Allows to define the default context here
+    *
+    * @param node Root of the AST we want to rewrite
+    * @param ctxt Default context for execution
+    * @tparam T Type of the rewritten root
+    * @return rewritten AST
+    */
+  def execute[T <: N](node: N, ctxt: PartialContext[N, C]): T = {
+    selectStrat(node, ctxt.get(this)).asInstanceOf[T]
+  }
+
+  /**
+    * Execute the Strategy
+    * Same as simple execute just without requiring a type parameter
+    * Type of the result node will be the generic type of the AST
+    *
+    * @param node Root of the AST you want to rewrite
+    * @param ctxt Type of the rewritten root
+    * @return rewritten AST
+    */
+  def executeT(node: N, ctxt: PartialContext[N, C]): N = execute[N](node, ctxt)
+
+  def rewriteTopDown[A](node: A, context: C): A = {
+    if (noRecursion.contains(node))
+      node
+    else {
+      node match {
+        case map: Map[_, _] => map.map(rewriteTopDown(_, context)).asInstanceOf[A]
+
+        case (t1, t2) => (
+          rewriteTopDown(t1, context),
+          rewriteTopDown(t2, context)).asInstanceOf[A]
+
+        case (t1, t2, t3) => (
+          rewriteTopDown(t1, context),
+          rewriteTopDown(t2, context),
+          rewriteTopDown(t3, context)).asInstanceOf[A]
+
+        case (t1, t2, t3, t4) => (
+          rewriteTopDown(t1, context),
+          rewriteTopDown(t2, context),
+          rewriteTopDown(t3, context),
+          rewriteTopDown(t4, context)).asInstanceOf[A]
+
+        case (t1, t2, t3, t4, t5) => (
+          rewriteTopDown(t1, context),
+          rewriteTopDown(t2, context),
+          rewriteTopDown(t3, context),
+          rewriteTopDown(t4, context),
+          rewriteTopDown(t5, context)).asInstanceOf[A]
+
+        case Some(value) => Some(rewriteTopDown(value, context)).asInstanceOf[A]
+
+        case node: N @unchecked =>
+          // Rewrite node and context
+          val (n, c) = rule.execute(node, context.addAncestor(node).asInstanceOf[C])
+
+          if (noRecursion.contains(n))
+            n.asInstanceOf[A]
+          else {
+            // Rewrite children
+            val allowedToRecurse = recursionFunc.applyOrElse(n, (_: N) => n.children).toSet
+            val children = n.children.map(child => if (allowedToRecurse(child)) rewriteTopDown(child, c) else child)
+
+            // Adopt rewritten children
+            n.withChildren(children, forceRewrite = shouldForceCopy).asInstanceOf[A]
+          }
+
+        case collection: Iterable[_] => collection.map(rewriteTopDown(_, context)).asInstanceOf[A]
+
+        case value => value
+      }
+    }
+  }
+
+  def rewriteBottomUp[A](node: A, context: C): A = {
+    if (noRecursion.contains(node))
+      node
+    else {
+      node match {
+        case map: Map[_, _] => map.map(rewriteBottomUp(_, context)).asInstanceOf[A]
+
+        case (t1, t2) => (
+          rewriteBottomUp(t1, context),
+          rewriteBottomUp(t2, context)).asInstanceOf[A]
+
+        case (t1, t2, t3) => (
+          rewriteBottomUp(t1, context),
+          rewriteBottomUp(t2, context),
+          rewriteBottomUp(t3, context)).asInstanceOf[A]
+
+        case (t1, t2, t3, t4) => (
+          rewriteBottomUp(t1, context),
+          rewriteBottomUp(t2, context),
+          rewriteBottomUp(t3, context),
+          rewriteBottomUp(t4, context)).asInstanceOf[A]
+
+        case (t1, t2, t3, t4, t5) => (
+          rewriteBottomUp(t1, context),
+          rewriteBottomUp(t2, context),
+          rewriteBottomUp(t3, context),
+          rewriteBottomUp(t4, context),
+          rewriteBottomUp(t5, context)).asInstanceOf[A]
+
+        case Some(value) => Some(rewriteBottomUp(value, context)).asInstanceOf[A]
+
+        case node: N @unchecked =>
+          val c = context.addAncestor(node).asInstanceOf[C]
+
+          // Rewrite children
+          val allowedToRecurse = recursionFunc.applyOrElse(node, (_: N) => node.children).toSet
+          val children = node.children.map(child => if (allowedToRecurse(child)) rewriteBottomUp(child, c) else child)
+
+          // Adopt rewritten children
+          val n = node.withChildren(children, forceRewrite = shouldForceCopy).asInstanceOf[N]
+
+          // Rewrite node and context
+          rule.execute(n, c.replaceNode(n).asInstanceOf[C])._1.asInstanceOf[A]
+
+        case collection: Iterable[_] => collection.map(rewriteBottomUp(_, context)).asInstanceOf[A]
+
+        case value => value
+      }
+    }
+  }
+
+  def rewriteInnermost[A](node: A, context: C): A = {
+    if (noRecursion.contains(node))
+      node
+    else {
+      node match {
+        case map: Map[_, _] => map.map(rewriteInnermost(_, context)).asInstanceOf[A]
+
+        case (t1, t2) => (
+          rewriteInnermost(t1, context),
+          rewriteInnermost(t2, context)).asInstanceOf[A]
+
+        case (t1, t2, t3) => (
+          rewriteInnermost(t1, context),
+          rewriteInnermost(t2, context),
+          rewriteInnermost(t3, context)).asInstanceOf[A]
+
+        case (t1, t2, t3, t4) => (
+          rewriteInnermost(t1, context),
+          rewriteInnermost(t2, context),
+          rewriteInnermost(t3, context),
+          rewriteInnermost(t4, context)).asInstanceOf[A]
+
+        case (t1, t2, t3, t4, t5) => (
+          rewriteInnermost(t1, context),
+          rewriteInnermost(t2, context),
+          rewriteInnermost(t3, context),
+          rewriteInnermost(t4, context),
+          rewriteInnermost(t5, context)).asInstanceOf[A]
+
+        case Some(value) => Some(rewriteInnermost(value, context)).asInstanceOf[A]
+
+        case node: N @unchecked =>
+          // Rewrite node and context
+          val (n, c) = rule.execute(node, context.addAncestor(node).asInstanceOf[C])
+
+          if (!(n eq node))
+            n.asInstanceOf[A]
+          else {
+            // Rewrite children
+            val allowedToRecurse = recursionFunc.applyOrElse(n, (_: N) => n.children).toSet
+            val children = n.children.map(child => if (allowedToRecurse(child)) rewriteInnermost(child, c) else child)
+
+            // Adopt rewritten children
+            n.withChildren(children, forceRewrite = shouldForceCopy).asInstanceOf[A]
+          }
+
+        case collection: Iterable[_] => collection.map(rewriteInnermost(_, context)).asInstanceOf[A]
+
+        case value => value
+      }
+    }
+  }
+}
+
+/**
+  * This class encapsulates strategies that are appended. The execute method executes them one after another and gives the resulting node of a transformation
+  * as an argument for the next node
+  *
+  * @param s1 strategy 1
+  * @param s2 strategy 2
+  */
+class ConcatenatedStrategy[N <: Rewritable](s1: StrategyInterface[N], val s2: StrategyInterface[N]) extends StrategyInterface[N] {
+  private val strategies = mutable.ListBuffer.empty[StrategyInterface[N]]
+
+  strategies.append(s1)
+  strategies.append(s2)
+
+
+  override def ||(s: StrategyInterface[N]): ConcatenatedStrategy[N] = {
+    strategies.append(s)
+    this
+  }
+
+  def ||(s: ConcatenatedStrategy[N]): ConcatenatedStrategy[N] = {
+    strategies ++= s.strategies
+    this
+  }
+
+  override def execute[T <: N](node: N): T = strategies.foldLeft(node)((n, strat) => strat.execute[N](n)).asInstanceOf[T]
+}
+
+/**
+  * This class encapsulates strategies that should be iterative. The execute method allows for execution until fixed point or a fixed number of executions
+  *
+  * @param s The strategy to iterate
+  * @tparam N Type of the AST nodes
+  */
+class RepeatedStrategy[N <: Rewritable](s: StrategyInterface[N]) extends StrategyInterface[N] {
+
+  /**
+    * Execute strategy until fixed point is reached
+    *
+    * @param node root node of the AST
+    * @tparam T type of the rewritten root
+    * @return rewritten root
+    */
+  override def execute[T <: N](node: N): T = {
+    val result: T = s.execute[T](node)
+    if (!s.hasChanged) {
+      result
+    } else {
+      execute[T](result)
+    }
+  }
+
+  /**
+    * Execute strategy a fixed number of times
+    *
+    * @param node root node of the AST
+    * @param i    number of iterations
+    * @tparam T Type of the result node
+    * @return rewritten root
+    */
+  def execute[T <: N](node: N, i: Int): N = {
+    if (i <= 0) {
+      node
+    }
+    else {
+      val result = s.execute[T](node)
+      if (s.hasChanged) {
+        result
+      } else {
+        execute[T](result, i - 1)
+      }
+    }
+  }
+
+  override def hasChanged: Boolean = s.hasChanged
+}
+
+/**
+  * Base trait for all Strategy contexts
+  *
+  * @tparam N Common supertype of every node in the tree
+  */
+trait Context[N <: Rewritable] {
+  protected def transformer: StrategyInterface[N]
+
+  /**
+    * Shortcut to define nodes that should not be recursed on
+    *
+    * @param node node to prevent recursion on
+    * @tparam T type of the node
+    * @return return the node again (convenience)
+    */
+  def noRec[T <: N](node: Rewritable): T = {
+    transformer.noRec[T](node)
+  }
+
+  /**
+    * Get access to the transformer object itself
+    *
+    * @return the current transformer
+    */
+  def getTransformer: StrategyInterface[N] = transformer
+
+  // Add an ancestor to the context
+  private[rewriter] def addAncestor(node: N): Context[N]
+
+  // Replace the current node with a new one
+  private[rewriter] def replaceNode(node: N): Context[N]
+
+  // Update the context
+  private[rewriter] def update(node: N): Context[N]
+}
+
+/**
+  * Encapsulates context information without ancestors or custom context
+  *
+  * @param transformer current transformer
+  * @tparam N Common supertype of every node in the tree
+  */
+class SimpleContext[N <: Rewritable](protected val transformer: StrategyInterface[N]) extends Context[N] {
+  override def addAncestor(node: N): SimpleContext[N] = this
+
+  override def replaceNode(node: N): SimpleContext[N] = this
+
+  override def update(node: N): SimpleContext[N] = this
+}
+
+/**
+  * Encapsulates context information with ancestors but no custom context
+  *
+  * @param ancestorList List of ancestors
+  * @param transformer  current transformer
+  * @tparam N Common supertype of every node in the tree
+  */
+class ContextA[N <: Rewritable](val ancestorList: Seq[N], protected val transformer: StrategyInterface[N]) extends Context[N] {
+
+  // Add an ancestor to the context
+  override def addAncestor(n: N): ContextA[N] = {
+    new ContextA[N](ancestorList ++ Seq(n), transformer)
+  }
+
+  // Replace the current node with a new one
+  override def replaceNode(n: N): ContextA[N] = {
+    new ContextA[N](ancestorList.dropRight(1) ++ Seq(n), transformer)
+  }
+
+  // Update the context
+  override def update(n: N): ContextA[N] = {
+    replaceNode(n)
+  }
+
+  /**
+    * Current node
+    */
+  lazy val node = ancestorList.last
+
+  /**
+    * The predecessor child of the parent that follows the node itself
+    */
+  lazy val previous: Option[Any] = predecessors.lastOption
+
+  /**
+    * All children of the parent of a node that precede the node itself
+    */
+  lazy val predecessors: Seq[Any] = family.takeWhile(!isEqualNode(_))
+
+  /**
+    * The successor child of the parent that follows the node itself
+    */
+  lazy val next: Option[Any] = successors.headOption
+
+  /**
+    * All children of the parent of a node that follow the node itself
+    */
+  lazy val successors: Seq[Any] = family.dropWhile(!isEqualNode(_)).drop(1)
+
+
+  /**
+    * All children of the parent without the node itself
+    */
+  lazy val siblings: Seq[Any] = family.filter(!isEqualNode(_))
+
+  /**
+    * All children of the parent. Sequence of nodes and options of nodes will be unfolded and the node itself is included in the list
+    */
+
+  lazy val family: Seq[Any] = {
+    parent match {
+      case viper.silver.ast.Seqn(stmts, _) => stmts
+      case viper.silver.ast.FuncApp(_, args) => args
+      case _ => parent.children
+    }
+  }
+
+  /** Parent of node.
+    * Will result in a `java.util.NoSuchElementException` if no parent is available.
+    */
+  lazy val parent: N = {
+    assert(ancestorList.length > 1, "No parent information available in context")
+    ancestorList.dropRight(1).last
+  }
+
+  /** Parent of node, if available. */
+  lazy val parentOption: Option[N] = ancestorList.dropRight(1).lastOption
+
+  // Equality between nodes
+  private def isEqualNode(elem: Any): Boolean = elem match {
+    case p: AnyRef => p eq node
+    case _ => node == elem
+  }
+
+}
+
+/**
+  * Encapsulates context information with ancestors and custom context
+  *
+  * @param aList       List of ancestors
+  * @param c           custom context object
+  * @param transformer current transformer
+  * @tparam N      Common supertype of every node in the tree
+  * @tparam CUSTOM Type of custom context
+  */
+class ContextC[N <: Rewritable, CUSTOM](aList: Seq[N], val c: CUSTOM, transformer: StrategyInterface[N]) extends ContextA[N](aList, transformer) {
+
+  // Add an ancestor to the context
+  override def addAncestor(n: N): ContextC[N, CUSTOM] = {
+    new ContextC(ancestorList ++ Seq(n), c, transformer)
+  }
+
+  // Replace the current node with a new one
+  override def replaceNode(n: N): ContextC[N, CUSTOM] = {
+    new ContextC(ancestorList.dropRight(1) ++ Seq(n), c, transformer)
+  }
+
+  // Perform the custom update part of the update
+  def updateCustom(n: N): ContextC[N, CUSTOM] = {
+    new ContextC[N, CUSTOM](ancestorList, c, transformer)
+  }
+
+  // Update the context with node and custom context
+  override def update(n: N): ContextC[N, CUSTOM] = {
+    replaceNode(n).updateCustom(node)
+  }
+
+  def updateContext(c: CUSTOM) =
+    new ContextC(ancestorList, c, transformer)
+}
+
+/**
+  * Encapsulates context information with custom context and *no* ancestors
+  *
+  * @param c           custom context object
+  * @param transformer current transformer
+  * @tparam N      Common supertype of every node in the tree
+  * @tparam CUSTOM Type of custom context
+  */
+class ContextCustom[N <: Rewritable, CUSTOM](val c: CUSTOM, override protected val transformer: StrategyInterface[N]) extends SimpleContext[N](transformer) {
+
+  // Perform the custom update part of the update
+  def updateCustom(n: N): ContextCustom[N, CUSTOM] = {
+    new ContextCustom[N, CUSTOM](c, transformer)
+  }
+
+  // Update the context with node and custom context
+  override def update(n: N): ContextCustom[N, CUSTOM] = {
+    updateCustom(n)
+  }
+
+  def updateContext(c: CUSTOM) =
+    new ContextCustom[N, CUSTOM](c, transformer)
+}
+
+/**
+  * Context object that does not contain all information yet. Provides functions to lift the object into a full context
+  *
+  * @tparam N Common supertype of every node in the tree
+  * @tparam C Type of context
+  */
+trait PartialContext[N <: Rewritable, C <: Context[N]] {
+
+  /**
+    * Provide the transformer for the real context
+    *
+    * @param transformer current transformer
+    * @return A complete Context object
+    */
+  def get(transformer: StrategyInterface[N]): C
+}
+
+/**
+  * Partial context for SimpleContext.
+  *
+  * @tparam N Common supertype of every node in the tree
+  */
+class NoContext[N <: Rewritable] extends PartialContext[N, SimpleContext[N]] {
+  /**
+    * Provide the transformer for the real context
+    *
+    * @param transformer current transformer
+    * @return A complete SimpleContext object
+    */
+  override def get(transformer: StrategyInterface[N]): SimpleContext[N] = new SimpleContext[N](transformer)
+}
+
+/**
+  * Partial context for ContextA
+  *
+  * @param aList List of ancestors
+  * @tparam N Common supertype of every node in the tree
+  */
+class PartialContextA[N <: Rewritable](val aList: Seq[N] = Seq()) extends PartialContext[N, ContextA[N]] {
+
+  /**
+    * Provide the transformer for the real context
+    *
+    * @param transformer current transformer
+    * @return A complete ContextA object
+    */
+  override def get(transformer: StrategyInterface[N]): ContextA[N] = new ContextA[N](aList, transformer)
+}
+
+/**
+  * Partial context for ContextC
+  *
+  * @param custom    Custom context object
+  * @param aList     List of ancestors
+  * @tparam N      Common supertype of every node in the tree
+  * @tparam CUSTOM Type of custom context
+  */
+class PartialContextC[N <: Rewritable, CUSTOM](val custom: CUSTOM, val aList: Seq[N] = Seq()) extends PartialContext[N, ContextC[N, CUSTOM]] {
+
+  /**
+    * Provide information to complete ContextC object
+    *
+    * @param list        List of ancestors
+    * @param transformer Current transformer
+    * @return A complete ContextC object
+    */
+  def get(list: Seq[N], transformer: StrategyInterface[N]): ContextC[N, CUSTOM] = new ContextC[N, CUSTOM](list, custom, transformer)
+
+  /**
+    * Provide the transformer for the real context
+    *
+    * @param transformer current transformer
+    * @return A complete ContextC object
+    */
+  override def get(transformer: StrategyInterface[N]): ContextC[N, CUSTOM] = get(aList, transformer)
+}
+
+/**
+  * Partial context for ContextCustom
+  *
+  * @param custom    Custom context object
+  * @tparam N      Common supertype of every node in the tree
+  * @tparam CUSTOM Type of custom context
+  */
+class PartialContextCC[N <: Rewritable, CUSTOM](val custom: CUSTOM) extends PartialContext[N, ContextCustom[N, CUSTOM]] {
+
+  /**
+    * Provide the transformer for the real context
+    *
+    * @param transformer current transformer
+    * @return A complete ContextC object
+    */
+  override def get(transformer: StrategyInterface[N]): ContextCustom[N, CUSTOM] = new ContextCustom[N, CUSTOM](custom, transformer)
+}
+
+/**
+
+  * A visitor that executes a unit-result function on every node
+  *
+  * @param visitNode Partial function used for visiting every node
+  * @tparam N Type of the AST nodes
+  * @tparam C Type of context
+  */
+class StrategyVisitor[N <: Rewritable, C <: Context[N]](val visitNode: PartialFunction[(N, C), Unit]) extends StrategyInterface[N] {
+
+  // Function that defines recursion
+  protected var recursionFunc: PartialFunction[N, Seq[AnyRef]] = PartialFunction.empty
+
+  /**
+    * Define the recursion function
+    *
+    * @param r recursion function
+    * @return Visitor
+    */
+  def recurseFunc(r: PartialFunction[N, Seq[AnyRef]]): StrategyVisitor[N, C] = {
+    recursionFunc = r
+    this
+  }
+
+  // Default context
+  protected var defaultContxt: Option[C] = None
+
+  /**
+    * Define the default context
+    *
+    * @param pC Partial context (transformer will be filled in)
+    * @return visitor itself (convenience)
+    */
+  def defaultContext(pC: PartialContext[N, C]): StrategyVisitor[N, C] = {
+    defaultContxt = Some(pC.get(this))
+    this
+  }
+
+  /**
+    * Execute the visitor on an object (execute to allow compatibility with other rewriting strategies)
+    *
+    * @param node root node of the AST
+    * @tparam T type of the rewritten root
+    * @return rewritten root
+    */
+  override def execute[T <: N](node: N): T = {
+    assert(defaultContxt.isDefined, "Default context not set!")
+    visitTopDown(node, defaultContxt.get)
+    node.asInstanceOf[T]
+  }
+
+  /**
+    * Visit the AST  at the root node. Basically execute with no return value
+    *
+    * @param node root node of the AST
+    */
+  def visit(node: N): Unit = {
+    execute[N](node)
+  }
+
+  // Method used for visiting
+  private def visitTopDown[A](node: A, context: C): Unit = {
+    if (!noRecursion.contains(node)) {
+      node match {
+        case map: Map[_, _] => map.map(visitTopDown(_, context))
+
+        case Some(value) => Some(visitTopDown(value, context))
+
+        case node: N @unchecked =>
+          val c = context.addAncestor(node).asInstanceOf[C]
+
+          if (visitNode.isDefinedAt(node, c))
+            visitNode(node, c)
+
+          val allowedToRecurse = recursionFunc.applyOrElse(node, (_: N) => node.children).toSet
+          node.children.filter(allowedToRecurse).foreach(visitTopDown(_, c))
+
+        case collection: Iterable[_] => collection.map(visitTopDown(_, context))
+
+        case _ =>
+      }
+    }
+  }
+}
+
+/**
+  * Query a Tree for useful information
+  *
+  * @param getInfo Extractor used to get information from a node
+  * @tparam N Type of the AST nodes
+  * @tparam B Result type of the Query
+  */
+class Query[N <: Rewritable, B](val getInfo: PartialFunction[N, B]) {
+
+  // Function used to combine results together
+  protected var accumulator: Seq[B] => B = (x: Seq[B]) => x.head
+
+  /**
+    * Acces the accumulator function
+    *
+    * @return The accumulator function
+    */
+  def getAccumulator = accumulator
+
+  /**
+    * Define the accumulator that combines the results of all children together into one
+    *
+    * @param a Accumulator function
+    * @return Query itself (convenience)
+    */
+  def accumulate(a: Seq[B] => B): Query[N, B] = {
+    accumulator = a
+    this
+  }
+
+  // Default Query element
+  protected var nElement: Option[B] = None
+
+  /**
+    * Access the neutral element
+    *
+    * @return Neutral element
+    */
+  def getNeutralElement = nElement
+
+  /**
+    * Define the default value for the query result (like the default value in fold)
+    *
+    * @param ne Neutral element
+    * @return Query itself (convenience)
+    */
+  def neutralElement(ne: B): Query[N, B] = {
+    nElement = Some(ne)
+    this
+  }
+
+  // Function that defines the recursion
+  protected var recursionFunc: PartialFunction[N, Seq[AnyRef]] = PartialFunction.empty
+
+  def recurseFunc(r: PartialFunction[N, Seq[AnyRef]]): Query[N, B] = {
+    recursionFunc = r
+    this
+  }
+
+  /**
+    * Execute the Query
+    *
+    * @param node Root of the AST
+    * @return Query result
+    */
+
+  def execute[A](node: A): B = {
+    node match {
+      case map: Map[_, _] => accumulator(map.map(execute(_)).toSeq)
+
+      case Some(value) => execute(value)
+
+      case n: N @unchecked =>
+        // Query current node
+        val nodeQueryRes = getInfo.applyOrElse(n, (n: N) => {
+          assert(nElement.isDefined, "Node " + n + "does not define a result. Either define it in query or specify neutral element")
+          nElement.get
+        })
+
+        val allowedToRecurse = recursionFunc.applyOrElse(n, (_: N) => n.children).toSet
+        val childrenQueryRes = accumulator(n.children.filter(allowedToRecurse).map(execute))
+
+        accumulator(Seq(nodeQueryRes, childrenQueryRes))
+
+      case collection: Iterable[_] => accumulator(collection.map(execute).toSeq)
+
+      case _ => accumulator(Seq())
+    }
+  }
+}
+
+/**
+  * A trait that is used for providing an interface for rules and rule combinators
+  */
+private[utility] trait RuleT[N <: Rewritable, C <: Context[N]] {
+  def domain(node: N, context: C): Boolean
+  def execute(node: N, context: C): (N, C)
+}
+
+/**
+  * Rule lifts a partial function to a rule that is used in Strategy
+  *
+  * @param r The partial function
+  */
+private case class Rule[N <: Rewritable, C <: Context[N]](r: PartialFunction[(N, C), (N, C)]) extends RuleT[N, C] {
+
+  override def domain(node: N, context: C): Boolean =
+    r.isDefinedAt((node, context))
+
+  override def execute(node: N, context: C): (N, C) = {
+    if (r.isDefinedAt((node, context))) {
+      val (n, c) = r((node, context))       // Apply function, obtaining potentially new node and context
+      (n, c.replaceNode(n).asInstanceOf[C]) // Update ancestor to newly created node
+    }
+    else
+      (node, context)                       // Return unchanged input if outside partial function domain
+  }
+}
+
+/**
+  * Class Append takes two rules and executes them one after another
+  *
+  * @param r1 First rule
+  * @param r2 Second rule
+  */
+private case class Append[N <: Rewritable, C <: Context[N]](r1: RuleT[N, C], r2: RuleT[N, C]) extends RuleT[N, C] {
+
+  override def domain(node: N, context: C): Boolean =
+    r1.domain(node, context) || r2.domain(node, context)
+
+  override def execute(node: N, context: C): (N, C) = {
+    val (n, c) = r1.execute(node, context)
+    r2.execute(n, c)
+  }
+}
+
+/**
+  * CondAppend takes two rules as parameter. If r1 is defined on a node it will execute both otherwise nothing
+  *
+  * @param r1 First rule
+  * @param r2 Second rule
+  *
+  */
+private case class CondAppend[N <: Rewritable, C <: Context[N]](r1: RuleT[N, C], r2: RuleT[N, C]) extends RuleT[N, C] {
+
+  override def domain(node: N, context: C): Boolean =
+    r1.domain(node, context)
+
+  override def execute(node: N, context: C): (N, C) = {
+    if (r1.domain(node, context)) {
+      val (n, c) = r1.execute(node, context)
+      r2.execute(n, c)
+    }
+    else
+      (node, context)
+  }
+}
+
+/**
+  * Ternary takes three rules as parameter. If r1 is defined on a node it will execute r1 and r2 otherwise r3
+  *
+  * @param r1 Rule for condition
+  * @param r2 Rule in case defined
+  * @param r3 Rule in case not defined
+  */
+private case class Ternary[N <: Rewritable, C <: Context[N]](r1: RuleT[N, C], r2: RuleT[N, C], r3: RuleT[N, C]) extends RuleT[N, C] {
+
+  override def domain(node: N, context: C): Boolean = {
+    if (r1.domain(node, context))
+      r2.domain(node, context)
+    else
+      r3.domain(node, context)
+  }
+
+  override def execute(node: N, context: C): (N, C) = {
+    val (n, c) = r1.execute(node, context)
+    if (r1.domain(node, context))
+      r2.execute(n, c)
+    else
+      r3.execute(n, c)
+  }
+}
+
+/**
+  * Helper class to allow the construction of the ternary construct. We already specified S1 and S2 from: S1 ? S2 : S3 and need S3
+  *
+  * @param s  the base strategy S1
+  * @param r2 rule of strategy S2
+  * @tparam N type of all AST nodes
+  * @tparam C type of context
+  */
+case class PartialTernary[N <: Rewritable, C <: Context[N]](s: Strategy[N, C], r2: RuleT[N, C]) {
+  def |(s2: Strategy[N, C]): Strategy[N, C] = {
+    s.setRule(Ternary(s.getRule, r2, s2.getRule))
+    s
+  }
 }