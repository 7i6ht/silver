// This Source Code Form is subject to the terms of the Mozilla Public
// License, v. 2.0. If a copy of the MPL was not distributed with this
// file, You can obtain one at http://mozilla.org/MPL/2.0/.
//
// Copyright (c) 2011-2019 ETH Zurich.

package viper.silver.frontend

import collection._
import org.rogach.scallop.{ScallopConf, ScallopOption, singleArgConverter}
import org.rogach.scallop.exceptions.{Help, ScallopException, Version}

/**
 * The configuration of a Viper front-end.
 */
abstract class SilFrontendConfig(args: Seq[String], private var projectName: String) extends ScallopConf(args) {
  /* Attention: projectName must be an explicit field, otherwise it cannot be
   * used in an interpolated string!
   */

  /** None if there has no error occurred during command-line parsing, and an error message otherwise. */
  var error: Option[String] = None

  /** True if (after command-line parsing) we should exit. */
  private var _exit: Boolean = false
  private var _printHelp = false

  def exit: Boolean = _printHelp || parseOnly.toOption.getOrElse(_exit)

  val parseOnly = opt[Boolean]("parseOnly",
    descr = "Exit right after parsing the program",
    default = Some(false),
    noshort = true,
    hidden = true)

  val file = trailArg[String]("file", "The file to verify.")/*, (x: String) => {
    val f = new java.io.File(x)
    f.canRead
  })*/

  val dependencies = opt[Boolean]("dependencies",
    descr = "Print full information about dependencies.",
    default = Some(false),
    noshort = true,
    hidden = true
  )

  val noTiming = opt[Boolean]("no-timing",
    descr = "Don't display timing information",
    default = Some(false),
    noshort = true,
    hidden = true
  )

  val methods = opt[String]("methods",
    descr = "The Viper methods that should be verified. :all means all methods.",
    default = Some(":all"),
    noshort = true,
    hidden = true
  )

  val ignoreFile = opt[Boolean]("ignoreFile",
    descr = "Ignore the file (in particular, don't check that it can actually be read).",
    default = Some(false),
    noshort = true,
    hidden = true
  )

  val disableCaching = opt[Boolean]("disableCaching",
    descr = (  "Used for ViperServer. Cache verification errors to speed up the"
      + "verification process"),
    default = Some(false),
    noshort = true,
    hidden = true
  )

  val ideModeAdvanced = opt[Boolean]("ideModeAdvanced",
    descr = "Used for symbolic execution debugging in ViperIDE. Produce the symbolic execution " +
      "log report.",
    default = Some(false),
    noshort = true,
    hidden = true
  )

  val plugin = opt[String]("plugin",
    descr = "Load plugin(s) with given class name(s). Several plugins can be separated by ':'. " +
      "The fully qualified class name of the plugin should be specified.",
    default = None,
    noshort = true,
    hidden = false
  )

<<<<<<< HEAD
  val counterexample = opt[CounterexampleModel]("counterexample",
=======
  val counterexample = opt[String]("counterexample",
>>>>>>> 294caa3e
    descr="Return counterexample for errors. Pass 'native' for returning the native model from the backend, " +
      "'variables' for returning a model of all local Viper variables, or 'mapped' (only available on Silicon) " +
      "for returning a model with Ref variables resolved to object-like structures.",
    default = None,
    noshort = true,
  )(singleArgConverter({
    case "native" => NativeModel
    case "variables" => VariablesModel
    case "mapped" => MappedModel
    case i => throw new IllegalArgumentException(s"Unsupported counterexample model provided. Expected 'native', 'variables' or 'mapped' but got $i")
  }))

  val terminationPlugin = opt[Boolean]("disableTerminationPlugin",
    descr = "Disable the termination plugin, which adds termination checks to functions, " +
      "methods and loops.",
    default = Some(false),
    noshort = true,
    hidden = true
  )

  val checkInjectivity = opt[Boolean]("checkInjectivity",
    descr = "Enable the injectivity check when inhaling quantified permissions. " +
      "This feature will be enabled by default in the 2022.1 Viper release.",
    default = Some(false),
    noshort = true,
    hidden = false
  )

  validateOpt(file, ignoreFile) {
    case (_, Some(true)) => Right(())
    case (Some(filepath), _) => validateFileOpt(file.name, filepath)
    case (optFile, optIgnoreFile) =>
      /* Since the file is a trailing argument and thus mandatory, this case
       * (in which optFile == None) should never occur.
       */
      sys.error(s"Unexpected combination of options ${file.name} ($optFile) and ${ignoreFile.name} ($optIgnoreFile)")
  }

  /* Validation helpers */

  protected def validateFileOpt(optionName: String, filepath: String): Either[String, Unit] = {
    val file = new java.io.File(filepath)
    if (!file.isFile) Left(s"Cannot find file '$filepath' from '$optionName' argument")
    else if (!file.canRead) Left(s"Cannot read from file '$filepath' from '$optionName' argument'")
    else Right(())
  }

  protected def validateFileOpt(option: ScallopOption[String]): Unit = {
    validateOpt(option) {
      case None => Right(())
      case Some(filepath) => validateFileOpt(option.name, filepath)
    }
  }

  /* Error handling */

  override def onError(e: Throwable): Unit = {
    _exit = true

    e match {
      case Version => println(builder.vers.get)
      case Help(_) =>
        _printHelp = true
        printHelp()
      case ScallopException(message) => error = Some(message)
      case unhandled => throw unhandled
    }
  }

  banner(s"""Usage: $projectName [options] <file>
            |
            |Options:""".stripMargin)
}

trait CounterexampleModel
case object NativeModel extends CounterexampleModel
case object VariablesModel extends CounterexampleModel
case object MappedModel extends CounterexampleModel<|MERGE_RESOLUTION|>--- conflicted
+++ resolved
@@ -90,11 +90,7 @@
     hidden = false
   )
 
-<<<<<<< HEAD
   val counterexample = opt[CounterexampleModel]("counterexample",
-=======
-  val counterexample = opt[String]("counterexample",
->>>>>>> 294caa3e
     descr="Return counterexample for errors. Pass 'native' for returning the native model from the backend, " +
       "'variables' for returning a model of all local Viper variables, or 'mapped' (only available on Silicon) " +
       "for returning a model with Ref variables resolved to object-like structures.",
