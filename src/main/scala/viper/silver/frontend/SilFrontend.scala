--- conflicted
+++ resolved
@@ -241,36 +241,11 @@
     }
   }
 
-<<<<<<< HEAD
-  override def doTranslate(input: PProgram): Result[Program] = {
-    def translate(input: PProgram): Result[Program] = {
-
-      _plugins.beforeTranslate(input) match {
-        case Some(modifiedInputPlugin) =>
-          Translator(modifiedInputPlugin).translate match {
-            case Some(program) =>
-              val check = program.checkTransitively
-              if (check.isEmpty) Succ(program) else Fail(check)
-
-            case None => // then there are translation messages
-              Fail(FastMessaging.sortmessages(Consistency.messages) map (m => {
-                TypecheckerError(
-                  m.label, m.pos match {
-                    case fp: FilePosition =>
-                      SourcePosition(fp.file, m.pos.line, m.pos.column)
-                    case _ =>
-                      SourcePosition(_inputFile.get, m.pos.line, m.pos.column)
-                  })
-              }))
-          }
-=======
   override def doTranslation(input: PProgram): Result[Program] = {
-    val enableFunctionTerminationChecks =
-      config != null && config.verified && config.enableFunctionTerminationChecks()
 
     _plugins.beforeTranslate(input) match {
       case Some(modifiedInputPlugin) =>
-        Translator(modifiedInputPlugin, enableFunctionTerminationChecks).translate match {
+        Translator(modifiedInputPlugin).translate match {
           case Some(program) => Succ(program)
 
           case None => // then there are translation messages
@@ -284,7 +259,6 @@
                 })
             }))
         }
->>>>>>> 703f7787
 
       case None => Fail(_plugins.errors)
     }
