--- conflicted
+++ resolved
@@ -308,25 +308,6 @@
     val file = _inputFile.get
     plugins.beforeParse(input, isImported = false) match {
       case Some(inputPlugin) =>
-<<<<<<< HEAD
-        val result = fp.parse(inputPlugin, file, Some(plugins))
-          result match {
-            case Parsed.Success(e@ PProgram(_, _, _, _, _, _, _, _, err_list), _) =>
-              if (err_list.isEmpty || err_list.forall(p => p.isInstanceOf[ParseWarning])) {
-                reporter report WarningsDuringParsing(err_list)
-                Succ({e.initProperties(); e})
-              }
-              else Fail(err_list)
-            case fail @ Parsed.Failure(_, index, _) =>
-              val msg = fail.trace().aggregateMsg
-              val (line, col) = fp.lineCol.getPos(index)
-              Fail(List(ParseError(msg, SourcePosition(file, line, col))))
-            //? val pos = extra.input.prettyIndex(index).split(":").map(_.toInt)
-              //? Fail(List(ParseError(s"Expected $msg", SourcePosition(file, pos(0), pos(1)))))
-            case error: ParseError => Fail(List(error))
-          }
-
-=======
         val result = fp.parse(inputPlugin, file, Some(plugins), _loader)
         if (result.errors.forall(p => p.isInstanceOf[ParseWarning])) {
           reporter report WarningsDuringParsing(result.errors)
@@ -336,7 +317,6 @@
           })
         }
         else Fail(result.errors)
->>>>>>> dd76004d
       case None => Fail(plugins.errors)
     }
   }
