--- conflicted
+++ resolved
@@ -130,16 +130,6 @@
     //TODO: eventually the functionality in the printSuccess and printErrors methods (and possibly other methods in this file)
     //TODO: could be factored out into the Reporter itself. For the moment, we interact with both functionality, for compatibility
     result match {
-<<<<<<< HEAD
-      case Success => printSuccess()
-      case Failure(errors) =>
-        val errorsT = errors map {
-          case e: AbstractVerificationError =>
-            e.transformedError()
-          case rest: AbstractError => rest
-        }
-        printErrors(errorsT: _*)
-=======
       case Success => {
         printSuccess();
         reporter.report(OverallSuccessMessage(System.currentTimeMillis() - _startTime))
@@ -148,7 +138,6 @@
         printErrors(errors: _*);
         reporter.report(OverallFailureMessage(System.currentTimeMillis() - _startTime, f))
       }
->>>>>>> 0f66bfae
     }
   }
 
