--- conflicted
+++ resolved
@@ -199,20 +199,14 @@
     }
 
     // Parse, type check, translate and verify
-<<<<<<< HEAD
-    runAllPhases()
-
-    finish()
-=======
     try {
-      run()
+      runAllPhases()
       finish()
     }
     catch {
         case MissingDependencyException(msg) =>
           println("Missing dependency exception: " + msg)
     }
->>>>>>> ac606df8
   }
 
   override def reset(input: Path): Unit = {
