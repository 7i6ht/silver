--- conflicted
+++ resolved
@@ -993,23 +993,13 @@
     case (func, args, typeGiven) => PCall(func, args, Some(typeGiven))
   }
 
-<<<<<<< HEAD
   lazy val stmt: P[PStmt] = P(ParserExtension.newStmtAtStart | macroassign | fieldassign | localassign | fold | unfold | exhale | assertP |
-    inhale | assume | ifthnels | whle | varDecl | defineDecl | newstmt | fresh | constrainingBlock |
+    inhale | assume | ifthnels | whle | varDecl | defineDecl | newstmt |
     methodCall | goto | lbl | packageWand | applyWand | macroref | block | ParserExtension.newStmtAtEnd)
 
   lazy val nodefinestmt: P[PStmt] = P(ParserExtension.newStmtAtStart | fieldassign | localassign | fold | unfold | exhale | assertP |
-    inhale | assume | ifthnels | whle | varDecl | newstmt | fresh | constrainingBlock |
+    inhale | assume | ifthnels | whle | varDecl | newstmt |
     methodCall | goto | lbl | packageWand | applyWand | macroref | block | ParserExtension.newStmtAtEnd)
-=======
-  lazy val stmt: P[PStmt] = P(macroassign | fieldassign | localassign | fold | unfold | exhale | assertP |
-    inhale | assume | ifthnels | whle | varDecl | defineDecl | newstmt |
-    methodCall | goto | lbl | packageWand | applyWand | macroref | block)
-
-  lazy val nodefinestmt: P[PStmt] = P(fieldassign | localassign | fold | unfold | exhale | assertP |
-    inhale | assume | ifthnels | whle | varDecl | newstmt |
-    methodCall | goto | lbl | packageWand | applyWand | macroref | block)
->>>>>>> 3afaa159
 
   lazy val macroref: P[PMacroRef] = P(idnuse).map(a => PMacroRef(a))
 
