package viper.silver.parser

import java.nio.file.{Files, Path}
<<<<<<< HEAD

import fastparse.core.Mutable.Success
import fastparse.core.Parsed.Success

=======
>>>>>>> 78ff64ff
import scala.collection.immutable.Iterable
import scala.collection.mutable
import scala.language.implicitConversions
import scala.language.reflectiveCalls
import scala.util.parsing.input.NoPosition
import viper.silver.ast.SourcePosition
import viper.silver.FastPositions
import viper.silver.ast.utility.Rewriter.{ContextC, StrategyBuilder}
import viper.silver.ast.utility.ViperStrategy
import viper.silver.verifier.{ParseError, ParseReport, ParseWarning}



case class ParseException(msg: String, pos: scala.util.parsing.input.Position) extends Exception


object FastParser extends PosParser {

  var _lines: Array[Int] = null
  val imported = collection.mutable.Set.empty[String]

  def parse(s: String, f: Path) = {
    _file = f
    val lines = s.linesWithSeparators
    _lines = lines.map(_.length).toArray

    imported.add(f.toString.split("\\\\").last)

    val importer = StrategyBuilder.Slim[PProgram]({
      case p: PProgram => {
        val firstImport = p.imports.headOption

        if (firstImport.isEmpty) {
          p
        }
        else {
          val toImport = firstImport.get
          if (imported.add(toImport.file)) {
            val newProg = importProgram(toImport)

            PProgram(
              p.imports.drop(1) ++ newProg.imports,
              p.macros ++ newProg.macros,
              p.domains ++ newProg.domains,
              p.fields ++ newProg.fields,
              p.functions ++ newProg.functions,
              p.predicates ++ newProg.predicates,
              p.methods ++ newProg.methods,
              p.errors ++ newProg.errors)
          } else {
            PProgram(p.imports.drop(1), p.macros, p.domains, p.fields, p.functions, p.predicates, p.methods, p.errors)
          }
        }
      }
    }) recurseFunc { case p: PProgram => Seq(false, false, false, false, false, false, false, false) } repeat

    try {
      val rp = RecParser(f).parses(s)
      rp match {
        case Parsed.Success(program@PProgram(_, _, _, _, _, _, _, errors), e) => {
          val importedProgram = importer.execute[PProgram](program)
          val expandedProgram = expandDefines(importedProgram)
          Parsed.Success(expandedProgram, e)
        }
        case _ => rp
      }
    }
    catch {
      case e@ParseException(msg, pos) => {
        var line = 0
        var column = 0
        if (pos != null) {
          line = pos.line
          column = pos.column
        }
        new ParseError(msg, SourcePosition(_file, line, column))
      }


    }


  }

  case class RecParser(file: Path) {

    def parses(s: String) = {
      fastparser.parse(s)
    }
  }


  val White = PWrapper {
    import fastparse.all._

    NoTrace((("/*" ~ (AnyChar ~ !StringIn("*/")).rep ~ AnyChar ~ "*/") | ("//" ~ CharsWhile(_ != '\n').? ~ ("\n" | End)) | " " | "\t" | "\n" | "\r").rep)
  }

  import fastparse.noApi._

  import White._


  // Actual Parser starts from here
  def identContinues = CharIn('0' to '9', 'A' to 'Z', 'a' to 'z', "$_")

  def keyword(check: String) = check ~~ !identContinues

  def parens[A](p: fastparse.noApi.Parser[A]) = "(" ~ p ~ ")"

  def quoted[A](p: fastparse.noApi.Parser[A]) = "\"" ~ p ~ "\""

  def foldPExp[E <: PExp](e: PExp, es: Seq[PExp => E]): E =
    es.foldLeft(e) { (t, a) =>
      val result = a(t)
      result.setPos(t)
      result
    }.asInstanceOf[E]

  def isFieldAccess(obj: Any) = {
    obj.isInstanceOf[PFieldAccess]
  }


  def importProgram(i: PImport): PProgram = {
    val fileName = i.file
    val imp_path = file.getParent.resolve(fileName)
    val imp_pos = i.start.asInstanceOf[viper.silver.ast.Position]

    if (java.nio.file.Files.notExists(imp_path))
      throw ParseException(s"""file "$imp_path" does not exist""", FastPositions.getStart(i))


    val source = scala.io.Source.fromInputStream(Files.newInputStream(imp_path))
    val buffer = try {
      source.getLines.toArray
    } catch {
      case e@(_: RuntimeException | _: java.io.IOException) =>
        throw ParseException(s"""could not import file ($e)""", FastPositions.getStart(i))
    } finally {
      source.close()
    }
    val imported_source = buffer.mkString("\n") + "\n"
    val p = RecParser(imp_path).parses(imported_source)
    p match {
      case fastparse.core.Parsed.Success(prog, _) => prog
      case fastparse.core.Parsed.Failure(msg, next, extra) => throw ParseException(s"Failure: $msg", FilePosition(imp_path, extra.line, extra.col))
    }
  }


  def expandDefines(p: PProgram): PProgram = {
    def putNameMap(nameMap: collection.mutable.Map[String, Int], name: String): Unit = {
      val split = name.split("\\$")
      val num = split.last
      val reducedName = split.dropRight(1).mkString("")

      if (num.forall(_.isDigit)) {
        val already = nameMap.getOrElse(reducedName, 0)
        nameMap.put(reducedName, Seq(already, num.toInt + 1).max)
      } else {
        nameMap.put(name, 0)
      }
    }

    val globalNames = collection.mutable.Map.empty[String, Int]

    val globalMacros = p.macros

    p.domains.foreach(d => putNameMap(globalNames, d.idndef.name))
    p.functions.foreach(f => putNameMap(globalNames, f.idndef.name))
    p.predicates.foreach(p => putNameMap(globalNames, p.idndef.name))
    p.macros.foreach(m => putNameMap(globalNames, m.idndef.name))
    p.methods.foreach(m => putNameMap(globalNames, m.idndef.name))

    val domains = p.domains.map(doExpandDefines[PDomain](globalMacros, _, globalNames))

    val functions = p.functions.map(doExpandDefines[PFunction](globalMacros, _, globalNames))

    val predicates = p.predicates.map(doExpandDefines[PPredicate](globalMacros, _, globalNames))

    val methods = p.methods.map(m => {
      val localAndGlobalNames = collection.mutable.Map[String, Int]() ++= globalNames
      m.deepCollect { case d: PLocalVarDecl => d }.foreach { vari => putNameMap(localAndGlobalNames, vari.idndef.name) }

      val localMacros = m.deepCollect { case n: PDefine => n }

      val withoutDefines =
        if (localMacros.isEmpty)
          m
        else
          m.transform { case mac: PDefine => PSkip().setPos(mac) }()

      doExpandDefines(localMacros ++ globalMacros, withoutDefines, localAndGlobalNames)
    })

    PProgram(p.imports, p.macros, p.domains, p.fields, functions, predicates, methods, p.errors)
  }


  def doExpandDefines[T <: PNode](macros: Seq[PDefine], toExpand: T, globalNames: collection.mutable.Map[String, Int]): T = {

    case class ReplaceContext(macros: Seq[String] = Seq(), replace: Map[String, PExp] = Map()) {
      def inMacro: Boolean = macros.nonEmpty
    }

    def getMacroByName(name: String): PDefine = macros.find(_.idndef.name == name) match {
      case Some(mac) => mac
      case None => throw ParseException("Macro " + name + " used but not present in scope", FastPositions.getStart(name))
    }

    def isMacro(name: String): Boolean = macros.exists(_.idndef.name == name)

    def adaptPositions(body: PNode, f: FastPositioned): Unit = {
      FastPositions.setStart(body, f.start, true)
      FastPositions.setFinish(body, f.finish, true)
    }

    def getFreshVar(name: String): String = {
      val num = name.split("$")
      val realName = if (num.last.forall(_.isDigit)) {
        num.dropRight(1).mkString("")
      } else {
        name
      }

      if (globalNames.contains(realName)) {
        val index: Int = globalNames.get(realName).get
        globalNames.put(realName, index + 1)
        realName + "$" + index
      } else {
        globalNames.put(realName, 1)
        realName + "$" + 0
      }
    }

    def recursionCheck(name: String, ctxt: ReplaceContext) = {
      if (ctxt.macros.contains(name))
        throw ParseException("Recursive macro declaration found: " + name, NoPosition)
    }

    var varReplaceMap = Map.empty[String, PIdnUse]

    def mapParamsToArgs(params: Seq[PIdnDef], args: Seq[PExp], replace: Map[String, PExp]) = {
      val freshArgs = args.map {
        case p: PIdnUse =>
          val replacedVar = varReplaceMap.getOrElse(p.name, p)
          replace.getOrElse(replacedVar.name, replacedVar)
        case otherwise => otherwise
      }
      params.zip(freshArgs).map(pair => pair._1.name -> pair._2)
    }

    val expander = StrategyBuilder.Context[PNode, ReplaceContext]({
      case (pMacro: PMacroRef, ctxt) => {
        val name = pMacro.idnuse.name
        recursionCheck(name, ctxt.c)

        val body = getMacroByName(name).body

        if (!body.isInstanceOf[PStmt])
          throw ParseException("Expression macro used as statement", FastPositions.getStart(pMacro.idnuse))

        adaptPositions(body, pMacro)
        body
      }
      case (pMacro: PIdnUse, ctxt) if isMacro(pMacro.name) => {
        val name = pMacro.name
        recursionCheck(name, ctxt.c)

        val body = getMacroByName(name).body

        if (!body.isInstanceOf[PExp])
          throw ParseException("Statement macro used as expression", FastPositions.getStart(pMacro))

        adaptPositions(body, pMacro)
        body
      }
      case (pMacro: PMethodCall, ctxt) if isMacro(pMacro.method.name) => {
        val name = pMacro.method.name
        recursionCheck(name, ctxt.c)

        val realMacro = getMacroByName(name)
        val body = realMacro.body

        if (pMacro.args.length != realMacro.args.getOrElse(Seq()).length) // Would not be a PMethodCall in case of no arguments
          throw ParseException("Number of arguments does not match", FastPositions.getStart(pMacro.method))

        if (!body.isInstanceOf[PStmt])
          throw ParseException("Statement macro used as expression", FastPositions.getStart(pMacro.method))

        adaptPositions(body, pMacro)
        body
      }
      case (pMacro: PCall, ctxt) if isMacro(pMacro.func.name) => {
        val name = pMacro.func.name
        recursionCheck(name, ctxt.c)

        val realMacro = getMacroByName(name)
        val body = realMacro.body

        if (pMacro.args.length != realMacro.args.getOrElse(Seq()).length) // Would not be a PMethodCall in case of no arguments
          throw ParseException("Number of arguments does not match", FastPositions.getStart(pMacro))

        if (!body.isInstanceOf[PExp])
          throw ParseException("Expression macro used as statement", FastPositions.getStart(pMacro))

        adaptPositions(body, pMacro)
        body
      }
      case (ident: PIdnUse, ctxt) => {
        def repIter(id: PIdnUse): PExp = {
          ctxt.c.replace.get(id.name) match {
            case None => id
            case Some(nId: PIdnUse) => {
              if (id.name != nId.name)
                repIter(nId)
              else
                PIdnUse(id.name)
            }
            case Some(e: PExp) => e
            case Some(e) => throw ParseException("Unexpected identifier as macro argument", FastPositions.getStart(e))
          }
        }

        val newIdent = varReplaceMap.get(ident.name) match {
          case None => ident
          // Parameters shadow externally bound variables
          case Some(i) => if (!ctxt.c.replace.contains(ident.name)) i else ident
        }

        val res = repIter(newIdent)
        adaptPositions(res, newIdent)
        res
      }
      case (decl: PIdnDef, ctxt) if ctxt.c.inMacro => {
        val freshName = getFreshVar(decl.name)
        val freshDecl = PIdnDef(freshName)
        varReplaceMap += decl.name -> PIdnUse(freshName)
        adaptPositions(freshDecl, decl)
        freshDecl
      }
    }, ReplaceContext(), {
      case (pMacro: PMacroRef, c) => {
        val realMacro = getMacroByName(pMacro.idnuse.name)
        ReplaceContext(c.macros ++ Seq(realMacro.idndef.name), c.replace)
      }
      case (pMacro: PIdnUse, c) if isMacro(pMacro.name) => {
        val realMacro = getMacroByName(pMacro.name)
        ReplaceContext(c.macros ++ Seq(realMacro.idndef.name), c.replace)
      }
      case (pMacro: PMethodCall, c) if isMacro(pMacro.method.name) => {
        val realMacro = getMacroByName(pMacro.method.name)
        ReplaceContext(c.macros ++ Seq(realMacro.idndef.name), c.replace ++ mapParamsToArgs(realMacro.args.get, pMacro.args, c.replace))
      }
      case (pMacro: PCall, c) if isMacro(pMacro.func.name) => {
        val realMacro = getMacroByName(pMacro.func.name)
        ReplaceContext(c.macros ++ Seq(realMacro.idndef.name), c.replace ++ mapParamsToArgs(realMacro.args.get, pMacro.args, c.replace))
      }
    }) duplicateEverything // We need to duplicate everything because the typechecker has problems with shared nodes

    val res = expander.execute[T](toExpand)
    res
  }

  /** The file we are currently parsing (for creating positions later). */
  def file: Path = _file


  val keywords = Set("result",
    // types
    "Int", "Perm", "Bool", "Ref", "Rational",
    // boolean constants
    "true", "false",
    // null
    "null",
    // preamble importing
    "import",
    // declaration keywords
    "method", "function", "predicate", "program", "domain", "axiom", "var", "returns", "field", "define", "wand",
    // specifications
    "requires", "ensures", "invariant",
    // statements
    "fold", "unfold", "inhale", "exhale", "new", "assert", "assume", "package", "apply",
    // control flow
    "while", "if", "elseif", "else", "goto", "label",
    // special fresh block
    "fresh", "constraining",
    // sequences
    "Seq",
    // sets and multisets
    "Set", "Multiset", "union", "intersection", "setminus", "subset",
    // prover hint expressions
    "unfolding", "in", "folding", "applying", "packaging",
    // old expression
    "old", "lhs",
    // other expressions
    "let",
    // quantification
    "forall", "exists", "forperm",
    // permission syntax
    "acc", "wildcard", "write", "none", "epsilon", "perm",
    // modifiers
    "unique")


  lazy val atom: P[PExp] = P(integer | booltrue | boolfalse | nul | old | applyOld
    | result | unExp
    | "(" ~ exp ~ ")" | accessPred | inhaleExhale | perm | let | quant | forperm | unfolding | folding | applying
    | packaging | setTypedEmpty | explicitSetNonEmpty | multiSetTypedEmpty | explicitMultisetNonEmpty | seqTypedEmpty
    | seqLength | explicitSeqNonEmpty | seqRange | fapp | typedFapp | idnuse)


  lazy val result: P[PResultLit] = P(keyword("result").map { _ => PResultLit() })

  lazy val unExp: P[PUnExp] = P((CharIn("-!+").! ~ suffixExpr).map { case (a, b) => PUnExp(a, b) })

  lazy val integer: P[PIntLit] = P(CharIn('0' to '9').rep(1)).!.map { s => PIntLit(BigInt(s)) }

  lazy val booltrue: P[PBoolLit] = P(keyword("true")).map(_ => PBoolLit(b = true))

  lazy val boolfalse: P[PBoolLit] = P(keyword("false")).map(_ => PBoolLit(b = false))

  lazy val nul: P[PNullLit] = P(keyword("null")).map(_ => PNullLit())

  lazy val identifier: P[Unit] = P(CharIn('A' to 'Z', 'a' to 'z', "$_") ~~ CharIn('0' to '9', 'A' to 'Z', 'a' to 'z', "$_").repX)

  lazy val ident: P[String] = P(identifier.!).filter { case a => !keywords.contains(a) }.opaque("invalid identifier (could be a keyword)")

  lazy val idnuse: P[PIdnUse] = P(ident).map(PIdnUse)

  lazy val old: P[PExp] = P(StringIn("old") ~ (parens(exp).map(POld) | ("[" ~ idnuse ~ "]" ~ parens(exp)).map { case (a, b) => PLabelledOld(a, b) }))

  lazy val applyOld: P[PExp] = P((StringIn("lhs") ~ parens(exp)).map(PApplyOld))

  lazy val magicWandExp: P[PExp] = P(orExp ~ ("--*".! ~ exp).?).map { case (a, b) => b match {
    case Some(c) => PBinExp(a, c._1, c._2)
    case None => a
  }
  }

  lazy val realMagicWandExp: P[PExp] = P((orExp ~ "--*".! ~ magicWandExp).map { case (a, b, c) => PBinExp(a, b, c) })

  lazy val implExp: P[PExp] = P(magicWandExp ~ (StringIn("==>").! ~ implExp).?).map { case (a, b) => b match {
    case Some(c) => PBinExp(a, c._1, c._2)
    case None => a
  }
  }
  lazy val iffExp: P[PExp] = P(implExp ~ ("<==>".! ~ iffExp).?).map { case (a, b) => b match {
    case Some(c) => PBinExp(a, c._1, c._2)
    case None => a
  }
  }
  lazy val iteExpr: P[PExp] = P(iffExp ~ ("?" ~ iteExpr ~ ":" ~ iteExpr).?).map { case (a, b) => b match {
    case Some(c) => PCondExp(a, c._1, c._2)
    case None => a
  }
  }
  lazy val exp: P[PExp] = P(iteExpr)

  lazy val suffix: fastparse.noApi.Parser[PExp => PExp] =
    P(("." ~ idnuse).map { id => (e: PExp) => PFieldAccess(e, id) } |
      ("[.." ~/ exp ~ "]").map { n => (e: PExp) => PSeqTake(e, n) } |
      ("[" ~ exp ~ "..]").map { n => (e: PExp) => PSeqDrop(e, n) } |
      ("[" ~ exp ~ ".." ~ exp ~ "]").map { case (n, m) => (e: PExp) => PSeqDrop(PSeqTake(e, m), n) } |
      ("[" ~ exp ~ "]").map { e1 => (e0: PExp) => PSeqIndex(e0, e1) } |
      ("[" ~ exp ~ ":=" ~ exp ~ "]").map { case (i, v) => (e: PExp) => PSeqUpdate(e, i, v) })

  lazy val suffixExpr: P[PExp] = P((atom ~ suffix.rep).map { case (fac, ss) => foldPExp[PExp](fac, ss) })

  lazy val realSuffixExpr: P[PExp] = P((atom ~ suffix.rep).map { case (fac, ss) => foldPExp[PExp](fac, ss) })

  lazy val termOp: P[String] = P(StringIn("*", "/", "\\", "%").!)

  lazy val term: P[PExp] = P((suffixExpr ~ termd.rep).map { case (a, ss) => foldPExp[PExp](a, ss) })

  lazy val termd: P[PExp => PBinExp] = P(termOp ~ suffixExpr).map { case (op, id) => (e: PExp) => PBinExp(e, op, id) }

  lazy val sumOp: P[String] = P(StringIn("++", "+", "-").! | keyword("union").! | keyword("intersection").! | keyword("setminus").! | keyword("subset").!)

  lazy val sum: P[PExp] = P((term ~ sumd.rep).map { case (a, ss) => foldPExp[PBinExp](a, ss) })

  lazy val sumd: P[PExp => PBinExp] = P(sumOp ~ term).map { case (op, id) => (e: PExp) => PBinExp(e, op, id) }

  lazy val cmpOp = P(StringIn("<=", ">=", "<", ">").! | keyword("in").!)

  lazy val cmpExp: P[PExp] = P(sum ~ (cmpOp ~ cmpExp).?).map { case (a, b) => b match {
    case Some(c) => PBinExp(a, c._1, c._2)
    case None => a
  }
  }

  lazy val eqOp = P(StringIn("==", "!=").!)

  lazy val eqExp: P[PExp] = P(cmpExp ~ (eqOp ~ eqExp).?).map { case (a, b) => b match {
    case Some(c) => PBinExp(a, c._1, c._2)
    case None => a
  }
  }
  lazy val andExp: P[PExp] = P(eqExp ~ ("&&".! ~ andExp).?).map { case (a, b) => b match {
    case Some(c) => PBinExp(a, c._1, c._2)
    case None => a
  }
  }
  lazy val orExp: P[PExp] = P(andExp ~ ("||".! ~ orExp).?).map { case (a, b) => b match {
    case Some(c) => PBinExp(a, c._1, c._2)
    case None => a
  }
  }

  lazy val accessPredImpl: P[PAccPred] = P((keyword("acc") ~/ "(" ~ locAcc ~ ("," ~ exp).? ~ ")").map {
    case (loc, perms) => PAccPred(loc, perms.getOrElse(PFullPerm()))
  })

  lazy val accessPred: P[PAccPred] = P(accessPredImpl.map {
    case acc => {
      val perm = acc.perm
      if (FastPositions.getStart(perm) == NoPosition) {
        FastPositions.setStart(perm, acc.start)
        FastPositions.setFinish(perm, acc.finish)
      }
      acc
    }
  })

  lazy val locAcc: P[PLocationAccess] = P(fieldAcc | predAcc)

  lazy val fieldAcc: P[PFieldAccess] = P(realSuffixExpr.filter(isFieldAccess).map { case fa: PFieldAccess => fa })

  lazy val predAcc: P[PLocationAccess] = P(fapp)

  lazy val actualArgList: P[Seq[PExp]] = P(exp.rep(sep = ","))

  lazy val inhaleExhale: P[PExp] = P("[" ~ exp ~ "," ~ exp ~ "]").map { case (a, b) => PInhaleExhaleExp(a, b) }

  lazy val perm: P[PExp] = P(keyword("none").map(_ => PNoPerm()) | keyword("wildcard").map(_ => PWildcard()) | keyword("write").map(_ => PFullPerm())
    | keyword("epsilon").map(_ => PEpsilon()) | ("perm" ~ parens(locAcc)).map(PCurPerm))

  lazy val let: P[PExp] = P(
    ("let" ~/ idndef ~ "==" ~ "(" ~ exp ~ ")" ~ "in" ~ exp).map { case (id, exp1, exp2) =>
      /* Type unresolvedType is expected to be replaced with the type of exp1
       * after the latter has been resolved
       * */
      val unresolvedType = PUnknown().setPos(id)
      val formalArgDecl = PFormalArgDecl(id, unresolvedType).setPos(id)
      val nestedScope = PLetNestedScope(formalArgDecl, exp2).setPos(exp2)

      PLet(exp1, nestedScope)
    })

  lazy val idndef: P[PIdnDef] = P(ident).map(PIdnDef)

  lazy val quant: P[PExp] = P((keyword("forall") ~/ nonEmptyFormalArgList ~ "::" ~/ trigger.rep ~ exp).map { case (a, b, c) => PForall(a, b, c) } |
    (keyword("exists") ~/ nonEmptyFormalArgList ~ "::" ~ exp).map { case (a, b) => PExists(a, b) })

  lazy val nonEmptyFormalArgList: P[Seq[PFormalArgDecl]] = P(formalArg.rep(min = 1, sep = ","))

  lazy val formalArg: P[PFormalArgDecl] = P(idndef ~ ":" ~ typ).map { case (a, b) => PFormalArgDecl(a, b) }

  lazy val typ: P[PType] = P(primitiveTyp | domainTyp | seqType | setType | multisetType)

  lazy val domainTyp: P[PDomainType] = P((idnuse ~ "[" ~ typ.rep(sep = ",") ~ "]").map { case (a, b) => PDomainType(a, b) } |
    idnuse.map {
      // domain type without type arguments (might also be a type variable)
      case name => PDomainType(name, Nil)
    })

  lazy val seqType: P[PType] = P(keyword("Seq") ~/ "[" ~ typ ~ "]").map(PSeqType)

  lazy val setType: P[PType] = P(keyword("Set") ~/ "[" ~ typ ~ "]").map(PSetType)

  lazy val multisetType: P[PType] = P(keyword("Multiset") ~/ "[" ~ typ ~ "]").map(PMultisetType)

  lazy val primitiveTyp: P[PType] = P(keyword("Rational").map { case _ => PPrimitiv("Perm") }
    | (StringIn("Int", "Bool", "Perm", "Ref") ~~ !identContinues).!.map(PPrimitiv))

  lazy val trigger: P[PTrigger] = P("{" ~/ exp.rep(sep = ",", min = 1) ~ "}").map(s => PTrigger(s))

  lazy val forperm: P[PExp] = P(keyword("forperm") ~ "[" ~ idnuse.rep(sep = ",") ~ "]" ~ idndef ~ "::" ~/ exp).map {
    case (ids, id, body) => PForPerm(PFormalArgDecl(id, PPrimitiv("Ref")), ids, body)
  }

  lazy val unfolding: P[PExp] = P(keyword("unfolding") ~/ predicateAccessPred ~ "in" ~ exp).map { case (a, b) => PUnfolding(a, b) }

  lazy val predicateAccessPred: P[PAccPred] = P(accessPred | predAcc.map {
    case loc => {
      val perm = PFullPerm()
      FastPositions.setStart(perm, loc.start)
      FastPositions.setFinish(perm, loc.finish)
      PAccPred(loc, perm)
    }
  })

  lazy val folding: P[PExp] = P(keyword("folding") ~/ predicateAccessPred ~ "in" ~ exp).map { case (a, b) => PFoldingGhostOp(a, b) }

  lazy val applying: P[PExp] =
<<<<<<< HEAD

  /**
    * We must be careful here to not create ambiguities in our grammar.
    * when 'magicWandExp' is used instead of the more specific
    * 'realMagicWandExp | idnuse', then the following problem can occur:
    * Consider an expression such as "applying w in A". The parser
    * will interpret "w in A" as a set-contains expression, which is
    * fine according to our rules.
    * The outer applying-rule will fail.
    * Possible solution is that we should backtrack enough
    * to reparse "w in A", but this time as desired, not as a
    * set-contains expression.
    */

    P("applying" ~ ("(" ~ realMagicWandExp ~ ")" | idnuse) ~ ("in" ~ exp)).map { case (a, b) => PApplyingGhostOp(a, b) }

=======
    /**
     * We must be careful here to not create ambiguities in our grammar.
     * when 'magicWandExp' is used instead of the more specific
     * 'realMagicWandExp | idnuse', then the following problem can occur:
     * Consider an expression such as "applying w in A". The parser
     * will interpret "w in A" as a set-contains expression, which is
     * fine according to our rules.
     * The outer applying-rule will fail.
     * Possible solution is that we should backtrack enough
     * to reparse "w in A", but this time as desired, not as a
     * set-contains expression.
     */
    P("applying" ~ ("(" ~ realMagicWandExp ~ ")" | idnuse) ~ ("in" ~ exp)).map { case (a, b) => PApplyingGhostOp(a, b) }
>>>>>>> 78ff64ff

  lazy val packaging: P[PExp] = /* See comment on applying */
    P("packaging" ~ ("(" ~ realMagicWandExp ~ ")" | idnuse) ~ "in" ~ exp).map { case (a, b) => PPackagingGhostOp(a, b) }

  lazy val setTypedEmpty: P[PExp] = collectionTypedEmpty("Set", PEmptySet)

  lazy val explicitSetNonEmpty: P[PExp] = P("Set" ~ "(" ~/ exp.rep(sep = ",", min = 1) ~ ")").map(PExplicitSet)

  lazy val explicitMultisetNonEmpty: P[PExp] = P("Multiset" ~ "(" ~/ exp.rep(min = 1, sep = ",") ~ ")").map(PExplicitMultiset)

  lazy val multiSetTypedEmpty: P[PExp] = collectionTypedEmpty("Multiset", PEmptyMultiset)

  lazy val seqTypedEmpty: P[PExp] = collectionTypedEmpty("Seq", PEmptySeq)

  lazy val seqLength: P[PExp] = P("|" ~ exp ~ "|").map(PSize)

  lazy val explicitSeqNonEmpty: P[PExp] = P("Seq" ~ "(" ~/ exp.rep(min = 1, sep = ",") ~ ")").map(PExplicitSeq)

  private def collectionTypedEmpty(name: String, typeConstructor: PType => PExp): P[PExp] =
    P(`name` ~ ("[" ~/ typ ~ "]").? ~ "(" ~ ")").map(typ => typeConstructor(typ.getOrElse(PTypeVar("#E"))))

<<<<<<< HEAD
  lazy val seqRange: P[PExp] = P("[" ~ exp ~ ".." ~ exp ~ ")").map { case (a, b) => {
    PRangeSeq(a, b)
  }
  }
=======
  lazy val seqRange: P[PExp] = P("[" ~ exp ~ ".." ~ exp ~ ")").map(PRangeSeq.tupled)
>>>>>>> 78ff64ff

  lazy val fapp: P[PCall] = P(idnuse ~ parens(actualArgList)).map {
    case (func, args) => PCall(func, args, None)
  }

  lazy val typedFapp: P[PExp] = P(parens(idnuse ~ parens(actualArgList) ~ ":" ~ typ)).map {
    case (func, args, typeGiven) => PCall(func, args, Some(typeGiven))
  }


  lazy val stmt: P[PStmt] = P(fieldassign | localassign | fold | unfold | exhale | assertP |
    inhale | assume | ifthnels | whle | varDecl | defineDecl | letwandDecl | newstmt | fresh | constrainingBlock |
    methodCall | goto | lbl | packageWand | applyWand | macroref)

  lazy val nodefinestmt: P[PStmt] = P(fieldassign | localassign | fold | unfold | exhale | assertP |
    inhale | assume | ifthnels | whle | varDecl | letwandDecl | newstmt | fresh | constrainingBlock |
    methodCall | goto | lbl | packageWand | applyWand | macroref)

  lazy val macroref: P[PMacroRef] = P(idnuse).map { case (a) => PMacroRef(a) }

  lazy val fieldassign: P[PFieldAssign] = P(fieldAcc ~ ":=" ~ exp).map { case (a, b) => PFieldAssign(a, b) }

  lazy val localassign: P[PVarAssign] = P(idnuse ~ ":=" ~ exp).map { case (a, b) => PVarAssign(a, b) }

  lazy val fold: P[PFold] = P("fold" ~ predicateAccessPred).map(PFold)

  lazy val unfold: P[PUnfold] = P("unfold" ~ predicateAccessPred).map(PUnfold)

  lazy val exhale: P[PExhale] = P(keyword("exhale") ~/ exp).map(PExhale)

  lazy val assertP: P[PAssert] = P(keyword("assert") ~/ exp).map(PAssert)

  lazy val inhale: P[PInhale] = P(keyword("inhale") ~/ exp).map(PInhale)

  lazy val assume: P[PAssume] = P(keyword("assume") ~/ exp).map(PAssume)

  lazy val ifthnels: P[PIf] = P("if" ~ "(" ~ exp ~ ")" ~ block ~ elsifEls).map {
    case (cond, thn, ele) => PIf(cond, PSeqn(thn), ele)
  }

  lazy val block: P[Seq[PStmt]] = P("{" ~ stmts ~ "}")

  lazy val stmts: P[Seq[PStmt]] = P(stmt ~/ ";".?).rep

  lazy val elsifEls: P[PStmt] = P(elsif | els)

  lazy val elsif: P[PStmt] = P("elseif" ~/ "(" ~ exp ~ ")" ~ block ~ elsifEls).map {
    case (cond, thn, ele) => PIf(cond, PSeqn(thn), ele)
  }

  lazy val els: P[PStmt] = (keyword("else") ~/ block).?.map { block => PSeqn(block.getOrElse(Nil)) }

  lazy val whle: P[PWhile] = P(keyword("while") ~/ "(" ~ exp ~ ")" ~ inv.rep ~ block).map {
    case (cond, invs, body) => PWhile(cond, invs, PSeqn(body))
  }

  lazy val inv: P[PExp] = P(keyword("invariant") ~ exp ~ ";".?)

  lazy val varDecl: P[PLocalVarDecl] = P(keyword("var") ~/ idndef ~ ":" ~ typ ~ (":=" ~ exp).?).map { case (a, b, c) => PLocalVarDecl(a, b, c) }

  lazy val defineDecl: P[PDefine] = P(keyword("define") ~/ idndef ~ ("(" ~ idndef.rep(sep = ",") ~ ")").? ~ (exp | "{" ~ (nodefinestmt ~ ";".?).rep ~ "}")).map {
    case (a, b, c) => c match {
      case e: PExp => PDefine(a, b, e)
      case ss: Seq[PStmt]@unchecked => PDefine(a, b, PSeqn(ss))
    }
  }

  lazy val letwandDecl: P[PLetWand] = P(keyword("wand") ~/ idndef ~ ":=" ~ exp).map { case (a, b) => PLetWand(a, b) }

  lazy val newstmt: P[PNewStmt] = P(idnuse ~ ":=" ~ "new" ~ "(" ~ starOrFields ~ ")").map { case (a, b) => PNewStmt(a, b) }

  lazy val starOrFields: P[Option[Seq[PIdnUse]]] = P(("*").!.map { _ => None } | (idnuse.rep(sep = ",").map { fields => Some(fields) }))

  lazy val fresh: P[PFresh] = P(keyword("fresh") ~ idnuse.rep(sep = ",")).map { case vars => PFresh(vars) }

  lazy val constrainingBlock: P[PConstraining] = P("constraining" ~ "(" ~ idnuse.rep(sep = ",") ~ ")" ~ block).map { case (vars, s) => PConstraining(vars, PSeqn(s)) }

  lazy val methodCall: P[PMethodCall] = P((idnuse.rep(sep = ",") ~ ":=").? ~ idnuse ~ parens(exp.rep(sep = ","))).map {
    case (None, method, args) => PMethodCall(Nil, method, args)
    case (Some(targets), method, args) => PMethodCall(targets, method, args)
  }

  lazy val goto: P[PGoto] = P("goto" ~/ idnuse).map(PGoto)

  lazy val lbl: P[PLabel] = P(keyword("label") ~/ idndef ~ (keyword("invariant") ~/ exp).rep).map { case (name, invs) => PLabel(name, invs) }

  lazy val packageWand: P[PPackageWand] = P("package" ~/ magicWandExp).map(PPackageWand)

  lazy val applyWand: P[PApplyWand] = P("apply" ~/ magicWandExp).map(PApplyWand)

  lazy val programDecl: P[PProgram] = P((preambleImport | defineDecl | domainDecl | fieldDecl | functionDecl | predicateDecl | methodDecl).rep).map {
    decls => {
      PProgram(
        decls.collect { case i: PImport => i }, // Imports
        decls.collect { case d: PDefine => d }, // Macros
        decls.collect { case d: PDomain => d }, // Domains
        decls.collect { case f: PField => f }, // Fields
        decls.collect { case f: PFunction => f }, // Functions
        decls.collect { case p: PPredicate => p }, // Predicates
        decls.collect { case m: PMethod => m }, // Methods
        Seq() // Parse Errors
      )
    }
  }

  lazy val preambleImport: P[PImport] = P(keyword("import") ~/ quoted(relativeFilePath.!)).map {
    case filename => PImport(filename)
  }

  lazy val relativeFilePath: P[String] = P((CharIn("~.").?).! ~~ (CharIn("/").? ~~ CharIn(".", 'A' to 'Z', 'a' to 'z', '0' to '9', "_- \n\t")).rep(1))

  lazy val domainDecl: P[PDomain] = P("domain" ~/ idndef ~ ("[" ~ domainTypeVarDecl.rep(sep = ",") ~ "]").? ~ "{" ~ (domainFunctionDecl | axiomDecl).rep ~
    "}").map {
    case (name, typparams, members) =>
      val funcs = members collect { case m: PDomainFunction1 => m }
      val axioms = members collect { case m: PAxiom1 => m }
      PDomain(
        name,
        typparams.getOrElse(Nil),
        funcs map (f => PDomainFunction(f.idndef, f.formalArgs, f.typ, f.unique)(PIdnUse(name.name)).setPos(f)),
        axioms map (a => PAxiom(a.idndef, a.exp)(PIdnUse(name.name)).setPos(a)))
  }

  lazy val domainTypeVarDecl: P[PTypeVarDecl] = P(idndef).map(PTypeVarDecl)

  lazy val domainFunctionDecl: P[PDomainFunction1] = P("unique".!.? ~ functionSignature ~ ";".?).map {
    case (unique, fdecl) => fdecl match {
      case (name, formalArgs, t) => PDomainFunction1(name, formalArgs, t, unique.isDefined)
    }
  }

  lazy val functionSignature = P("function" ~ idndef ~ "(" ~ formalArgList ~ ")" ~ ":" ~ typ)

  lazy val formalArgList: P[Seq[PFormalArgDecl]] = P(formalArg.rep(sep = ","))

  lazy val axiomDecl: P[PAxiom1] = P(keyword("axiom") ~ idndef ~ "{" ~ exp ~ "}" ~ ";".?).map { case (a, b) => PAxiom1(a, b) }

  lazy val fieldDecl: P[PField] = P("field" ~/ idndef ~ ":" ~ typ ~ ";".?).map { case (a, b) => PField(a, b) }

  lazy val functionDecl: P[PFunction] = P("function" ~/ idndef ~ "(" ~ formalArgList ~ ")" ~ ":" ~ typ ~ pre.rep ~
    post.rep ~ ("{" ~ exp ~ "}").?).map { case (a, b, c, d, e, f) => PFunction(a, b, c, d, e, f) }


  lazy val pre: P[PExp] = P("requires" ~/ exp ~ ";".?)

  lazy val post: P[PExp] = P("ensures" ~/ exp ~ ";".?)

  lazy val predicateDecl: P[PPredicate] = P("predicate" ~/ idndef ~ "(" ~ formalArgList ~ ")" ~ ("{" ~ exp ~ "}").?).map { case (a, b, c) => PPredicate(a, b, c) }

  lazy val methodDecl: P[PMethod] = P(methodSignature ~/ pre.rep ~ post.rep ~ block.?).map {
    case (name, args, rets, pres, posts, Some(body)) =>
      PMethod(name, args, rets.getOrElse(Nil), pres, posts, PSeqn(body))
    case (name, args, rets, pres, posts, None) =>
      PMethod(name, args, rets.getOrElse(Nil), pres, posts, PSeqn(Seq(PInhale(PBoolLit(b = false)))))
  }

  lazy val methodSignature = P("method" ~/ idndef ~ "(" ~ formalArgList ~ ")" ~ ("returns" ~ "(" ~ formalArgList ~ ")").?)

  lazy val fastparser: P[PProgram] = P(Start ~ programDecl ~ End)


}<|MERGE_RESOLUTION|>--- conflicted
+++ resolved
@@ -1,13 +1,11 @@
 package viper.silver.parser
 
 import java.nio.file.{Files, Path}
-<<<<<<< HEAD
 
 import fastparse.core.Mutable.Success
+import fastparse.core.Parsed
 import fastparse.core.Parsed.Success
 
-=======
->>>>>>> 78ff64ff
 import scala.collection.immutable.Iterable
 import scala.collection.mutable
 import scala.language.implicitConversions
@@ -604,24 +602,7 @@
   lazy val folding: P[PExp] = P(keyword("folding") ~/ predicateAccessPred ~ "in" ~ exp).map { case (a, b) => PFoldingGhostOp(a, b) }
 
   lazy val applying: P[PExp] =
-<<<<<<< HEAD
-
-  /**
-    * We must be careful here to not create ambiguities in our grammar.
-    * when 'magicWandExp' is used instead of the more specific
-    * 'realMagicWandExp | idnuse', then the following problem can occur:
-    * Consider an expression such as "applying w in A". The parser
-    * will interpret "w in A" as a set-contains expression, which is
-    * fine according to our rules.
-    * The outer applying-rule will fail.
-    * Possible solution is that we should backtrack enough
-    * to reparse "w in A", but this time as desired, not as a
-    * set-contains expression.
-    */
-
-    P("applying" ~ ("(" ~ realMagicWandExp ~ ")" | idnuse) ~ ("in" ~ exp)).map { case (a, b) => PApplyingGhostOp(a, b) }
-
-=======
+
     /**
      * We must be careful here to not create ambiguities in our grammar.
      * when 'magicWandExp' is used instead of the more specific
@@ -635,7 +616,6 @@
      * set-contains expression.
      */
     P("applying" ~ ("(" ~ realMagicWandExp ~ ")" | idnuse) ~ ("in" ~ exp)).map { case (a, b) => PApplyingGhostOp(a, b) }
->>>>>>> 78ff64ff
 
   lazy val packaging: P[PExp] = /* See comment on applying */
     P("packaging" ~ ("(" ~ realMagicWandExp ~ ")" | idnuse) ~ "in" ~ exp).map { case (a, b) => PPackagingGhostOp(a, b) }
@@ -657,14 +637,11 @@
   private def collectionTypedEmpty(name: String, typeConstructor: PType => PExp): P[PExp] =
     P(`name` ~ ("[" ~/ typ ~ "]").? ~ "(" ~ ")").map(typ => typeConstructor(typ.getOrElse(PTypeVar("#E"))))
 
-<<<<<<< HEAD
+
   lazy val seqRange: P[PExp] = P("[" ~ exp ~ ".." ~ exp ~ ")").map { case (a, b) => {
     PRangeSeq(a, b)
   }
   }
-=======
-  lazy val seqRange: P[PExp] = P("[" ~ exp ~ ".." ~ exp ~ ")").map(PRangeSeq.tupled)
->>>>>>> 78ff64ff
 
   lazy val fapp: P[PCall] = P(idnuse ~ parens(actualArgList)).map {
     case (func, args) => PCall(func, args, None)
@@ -673,6 +650,7 @@
   lazy val typedFapp: P[PExp] = P(parens(idnuse ~ parens(actualArgList) ~ ":" ~ typ)).map {
     case (func, args, typeGiven) => PCall(func, args, Some(typeGiven))
   }
+
 
 
   lazy val stmt: P[PStmt] = P(fieldassign | localassign | fold | unfold | exhale | assertP |
@@ -826,4 +804,5 @@
   lazy val fastparser: P[PProgram] = P(Start ~ programDecl ~ End)
 
 
+
 }