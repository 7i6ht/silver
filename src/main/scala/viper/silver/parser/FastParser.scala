--- conflicted
+++ resolved
@@ -758,15 +758,11 @@
     case (cond, thn, ele) => PIf(cond, thn, ele)
   }
 
-  lazy val block: P[PSeqn] = P("{" ~ stmts ~ "}").map {
-    case (_stmts) => PSeqn(_stmts)
-  }
-
   /**
     * This parser is wrapped in another parser because otherwise the position
-    * in rules like [[seqn.?]] are not set properly.
+    * in rules like [[block.?]] are not set properly.
     */
-  lazy val seqn: P[PSeqn] = P(P("{" ~ stmts ~ "}").map(PSeqn))
+  lazy val block: P[PSeqn] = P(P("{" ~ stmts ~ "}").map(PSeqn))
 
   lazy val stmts: P[Seq[PStmt]] = P(stmt ~/ ";".?).rep
 
@@ -778,11 +774,7 @@
 
   lazy val els: P[PSeqn] = (keyword("else") ~/ block).?.map { block => block.getOrElse(PSeqn(Nil)) }
 
-<<<<<<< HEAD
   lazy val whle: P[PWhile] = P(keyword("while") ~/ "(" ~ exp ~ ")" ~ inv.rep ~ block).map {
-=======
-  lazy val whle: P[PWhile] = P(keyword("while") ~/ "(" ~ exp ~ ")" ~ inv.rep ~ seqn).map {
->>>>>>> 5ed676e1
     case (cond, invs, body) => PWhile(cond, invs, body)
   }
 
@@ -879,7 +871,7 @@
 
   lazy val predicateDecl: P[PPredicate] = P("predicate" ~/ idndef ~ "(" ~ formalArgList ~ ")" ~ ("{" ~ exp ~ "}").?).map { case (a, b, c) => PPredicate(a, b, c) }
 
-  lazy val methodDecl: P[PMethod] = P(methodSignature ~/ pre.rep ~ post.rep ~ seqn.?).map {
+  lazy val methodDecl: P[PMethod] = P(methodSignature ~/ pre.rep ~ post.rep ~ block.?).map {
     case (name, args, rets, pres, posts, Some(body)) =>
       PMethod(name, args, rets.getOrElse(Nil), pres, posts, body)
     case (name, args, rets, pres, posts, None) =>
