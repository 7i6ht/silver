// This Source Code Form is subject to the terms of the Mozilla Public
// License, v. 2.0. If a copy of the MPL was not distributed with this
// file, You can obtain one at http://mozilla.org/MPL/2.0/.
//
// Copyright (c) 2011-2019 ETH Zurich.

package viper.silver.parser

import java.util.concurrent.atomic.{AtomicInteger, AtomicLong}
import viper.silver.ast.utility.Visitor
import viper.silver.ast.utility.lsp._
import viper.silver.ast.utility.rewriter.{Rewritable, StrategyBuilder}
import viper.silver.ast.{Exp, MagicWandOp, Member, NoPosition, Position, Stmt, Type}
import viper.silver.parser.TypeHelper._
import viper.silver.verifier.ParseReport

import scala.collection.Set
import scala.language.implicitConversions
import java.nio.file.Path
import viper.silver.ast.utility.lsp.{HasGotoDefinitions, GotoDefinition}
import viper.silver.ast.utility.lsp.{HasReferenceTos, ReferenceTo}

trait Where {
  val pos: (Position, Position)
}

/**
  * The root of the parser abstract syntax tree.  Note that we prefix all nodes with `P` to avoid confusion
  * with the actual Viper abstract syntax tree.
  */
trait PNode extends Where with Product with Rewritable with HasDocumentSymbol {

  /** Returns a list of all direct sub-nodes of this node. */
  def subnodes = Nodes.subnodes(this)

  /** @see [[Visitor.reduceTree()]] */
  def reduceTree[T](f: (PNode, Seq[T]) => T) = Visitor.reduceTree(this, Nodes.subnodes)(f)

  /** @see [[Visitor.reduceWithContext()]] */
  def reduceWithContext[C, R](context: C, enter: (PNode, C) => C, combine: (PNode, C, Seq[R]) => R) = {
    Visitor.reduceWithContext(this, Nodes.subnodes)(context, enter, combine)
  }

  /** @see [[Visitor.visit()]] */
  def visit(f: PartialFunction[PNode, Unit]): Unit = {
    Visitor.visit(this, Nodes.subnodes)(f)
  }

  /** @see [[Visitor.visit()]] */
  def visit(f1: PartialFunction[PNode, Unit], f2: PartialFunction[PNode, Unit]): Unit = {
    Visitor.visit(this, Nodes.subnodes, f1, f2)
  }

  /** @see [[Visitor.visitOpt()]] */
  def visitOpt(f: PNode => Boolean): Unit = {
    Visitor.visitOpt(this, Nodes.subnodes)(f)
  }

  /** @see [[Visitor.visitOpt()]] */
  def visitOpt(f1: PNode => Boolean, f2: PNode => Unit): Unit = {
    Visitor.visitOpt(this, Nodes.subnodes, f1, f2)
  }

  /** @see [[Transformer.transform()]] */
  def transform(pre: PartialFunction[PNode, PNode] = PartialFunction.empty)
               (recursive: PNode => Boolean = !pre.isDefinedAt(_),
                post: PartialFunction[PNode, PNode] = PartialFunction.empty,
                allowChangingNodeType: Boolean = false,
                resultCheck: PartialFunction[(PNode, PNode), Unit] = PartialFunction.empty)
  : this.type =

    Transformer.transform[this.type](this, pre)(recursive, post, allowChangingNodeType, resultCheck)

  /** @see [[Visitor.deepCollect()]] */
  def deepCollect[A](f: PartialFunction[PNode, A]): Seq[A] =
    Visitor.deepCollect(Seq(this), Nodes.subnodes)(f)

  /** @see [[Visitor.shallowCollect()]] */
  def shallowCollect[R](f: PartialFunction[PNode, R]): Seq[R] =
    Visitor.shallowCollect(Seq(this), Nodes.subnodes)(f)

  /** This method clones the pAST starting from the current node.
    * The pAST is not immutable (certain nodes may have mutable fields).
    * Therefore, additional initialization may be required for the newly created node.
    *
    * The concrete implementations of PNode may introduce [[deepCopy]] methods that would allow
    * creating pAST nodes based on some prototype pAST node, but with changes to some
    * of its fields. For example, [[m.deepCopy( idndef = PIdnDef(s"${m.idndef}_new") )]]
    * will create a pAST node that is identical to [[m]] modulo its [[idndef]] field.
    * Note that the [[deepCopy]] should not be overridng nor overloading deepCopyAll
    * (Its implementation(s) depend on the argument list of a concrete PNode type.)
    *
    * @see [[PNode.initProperties()]] */
  def deepCopyAll[A <: PNode]: PNode =
    StrategyBuilder.Slim[PNode]({ case n => n }).forceCopy().execute[PNode](this)

  private val _children = scala.collection.mutable.ListBuffer[PNode]()


  var parent: Option[PNode] = None
  var index: Int = -1
  var next: Option[PNode] = None
  var prev: Option[PNode] = None

  def initProperties(): Unit = {

    var ind: Int = 0
    var prev: PNode = null


    def setNodeChildConnections(node: Any): Unit =
      node match {
        case c: PNode =>
          c.parent = Some(this)
          _children += c
          c.index = ind
          ind += 1
          c.prev = Some(prev)
          c.next = null
          if (prev != null)
            prev.next = Some(c)
          prev = c
          c.initProperties()
        case Some(o) =>
          setNodeChildConnections(o)
        case s: Iterable[_] =>
          for (v <- s)
            setNodeChildConnections(v)
        case t: Product =>
          for (v <- t.productIterator)
            setNodeChildConnections(v)
        case _ =>
        // Ignore other kinds of nodes
      }

    _children.clear()
    for (c <- productIterator)
      setNodeChildConnections(c)

  }

  override def getSymbol: Option[DocumentSymbol] = None
  override def getSymbolChildren: Seq[DocumentSymbol] = {
    val getSymbol = { case n => n.getSymbol }: PartialFunction[PNode, Option[DocumentSymbol]]
    val get = { case Some(s) => s }: PartialFunction[Option[DocumentSymbol], DocumentSymbol]
    subnodes flatMap (_ shallowCollect (getSymbol andThen get))
  }
}

object TypeHelper {
  val Int = PPrimitiv(PKeywordType("Int")(NoPosition, NoPosition))((NoPosition, NoPosition))
  val Bool = PPrimitiv(PKeywordType("Bool")(NoPosition, NoPosition))((NoPosition, NoPosition))
  val Perm = PPrimitiv(PKeywordType("Perm")(NoPosition, NoPosition))((NoPosition, NoPosition))
  val Ref = PPrimitiv(PKeywordType("Ref")(NoPosition, NoPosition))((NoPosition, NoPosition))
  val Pred = PPredicateType()((NoPosition, NoPosition))
  val Wand = PWandType()((NoPosition, NoPosition))
  def MakeSet(typ: PType) = PSetType(PKeywordType("Set")(NoPosition, NoPosition), typ)((NoPosition, NoPosition))
  def MakeSeq(typ: PType) = PSeqType(PKeywordType("Seq")(NoPosition, NoPosition), typ)((NoPosition, NoPosition))
  def MakeMap(key: PType, value: PType) = PMapType(PKeywordType("Map")(NoPosition, NoPosition), key, value)((NoPosition, NoPosition))
  def MakeMultiset(typ: PType) = PMultisetType(PKeywordType("Multiset")(NoPosition, NoPosition), typ)((NoPosition, NoPosition))
}

trait PPrettyPrint {
  def pretty(): String
}

// Identifiers (uses and definitions)
trait PIdentifier {
  def name: String
}

case class PIdnDef(name: String)(val pos: (Position, Position)) extends PNode with PIdentifier with PPrettyPrint with HasReferenceTos {
  override def pretty(): String = name

  override def getReferenceTos: Seq[ReferenceTo] = RangePosition(this).map(rp => ReferenceTo(rp, rp)).toSeq
}

case class PIdnUse(name: String)(val pos: (Position, Position))
  extends PExp with PIdentifier with HasSemanticHighlights with HasHoverHints with HasGotoDefinitions with HasReferenceTos {

<<<<<<< HEAD
  var decl: PDeclaration = null
=======
case class PIdnUse(name: String)(val pos: (Position, Position)) extends PExp with PIdentifier with PAssignTarget with PMaybeMacroExp {
  var decl: PTypedDeclaration = null
  override def possibleMacro = Some(this)
  override def macroArgs: Seq[PExp] = Seq()
>>>>>>> c2c1b118
  /* Should be set during resolving. Intended to preserve information
   * that is needed by the translator.
   */
  override val typeSubstitutions = List(PTypeSubstitution.id)

  def forceSubstitution(ts: PTypeSubstitution) = {
    typ = typ.substitute(ts)
    assert(typ.isGround)
  }

  override def prettyNoBrackets = name

  override def getSemanticHighlights: Seq[SemanticHighlight] = (decl, RangePosition(this)) match {
    case (_: PLocalVarDecl, Some(sp)) => Seq(SemanticHighlight(sp, TokenType.Variable))
    case (_: PFormalArgDecl, Some(sp)) => Seq(SemanticHighlight(sp, TokenType.Parameter))
    case _ => Nil
  }

  override def getHoverHints: Seq[HoverHint] = (decl, RangePosition(this)) match {
    case (decl: PLocalSymbol, Some(sp)) => Seq(HoverHint(decl.finalHint, SelectionBoundScope(sp)))
    case _ => Nil
  }

  override def getGotoDefinitions: Seq[GotoDefinition] = (decl, RangePosition(this)) match {
    case (decl: PLocalSymbol, Some(sp)) => (RangePosition(decl), RangePosition(decl.idndef)) match {
      case (Some(dp), Some(dnp)) => Seq(GotoDefinition(dp, dnp, SelectionBoundScope(sp)))
      case _ => Nil
    }
    case _ => Nil
  }

  override def getReferenceTos: Seq[ReferenceTo] = if (decl == null) Nil else (RangePosition(decl.idndef), RangePosition(this)) match {
    case (Some(dp), Some(tp)) => Seq(ReferenceTo(dp, tp))
    case _ => Nil
  }
}

trait PKeyword extends PIsSemanticToken with PPrettyPrint {
  def keyword: String
  override def pretty(): String = keyword
}

/** Keywords such a `domain`, `method`, `function`, `predicate`, etc. */
case class PKeywordLang(keyword: String)(val pos: (Position, Position)) extends PKeyword {
  override def tokenType = TokenType.Keyword
}
object PKeywordLang {
  def empty: PKeywordLang = PKeywordLang("")(NoPosition, NoPosition)
}
/** Keywords such a `fold`, `inhale`, `package`, `if`, etc. */
case class PKeywordStmt(keyword: String)(val pos: (Position, Position)) extends PKeyword {
  override def tokenType = TokenType.Keyword
  override def tokenModifier = Seq(TokenModifier.ControlFlow)
}
/** Keywords such a `true`, `false` or `null` */
case class PKeywordConstant(keyword: String)(val pos: (Position, Position)) extends PKeyword {
  override def tokenType = TokenType.Keyword
}
/** Keywords such a `Int`, `Ref`, `Set`, `Map`, etc. */
case class PKeywordType(keyword: String)(val pos: (Position, Position)) extends PKeyword {
  override def tokenType = TokenType.Type
}

trait POperator extends PIsSemanticToken {
  def operator: String
}

/** Keywords such a `union`, `in`, `intersect`, `acc`, etc. */
case class PKeywordOperator(keyword: String)(val pos: (Position, Position)) extends PKeyword with POperator {
  override def tokenType = TokenType.Keyword
  override def operator = keyword
}
/** Operators such a `--*`, `==`, `<=`, `-`, etc. */
case class POperatorSymbol(operator: String)(val pos: (Position, Position)) extends POperator {
  override def tokenType = TokenType.Operator
}

trait PAnyFormalArgDecl extends PNode with PUnnamedTypedDeclaration with PPrettyPrint

case class PUnnamedFormalArgDecl(var typ: PType)(val pos: (Position, Position)) extends PAnyFormalArgDecl {
  override def pretty(): String = typ.pretty()
}

/** Any `var: Type` style binding, only useful during parsing and therefore not a `PNode`. */
case class PIdnTypeBinding(idndef: PIdnDef, typ: PType)(val pos: (Position, Position))

/** Anything that can be `PIdnUse`d as an expression (e.g. the receiver of a `PFieldAccess`). */
trait PAnyVarDecl extends PTypedDeclaration
/** Anything that can be `PIdnUse`d as the target of a `PAssign`. */
trait PAssignableVarDecl extends PAnyVarDecl

/** Any argument to a method, function or predicate. */
case class PFormalArgDecl(idndef: PIdnDef, typ: PType)(val pos: (Position, Position)) extends PAnyFormalArgDecl with PAnyVarDecl with PLocalDeclaration
object PFormalArgDecl {
  def apply(d: PIdnTypeBinding): PFormalArgDecl = PFormalArgDecl(d.idndef, d.typ)(d.pos)
}
/** The return arguments of methods. */
case class PFormalReturnDecl(idndef: PIdnDef, typ: PType)(val pos: (Position, Position)) extends PAssignableVarDecl with PLocalDeclaration
object PFormalReturnDecl {
  def apply(d: PIdnTypeBinding): PFormalReturnDecl = PFormalReturnDecl(d.idndef, d.typ)(d.pos)
}
/** Any immutable variable binding, e.g. under quantifiers, let expressions.
 * [2014-11-13 Malte] Changed type to be a var, so that it can be updated
 * during type-checking. The use-case are let-expressions, where requiring an
 * explicit type in the binding of the variable, i.e., "let x: T = e1 in e2",
 * would be rather cumbersome.
 */
<<<<<<< HEAD
case class PFormalArgDecl(idndef: PIdnDef, var typ: PType)(val pos: (Position, Position))
  extends PAnyFormalArgDecl with PTypedDeclaration with PLocalDeclaration with PSemanticDeclaration with PLocalSymbol {

  override def pretty(): String = s"${idndef.pretty()}: ${typ.pretty()}"
  override def tokenType = TokenType.Parameter
  override def symbolKind: SymbolKind.SymbolKind = SymbolKind.Variable
  override def hint: String = pretty()
  override def detail: Option[String] = Some(typ.pretty())
=======
case class PLogicalVarDecl(idndef: PIdnDef, var typ: PType)(val pos: (Position, Position)) extends PAnyVarDecl with PLocalDeclaration
object PLogicalVarDecl {
  def apply(d: PIdnTypeBinding): PLogicalVarDecl = PLogicalVarDecl(d.idndef, d.typ)(d.pos)
}
/** Declaration of a local variable. */
case class PLocalVarDecl(idndef: PIdnDef, typ: PType)(val pos: (Position, Position)) extends PAssignableVarDecl with PLocalDeclaration {
  def toIdnUse: PIdnUse = {
    val use = PIdnUse(idndef.name)(idndef.pos)
    use.typ = typ
    use.decl = this
    use
  }
}
object PLocalVarDecl {
  def apply(d: PIdnTypeBinding): PLocalVarDecl = PLocalVarDecl(d.idndef, d.typ)(d.pos)
}
case class PFieldDecl(idndef: PIdnDef, typ: PType)(val pos: (Position, Position)) extends PTypedDeclaration with PGlobalDeclaration
object PFieldDecl {
  def apply(d: PIdnTypeBinding): PFieldDecl = PFieldDecl(d.idndef, d.typ)(d.pos)
>>>>>>> c2c1b118
}

// Types
trait PType extends PNode with PPrettyPrint {
  def isUnknown: Boolean = this.isInstanceOf[PUnknown]

  def isValidOrUndeclared: Boolean

  def isGround: Boolean = true

  //  def substitute(newTypVarsMap: Map[String, PType]): PType = this
  def substitute(ts: PTypeSubstitution): PType

  def subNodes: Seq[PType]

  //If we add type quantification or any type binders we need to modify this
  def freeTypeVariables: Set[String] =
    subNodes.flatMap(_.freeTypeVariables).toSet union
      (this match {
        case pdt: PDomainType if pdt.isTypeVar && PTypeVar.isFreePTVName(pdt.domain.name) => Set(pdt.genericName)
        case _ => Set()
      })

  //    def isDisjoint[T](s1:Set[T],s2:Set[T]) = (s1 intersect s2).isEmpty
}


case class PPrimitiv(name: PKeywordType)(val pos: (Position, Position) = (NoPosition, NoPosition)) extends PType {
  override def substitute(ts: PTypeSubstitution): PType = this

  override val subNodes = Seq()

  override def pretty() = name.pretty()

  override def isValidOrUndeclared = true
}

case class PDomainType(domain: PIdnUse, args: Seq[PType])(val pos: (Position, Position)) extends PGenericType with HasSemanticHighlights {
  val genericName = domain.name
  override val typeArguments = args //if (kind==PDomainTypeKinds.Domain)
  var kind: PDomainTypeKinds.Kind = PDomainTypeKinds.Unresolved
  override val subNodes = args

  /* This class is also used to represent type variables, as they cannot
   * be distinguished syntactically from domain types without generic arguments.
   * For type variables, we have args.length = 0
   */
  def isTypeVar = kind == PDomainTypeKinds.TypeVar

  override def getSemanticHighlights: Seq[SemanticHighlight] = RangePosition(domain).flatMap(sp => kind match {
    case PDomainTypeKinds.TypeVar => Some(SemanticHighlight(sp, TokenType.TypeParameter))
    case PDomainTypeKinds.Domain => Some(SemanticHighlight(sp, TokenType.Interface))
    case _ => None
  }).toSeq

  override def isValidOrUndeclared =
    (isTypeVar || kind == PDomainTypeKinds.Domain || kind == PDomainTypeKinds.Undeclared) &&
      args.forall(_.isValidOrUndeclared)


  def isResolved = kind != PDomainTypeKinds.Unresolved

  def isUndeclared = kind == PDomainTypeKinds.Undeclared

  override def isGround: Boolean = {
    args.forall(_.isGround) && (!isTypeVar || !PTypeVar.isFreePTVName(domain.name))
  }

  override def substitute(ts: PTypeSubstitution): PType = {
    require(kind == PDomainTypeKinds.Domain || kind == PDomainTypeKinds.TypeVar || kind == PDomainTypeKinds.Undeclared)
    if (isTypeVar)
      if (ts.isDefinedAt(domain.name))
        return ts.get(domain.name).get
      else
        return this

    val newArgs = args map (a => a.substitute(ts))
    if (args == newArgs)
      return this

    val r = PDomainType(domain, newArgs)((NoPosition, NoPosition))
    r.kind = PDomainTypeKinds.Domain
    r
  }

  override def withTypeArguments(s: Seq[PType]) = copy(args = s)(pos)

  override def pretty() = domain.pretty() + (if (args.isEmpty) "" else s"[${args.map(_.pretty()).mkString(", ")}]")
}

object PDomainTypeKinds {
  trait Kind

  case object Unresolved extends Kind

  case object Domain extends Kind

  case object TypeVar extends Kind

  case object Undeclared extends Kind
}

object PTypeVar {
  def unapply(pt: PType): Option[String] =
    pt match {
      case pdt: PDomainType if pdt.isTypeVar => Some(pdt.domain.name)
      case _ => None
    }

  def apply(name: String) = {
    val t = PDomainType(PIdnUse(name)((NoPosition, NoPosition)), Nil)((NoPosition, NoPosition))
    t.kind = PDomainTypeKinds.TypeVar
    t
  }

  val sep = "#"

  //TODO: do this properly
  def isFreePTVName(s: String) = s.contains(sep)

  private val lastIndex = new AtomicInteger(0)

  //Generate a unique fresh version of old
  def fresh(old: PDomainType) = {
    require(old.isTypeVar)
    val ind = lastIndex.getAndIncrement()
    val freshName = getFreshName(old.domain.name, ind)
    PTypeVar(freshName)
  }

  private def getFreshName(name: String, ind: Int) = name + sep + ind

  def freshTypeSubstitutionPTVs(tvs: Seq[PDomainType]): PTypeRenaming = {
    require(tvs.forall(_.isTypeVar))
    freshTypeSubstitution(tvs map (tv => tv.domain.name))
  }

  def freshTypeSubstitution(tvns: Seq[String]): PTypeRenaming = {
    val ind = lastIndex.getAndIncrement()
    new PTypeRenaming((tvns map (tv => tv -> getFreshName(tv, ind))).toMap)
  }
}

trait PGenericType extends PType {
  def genericName: String

  def typeArguments: Seq[PType]

  override def isGround = typeArguments.forall(_.isGround)

  override def pretty() = s"$genericName[${typeArguments.map(_.pretty()).mkString(", ")}]"

  def withTypeArguments(s: Seq[PType]): PGenericType
}

sealed trait PGenericCollectionType extends PGenericType {
  def elementType: PType

  override val typeArguments = Seq(elementType)
  override val subNodes = Seq(elementType)

  override def isValidOrUndeclared = typeArguments.forall(_.isValidOrUndeclared)
}

case class PSeqType(seq: PKeywordType, elementType: PType)(val pos: (Position, Position)) extends PType with PGenericCollectionType {
  override val genericName = "Seq"

  override def substitute(map: PTypeSubstitution) = PSeqType(seq, elementType.substitute(map))(pos)

  override def withTypeArguments(s: Seq[PType]) = copy(elementType = s.head)(pos)
}

case class PSetType(set: PKeywordType, elementType: PType)(val pos: (Position, Position)) extends PType with PGenericCollectionType {
  override val genericName = "Set"

  override def substitute(map: PTypeSubstitution) = PSetType(set, elementType.substitute(map))(pos)

  override def withTypeArguments(s: Seq[PType]) = copy(elementType = s.head)(pos)
}

case class PMultisetType(multiset: PKeywordType, elementType: PType)(val pos: (Position, Position)) extends PType with PGenericCollectionType {
  override val genericName = "Multiset"

  override def substitute(map: PTypeSubstitution) = PMultisetType(multiset, elementType.substitute(map))(pos)

  override def withTypeArguments(s: Seq[PType]): PMultisetType = copy(elementType = s.head)(pos)
}

case class PMapType(map: PKeywordType, keyType: PType, valueType: PType)(val pos: (Position, Position)) extends PType with PGenericType {
  override val genericName = "Map"
  override val subNodes = Seq(keyType, valueType)
  override val typeArguments = Seq(keyType, valueType)

  override def isValidOrUndeclared = typeArguments.forall(_.isValidOrUndeclared)

  override def substitute(map: PTypeSubstitution) = PMapType(this.map, keyType.substitute(map), valueType.substitute(map))(pos)

  override def withTypeArguments(s: Seq[PType]): PMapType = copy(keyType = s.head, valueType = s(1))(pos)
}

/** Exists temporarily after parsing and is replaced with
 * a real type by macro expansion.
 */
case class PMacroType(use: PCall) extends PType {
  override val pos: (Position, Position) = use.pos
  override def isValidOrUndeclared: Boolean = ???
  override def substitute(ts: PTypeSubstitution): PType = ???
  override def subNodes: Seq[PType] = ???
}

/** Type used for internal nodes (e.g. typing predicate accesses) - should not be
  * the type of any expression whose value is meaningful in the translation.
  */
sealed trait PInternalType extends PType {
  override val subNodes = Seq()

  override def substitute(ts: PTypeSubstitution) = this
}

// for resolving if something cannot be typed
case class PUnknown()(val pos: (Position, Position) = (NoPosition, NoPosition)) extends PInternalType {
  override def pretty() = "<error type>"

  override def isValidOrUndeclared = false
}

// used during resolving for predicate accesses
case class PPredicateType()(val pos: (Position, Position) = (NoPosition, NoPosition)) extends PInternalType {
  override def pretty() = "$predicate"

  override def isValidOrUndeclared = true
}

case class PWandType()(val pos: (Position, Position)) extends PInternalType {
  override def pretty() = "$wand"

  override def isValidOrUndeclared = true
}

/** The type of a `PIdnUse` which refers to a function. Ensures that we get a
 * typecheck error if we try to use a function as a value.
 */
case class PFunctionType(argTypes: Seq[PType], resultType: PType) extends PType {
  override val pos: (Position, Position) = resultType.pos
  override def isValidOrUndeclared: Boolean = subNodes.forall(_.isValidOrUndeclared)
  override def substitute(ts: PTypeSubstitution): PType =
    PFunctionType(argTypes.map(_.substitute(ts)), resultType.substitute(ts))
  override def subNodes: Seq[PType] = argTypes ++ Seq(resultType)
  override def toString = argTypes.mkString("(", ",", ")") + ":" + resultType.toString
}

///////////////////////////////////////////////////////////////////////////////////////
// Expressions
// typeSubstitutions are the possible substitutions used for type checking and inference
// The argument types are unified with the (fresh versions of) types  are
trait PExp extends PNode with PPrettyPrint {
  var bracketed: Boolean = false
  var typ: PType = PUnknown()()

  def typeSubstitutions: scala.collection.Seq[PTypeSubstitution]

  def forceSubstitution(ts: PTypeSubstitution): Unit

  def prettyNoBrackets: String
  override def pretty(): String = if (bracketed) s"($prettyNoBrackets)" else prettyNoBrackets
}

case class PAnnotatedExp(e: PExp, annotation: PAnnotation)(val pos: (Position, Position)) extends PExp {
  override def typeSubstitutions: collection.Seq[PTypeSubstitution] = e.typeSubstitutions
  override def forceSubstitution(ts: PTypeSubstitution): Unit = e.forceSubstitution(ts)
  override def prettyNoBrackets = e.pretty()
}

case class PMagicWandExp(override val left: PExp, wand: POperatorSymbol, override val right: PExp)(val posi: (Position, Position)) extends PBinExp(left, wand, right)(posi) with PResourceAccess

class PTypeSubstitution(val m: Map[String, PType]) //extends Map[String,PType]()
{
  require(m.values.forall(_.isValidOrUndeclared))

  def -(key: String) = new PTypeSubstitution(m.-(key))

  def get(key: String): Option[PType] = m.get(key)

  private def +(kv: (String, PType)): PTypeSubstitution = new PTypeSubstitution(m + kv)

  def iterator: Iterator[(String, PType)] = m.iterator

  def isDefinedAt(key: String) = contains(key)

  def keySet: Set[String] = m.keySet

  def restrict(s: Set[String]) = PTypeSubstitution(m.filter(s contains _._1))

  def map[B](f: ((String, PType)) => B): Seq[B] =
    m.map(f).toSeq

  def contains(key: PDomainType): Boolean = contains(key.domain.name)

  def contains(key: String): Boolean = get(key).nonEmpty

  def substitute(a: String, b: PType): PTypeSubstitution = {
    require(!contains(a))
    val ts = PTypeSubstitution(Map(a -> b))
    PTypeSubstitution(m.map(kv => kv._1 -> kv._2.substitute(ts)))
  }

  // The following methods all return a type substitution if successful,
  // otherwise a pair containing the expected and the found type.
  def *(other: PTypeSubstitution): Either[(PType, PType), PTypeSubstitution] =
    other.m.foldLeft(Right(this): Either[(PType, PType), PTypeSubstitution])({
      case (Right(s), p) => s.add(PTypeVar(p._1), p._2)
      case (l@Left(_), _) => l
    })

  def add(a: String, b: PType): Either[(PType, PType), PTypeSubstitution] = add(PTypeVar(a), b)

  def add(a: PType, b: PType): Either[(PType, PType), PTypeSubstitution] = {
    val as = a.substitute(this)
    val bs = b.substitute(this)
    (as, bs) match {
      case (aa, bb) if aa == bb => Right(this)
      case (PTypeVar(name), t) if PTypeVar.isFreePTVName(name) =>
        assert(!contains(name))
        Right(substitute(name, t) + (name -> t))
      case (_, PTypeVar(name)) if PTypeVar.isFreePTVName(name) => add(bs, as)
      case (gt1: PGenericType, gt2: PGenericType) if gt1.genericName == gt2.genericName =>
        val zippedArgs = gt1.typeArguments zip gt2.typeArguments
        (zippedArgs.foldLeft[Either[(PType, PType), PTypeSubstitution]](Right(this))
          ((ss: Either[(PType, PType), PTypeSubstitution], p: (PType, PType)) => ss match {
            case Right(sss) => sss.add(p._1, p._2) match {
              case l@Left(pair) =>
                val problemArg = zippedArgs.zipWithIndex.find(_._1 == pair)
                problemArg match {
                  case None => l
                  case Some((_, index)) =>
                    val newArgs = zippedArgs.updated(index, pair)
                    val (argsA, argsB) = newArgs.unzip
                    Left(gt1.withTypeArguments(argsA), gt1.withTypeArguments(argsB))
                }
              case r => r
            }
            case Left((aa, bb)) => Left((aa, bb))
          }))
      case (aa, bb) => Left((aa, bb))
    }

  }

  //  def apply(key:PDomainType) = apply(key.domain.name)
  //  def apply(key:String) = get(key)

  //  def getOrId(key:String) : String = this(key) match{ case Some(if (contains(key)) get(key) else key
  def this(s: Seq[(String, PType)]) = this(s.toMap)

  //  def this(m:Map[PDomainType,PType]) = this(m.map (kv=>kv._1.domain.name->kv._2))

  //  implicit def this(m:Map[String,PType]) = this(m.map (kv=>kv._1->kv._2))

  //  implicit def fromMap(m:Map[String,PType]) = new PTypeSubstitution(m)
  //  private def this() = this(Map())

  def isFullyReduced =
    m.values.forall(pt => (pt.freeTypeVariables intersect m.keySet).isEmpty)

  assert(isFullyReduced)
  //  assert(keySet.forall(PTypeVar.isFreePTVName))
}

object PTypeSubstitution {
  val id = new PTypeSubstitution(Seq())

  implicit def apply(m: Map[String, PType]): PTypeSubstitution = new PTypeSubstitution(m)

  val defaultType = Int
}

class PTypeRenaming(val mm: Map[String, String])
  extends PTypeSubstitution(mm.map(kv => kv._1 -> PTypeVar(kv._2))) {
  def +(kv: (String, String)): PTypeRenaming = new PTypeRenaming(mm + (kv._1 -> kv._2))

  def getS(key: String): Option[String] = mm.get(key)

  def rename(key: String): String = getS(key) match {
    case Some(s) => s
    case None => key
  }
}

// Operator applications
trait POpApp extends PExp {
  def opName: String

  def args: Seq[PExp]

  private val _typeSubstitutions = new scala.collection.mutable.ArrayDeque[PTypeSubstitution]()

  final override def typeSubstitutions = _typeSubstitutions

  def signatures: List[PTypeSubstitution]

  def extraLocalTypeVariables: Set[PDomainType] = Set()

  def localScope: Set[PDomainType] =
    extraLocalTypeVariables union
      Set(POpApp.pRes) union
      args.indices.map(POpApp.pArg).toSet

  def forceSubstitution(ts: PTypeSubstitution) = {
    typeSubstitutions.clear()
    typeSubstitutions += ts
    typ = typ.substitute(ts)
    assert(typ.isGround)
    args.foreach(_.forceSubstitution(ts))
  }
}

object POpApp {
  //type PTypeSubstitution = Map[PDomainType,PType]
  val idPTypeSubstitution = Map[PDomainType, PType]()

  def pArgS(n: Int) = {
    require(n >= 0)
    "#T" + n.toString
  }

  def pResS = "#R"

  def pArg(n: Int) = {
    require(n >= 0)
    PTypeVar(pArgS(n))
  }

  def pRes = PTypeVar(pResS)
}

<<<<<<< HEAD
trait PAnyCall extends POpApp {
  val typeAnnotated: Option[PType]

  override def prettyNoBrackets = {
    val call = s"$opName(${args.map(_.pretty()).mkString(", ")})"
    typeAnnotated match {
      case None => call
      case Some(tp) => s"($call: ${tp.pretty()})"
    }
  }
}

trait POpAppKeyword extends POpApp {
  def op: POperator
  override def opName = op.operator
}

case class PCall(func: PIdnUse, args: Seq[PExp], typeAnnotated: Option[PType] = None)(val pos: (Position, Position))
  extends PAnyCall with PLocationAccess with HasSemanticHighlights with HasInlayHints {
=======
case class PCall(func: PIdnUse, args: Seq[PExp], typeAnnotated: Option[PType] = None)(val pos: (Position, Position)) extends POpApp with PLocationAccess with PAssignTarget with PMaybeMacroExp {
>>>>>>> c2c1b118
  override val idnuse = func
  override val opName = func.name
  override def possibleMacro = if (typeAnnotated.isEmpty) Some(idnuse) else None
  override def macroArgs = args

  override def getSemanticHighlights: Seq[SemanticHighlight] = (RangePosition(func), function, extfunction, method) match {
    case (_, null, null, null) => Nil
    case (Some(sp), _: PDomainFunction, null, null) => Seq(SemanticHighlight(sp, TokenType.Function))
    case (Some(sp), _: PFunction, null, null) => Seq(SemanticHighlight(sp, TokenType.Function))
    case (Some(sp), null, _, null) => Seq(SemanticHighlight(sp, TokenType.Struct))
    case (Some(sp), null, null, _) => Seq(SemanticHighlight(sp, TokenType.Method))
    case _ => Nil
  }
  def getFormalArgs: Seq[PAnyFormalArgDecl] = (function, extfunction, method) match {
    case (null, null, null) => Nil
    case (function, null, null) => function.formalArgs
    case (null, predicate, null) => predicate.formalArgs
    case (null, null, method) => method.formalArgs
    case _ => Nil
  }
  def idnUseMatchesArg(decl: String, use: String): Boolean = {
    val d = decl.toLowerCase()
    val parts = use.toLowerCase().split('_')
    parts.head == d || parts.last == d
  }
  override def getInlayHints: Seq[InlayHint] = getFormalArgs.zip(args).flatMap {
    case (_: PUnnamedFormalArgDecl, _) => None
    case (PFormalArgDecl(decl, _), PIdnUse(use)) if idnUseMatchesArg(decl.name, use) => None
    case (PFormalArgDecl(decl, _), arg) => (RangePosition(decl), RangePosition(arg)) match {
      case (Some(declRp), Some(argRp)) => {
        val declName = InlayHintLabelPart(decl.pretty(), None, Some(declRp))
        val label = Seq(declName, InlayHintLabelPart(":"))
        Some(InlayHint(argRp, label, Some(InlayHintKind.Parameter), false, true))
      }
      case _ => None
    }
  }

  override def signatures = if (function != null && function.formalArgs.size == args.size) (function match {
    case pf: PFunction => List(
      new PTypeSubstitution(args.indices.map(i => POpApp.pArg(i).domain.name -> pf.formalArgs(i).typ) :+ (POpApp.pRes.domain.name -> pf.typ.resultType))
    )
    case pdf: PDomainFunction =>
      List(
        new PTypeSubstitution(
          args.indices.map(i => POpApp.pArg(i).domain.name -> pdf.formalArgs(i).typ.substitute(domainTypeRenaming.get)) :+
            (POpApp.pRes.domain.name -> pdf.typ.resultType.substitute(domainTypeRenaming.get)))
      )

  })
  else if (extfunction != null && extfunction.formalArgs.size == args.size) (extfunction match {
    case _: PPredicate => List(
      new PTypeSubstitution(args.indices.map(i => POpApp.pArg(i).domain.name -> extfunction.formalArgs(i).typ) :+ (POpApp.pRes.domain.name -> Bool))
    )
  })


  else List() // this case is handled in Resolver.scala (- method check) which generates the appropriate error message

  var function: PAnyFunction = null
  var extfunction: PPredicate = null
  // TODO: get rid of this duplication, where a method call is parsed as
  // a PCall! E.g. by removing the `PMethodCall` node
  var method: PMethod = null

  override def extraLocalTypeVariables = _extraLocalTypeVariables

  var _extraLocalTypeVariables: Set[PDomainType] = Set()
  var domainTypeRenaming: Option[PTypeRenaming] = None

  def isDomainFunction = domainTypeRenaming.isDefined

  var domainSubstitution: Option[PTypeSubstitution] = None

  override def forceSubstitution(ots: PTypeSubstitution) = {

    val ts = domainTypeRenaming match {
      case Some(dtr) =>
        val s3 = PTypeSubstitution(dtr.mm.map(kv => kv._1 -> (ots.get(kv._2) match {
          case Some(pt) => pt
          case None => PTypeSubstitution.defaultType
        })))
        assert(s3.m.keySet == dtr.mm.keySet)
        assert(s3.m.forall(_._2.isGround))
        domainSubstitution = Some(s3)
        dtr.mm.values.foldLeft(ots)(
          (tss, s) => if (tss.contains(s)) tss else tss.add(s, PTypeSubstitution.defaultType).getOrElse(null))
      case _ => ots
    }
    super.forceSubstitution(ts)
    typeSubstitutions.clear()
    typeSubstitutions += ts
    typ = typ.substitute(ts)
    assert(typ.isGround)
    args.foreach(_.forceSubstitution(ts))
  }
}

case class PTrigger(exp: Seq[PExp])(val pos: (Position, Position)) extends PNode with PPrettyPrint {
  override def pretty() = s"{ ${exp.map(_.pretty()).mkString(", ")} }"
}

class PBinExp(val left: PExp, val op: POperator, val right: PExp)(val pos: (Position, Position)) extends POpAppKeyword {

  override val args = Seq(left, right)
  override def prettyNoBrackets = s"${left.pretty()} ${op.operator} ${right.pretty()}"
  val extraElementType = PTypeVar("#E")
  override val extraLocalTypeVariables: Set[PDomainType] =
    op.operator match {
      case "++" | "union" | "intersection" | "setminus" | "subset" | "in" => Set(extraElementType)
      case _ => Set()
    }
  val signatures: List[PTypeSubstitution] = op.operator match {
    case "+" | "-" => List(
      Map(POpApp.pArgS(0) -> Perm, POpApp.pArgS(1) -> Perm, POpApp.pResS -> Perm),
      Map(POpApp.pArgS(0) -> Int, POpApp.pArgS(1) -> Int, POpApp.pResS -> Int)
    )
    case "*" => List(
      Map(POpApp.pArgS(0) -> Perm, POpApp.pArgS(1) -> Perm, POpApp.pResS -> Perm),
      Map(POpApp.pArgS(0) -> Int, POpApp.pArgS(1) -> Perm, POpApp.pResS -> Perm),
      Map(POpApp.pArgS(0) -> Perm, POpApp.pArgS(1) -> Int, POpApp.pResS -> Perm),
      Map(POpApp.pArgS(0) -> Int, POpApp.pArgS(1) -> Int, POpApp.pResS -> Int)
    )
    case "/" => List(
      Map(POpApp.pArgS(0) -> Int, POpApp.pArgS(1) -> Int, POpApp.pResS -> Perm),
      Map(POpApp.pArgS(0) -> Perm, POpApp.pArgS(1) -> Int, POpApp.pResS -> Perm),
      Map(POpApp.pArgS(0) -> Perm, POpApp.pArgS(1) -> Perm, POpApp.pResS -> Perm),
      Map(POpApp.pArgS(0) -> Int, POpApp.pArgS(1) -> Int, POpApp.pResS -> Int)
    )
    case "\\" | "%" => List(
      Map(POpApp.pArgS(0) -> Int, POpApp.pArgS(1) -> Int, POpApp.pResS -> Int))
    case "<" | "<=" | ">" | ">=" => List(
      Map(POpApp.pArgS(0) -> Perm, POpApp.pArgS(1) -> Perm, POpApp.pResS -> Bool),
      Map(POpApp.pArgS(0) -> Int, POpApp.pArgS(1) -> Int, POpApp.pResS -> Bool)
    )
    case "==" | "!=" => List(
      Map(POpApp.pArgS(1) -> POpApp.pArg(0), POpApp.pResS -> Bool))
    case "&&" | "||" | "<==>" | "==>" => List(
      Map(POpApp.pArgS(1) -> Bool, POpApp.pArgS(0) -> Bool, POpApp.pResS -> Bool))
    case MagicWandOp.op => List(
      Map(POpApp.pArgS(0) -> Bool, POpApp.pArgS(1) -> Bool, POpApp.pResS -> Wand),
      Map(POpApp.pArgS(0) -> Bool, POpApp.pArgS(1) -> Bool, POpApp.pResS -> Bool),
      Map(POpApp.pArgS(0) -> Bool, POpApp.pArgS(1) -> Wand, POpApp.pResS -> Wand),
      Map(POpApp.pArgS(0) -> Bool, POpApp.pArgS(1) -> Wand, POpApp.pResS -> Bool))
    case "in" => List(
      Map(POpApp.pArgS(1) -> MakeSet(POpApp.pArg(0)), POpApp.pResS -> Bool),
      Map(POpApp.pArgS(1) -> MakeSeq(POpApp.pArg(0)), POpApp.pResS -> Bool),
      Map(POpApp.pArgS(1) -> MakeMultiset(POpApp.pArg(0)), POpApp.pResS -> Int),
      Map(POpApp.pArgS(1) -> MakeMap(POpApp.pArg(0), extraElementType), POpApp.pResS -> Bool)
    )
    case "++" => List(
      Map(POpApp.pArgS(0) -> MakeSeq(extraElementType), POpApp.pArgS(1) -> MakeSeq(extraElementType), POpApp.pResS -> MakeSeq(extraElementType))
    )
    case "union" | "intersection" | "setminus" => List(
      Map(POpApp.pArgS(0) -> MakeSet(extraElementType), POpApp.pArgS(1) -> MakeSet(extraElementType), POpApp.pResS -> MakeSet(extraElementType)),
      Map(POpApp.pArgS(0) -> MakeMultiset(extraElementType), POpApp.pArgS(1) -> MakeMultiset(extraElementType), POpApp.pResS -> MakeMultiset(extraElementType))
    )
    case "subset" => List(
      Map(POpApp.pArgS(0) -> MakeSet(extraElementType), POpApp.pArgS(1) -> MakeSet(extraElementType), POpApp.pResS -> Bool),
      Map(POpApp.pArgS(0) -> MakeMultiset(extraElementType), POpApp.pArgS(1) -> MakeMultiset(extraElementType), POpApp.pResS -> Bool)
    )
    case _ => sys.error(s"internal error - unknown binary operator \"${op.operator}\"")
  }

  override def canEqual(that: Any): Boolean = that.isInstanceOf[PBinExp]

  override def productElement(n: Int): Any = n match {
    case 0 => left
    case 1 => op
    case 2 => right
    case _ => throw new IndexOutOfBoundsException
  }

  override def productArity: Int = 3

  override def equals(that: Any): Boolean = {
    if (this.canEqual(that)) {
      val other = that.asInstanceOf[PBinExp]
      other.op.operator.equals(this.op.operator) && other.right.equals(this.right) && other.left.equals(this.left)
    } else false
  }

  override def hashCode(): Int = viper.silver.utility.Common.generateHashCode(left, op.operator, right)
}

object PBinExp {

  def apply(left: PExp, op: POperator, right: PExp)(pos: (Position, Position)): PBinExp =
    new PBinExp(left, op, right)(pos)

  def unapply(arg: PBinExp): Option[(PExp, POperator, PExp)] = Some(arg.left, arg.op, arg.right)
}

case class PUnExp(op: POperator, exp: PExp)(val pos: (Position, Position)) extends POpAppKeyword {
  override val args = Seq(exp)
  override def prettyNoBrackets = s"${op.operator}${exp.pretty()}"
  override val signatures: List[PTypeSubstitution] = op.operator match {
    case "-" => List(
      Map(POpApp.pArgS(0) -> Int, POpApp.pResS -> Int),
      Map(POpApp.pArgS(0) -> Perm, POpApp.pResS -> Perm)
    )
    case "!" => List(
      Map(POpApp.pArgS(0) -> Bool, POpApp.pResS -> Bool)
    )
    case _ => sys.error(s"internal error - unknown unary operator ${op.operator}")
  }
}

case class PCondExp(cond: PExp, q: POperatorSymbol, thn: PExp, c: POperatorSymbol, els: PExp)(val pos: (Position, Position)) extends POpApp {
  override val opName = "?:"
  override val args = Seq(cond, thn, els)
  val signatures: List[PTypeSubstitution] = List(
    Map(POpApp.pArgS(0) -> Bool, POpApp.pArgS(2) -> POpApp.pArg(1), POpApp.pResS -> POpApp.pArg(1))
  )
  override def prettyNoBrackets = s"${cond.pretty()} ${q.operator} ${thn.pretty()} ${c.operator} ${els.pretty()}"
}

// Simple literals
sealed trait PSimpleLiteral extends PExp {
  override final val typeSubstitutions = Seq(PTypeSubstitution.id)

  def forceSubstitution(ts: PTypeSubstitution) = {}
}

sealed trait PConstantLiteral extends PSimpleLiteral {
  val keyword: PKeywordConstant
  override def prettyNoBrackets = keyword.pretty()
}

case class PIntLit(i: BigInt)(val pos: (Position, Position)) extends PSimpleLiteral {
  typ = Int
  override def prettyNoBrackets = i.toString()
}

case class PResultLit(result: PKeywordLang)(val pos: (Position, Position)) extends PSimpleLiteral {
  override def prettyNoBrackets = result.pretty()
}

case class PBoolLit(keyword: PKeywordConstant, b: Boolean)(val pos: (Position, Position)) extends PConstantLiteral {
  typ = Bool
}

case class PNullLit(keyword: PKeywordConstant)(val pos: (Position, Position)) extends PConstantLiteral {
  typ = Ref
}

sealed trait PHeapOpApp extends POpApp

sealed trait PResourceAccess extends PHeapOpApp

trait PLocationAccess extends PResourceAccess {
  def idnuse: PIdnUse
}

<<<<<<< HEAD
case class PFieldAccess(rcv: PExp, idnuse: PIdnUse)(val pos: (Position, Position)) extends PLocationAccess with HasSemanticHighlights {
=======
case class PFieldAccess(rcv: PExp, idnuse: PIdnUse)(val pos: (Position, Position)) extends PLocationAccess with PAssignTarget {
>>>>>>> c2c1b118
  override final val opName = "."
  override final val args = Seq(rcv)

  override def prettyNoBrackets = s"${rcv.pretty()}.${idnuse.pretty()}"

  override def getSemanticHighlights: Seq[SemanticHighlight] = RangePosition(idnuse).map(sp => SemanticHighlight(sp, TokenType.Property)).toSeq

  override def signatures =
    if (Set(rcv.typ, idnuse.typ).forall(_.isValidOrUndeclared))
      List(PTypeSubstitution(Map(POpApp.pArgS(0) -> Ref, POpApp.pResS -> idnuse.typ)))
    else
      List()
  //setType()
}

<<<<<<< HEAD
// case class PPredicateAccess(args: Seq[PExp], idnuse: PIdnUse)(val pos: (Position, Position)) extends PLocationAccess {
//   override final val opName = "acc"
//   var predicate: PPredicate = null

//   override def signatures = if (predicate == null) List() else
//     List(new PTypeSubstitution(
//       args.indices.map(i => POpApp.pArg(i).domain.name -> predicate.formalArgs(i).typ) :+
//         (POpApp.pRes.domain.name -> Pred)))
// }

case class PUnfolding(op: PKeywordOperator, acc: PAccPred, exp: PExp)(val pos: (Position, Position)) extends PHeapOpApp with POpAppKeyword {
=======
case class PUnfolding(acc: PAccPred, exp: PExp)(val pos: (Position, Position)) extends PHeapOpApp {
  override final val opName = "unfolding"
>>>>>>> c2c1b118
  override val args = Seq(acc, exp)
  override val signatures: List[PTypeSubstitution] =
    List(Map(POpApp.pArgS(0) -> Bool, POpApp.pResS -> POpApp.pArg(1)))
  override def prettyNoBrackets = s"${op.pretty()} ${acc.pretty()} in ${exp.pretty()}"
}

case class PApplying(op: PKeywordOperator, wand: PExp, exp: PExp)(val pos: (Position, Position)) extends PHeapOpApp with POpAppKeyword {
  override val args = Seq(wand, exp)
  override val signatures: List[PTypeSubstitution] =
    List(Map(POpApp.pArgS(0) -> Wand, POpApp.pResS -> POpApp.pArg(1)))
  override def prettyNoBrackets = s"${op.pretty()} (${wand.pretty()}) in ${exp.pretty()}"
}

sealed trait PBinder extends PExp with PScope {
  def boundVars: Seq[PLogicalVarDecl]

  def body: PExp

  var _typeSubstitutions: List[PTypeSubstitution] = null

  override def typeSubstitutions = _typeSubstitutions

  override def forceSubstitution(ts: PTypeSubstitution) = {
    _typeSubstitutions = List(ts)
    typ = typ.substitute(ts)
    body.forceSubstitution(ts)
  }
}

<<<<<<< HEAD
sealed trait PQuantifier extends PBinder with PScope {
  def keyword: PKeywordLang

  def vars: Seq[PFormalArgDecl]

  def triggers: Seq[PTrigger]

  override def prettyNoBrackets = {
    val varsStr = vars.map(_.pretty()).mkString(", ")
    val triggersStr = triggers.map(_.pretty() + " ").mkString
    s"${keyword.pretty()} $varsStr :: $triggersStr${body.pretty()}"
  }
}

case class PExists(keyword: PKeywordLang, vars: Seq[PFormalArgDecl], triggers: Seq[PTrigger], body: PExp)(val pos: (Position, Position)) extends PQuantifier

case class PForall(keyword: PKeywordLang, vars: Seq[PFormalArgDecl], triggers: Seq[PTrigger], body: PExp)(val pos: (Position, Position)) extends PQuantifier

case class PForPerm(keyword: PKeywordLang, vars: Seq[PFormalArgDecl], accessRes: PResourceAccess, body: PExp)(val pos: (Position, Position)) extends PQuantifier {
=======
sealed trait PQuantifier extends PBinder {
  def vars: Seq[PLogicalVarDecl]
  def triggers: Seq[PTrigger]
  override def boundVars = vars
}

case class PExists(vars: Seq[PLogicalVarDecl], triggers: Seq[PTrigger], body: PExp)(val pos: (Position, Position)) extends PQuantifier

case class PForall(vars: Seq[PLogicalVarDecl], triggers: Seq[PTrigger], body: PExp)(val pos: (Position, Position)) extends PQuantifier

case class PForPerm(vars: Seq[PLogicalVarDecl], accessRes: PResourceAccess, body: PExp)(val pos: (Position, Position)) extends PQuantifier {
>>>>>>> c2c1b118
  val triggers: Seq[PTrigger] = Seq()
}

/* Let-expressions `let x == e1 in e2` are represented by the nested structure
 * `PLet(e1, PLetNestedScope(x, e2))`, where `PLetNestedScope <: PScope` (but
 * `PLet` isn't) in order to work with the current architecture of the resolver.
 *
 * More precisely, `NameAnalyser.run` visits a given program to ensure that all
 * used symbol are actually declared. While traversing the program, it
 * pushes/pops `PScope`s to/from the stack. If let-expressions were represented
 * by a flat `PLet(x, e1, e2) <: PScope`, then the let-bound variable `x` would
 * already be in scope while checking `e1`, which wouldn't be correct.
 */
<<<<<<< HEAD
case class PLet(exp: PExp, nestedScope: PLetNestedScope)(val pos: (Position, Position)) extends PBinder {
  override val body = nestedScope.body

  override def prettyNoBrackets = s"let ${nestedScope.variable.pretty()} == (${exp.pretty()}) in ${body.pretty()}"

=======
case class PLet(exp: PExp, nestedScope: PLetNestedScope)(val pos: (Position, Position)) extends PExp {
  override def typeSubstitutions = (for (ts1 <- nestedScope.body.typeSubstitutions; ts2 <- exp.typeSubstitutions) yield (ts1 * ts2).toOption).flatten.toList.distinct
>>>>>>> c2c1b118
  override def forceSubstitution(ts: PTypeSubstitution) = {
    exp.forceSubstitution(ts)
    nestedScope.variable.typ = exp.typ
    nestedScope.forceSubstitution(ts)
  }
}

case class PLetNestedScope(variable: PLogicalVarDecl, body: PExp)(val pos: (Position, Position)) extends PNode with PBinder {
  override val boundVars = Seq(variable)
}

case class PInhaleExhaleExp(in: PExp, ex: PExp)(val pos: (Position, Position)) extends PHeapOpApp {
  override val opName = "#inhale#exhale"
  override val args = Seq(in, ex)
  val signatures: List[PTypeSubstitution] = List(
    Map(POpApp.pArgS(0) -> Bool, POpApp.pArgS(1) -> Bool, POpApp.pResS -> Bool)
  )
  override def prettyNoBrackets = s"[${in.pretty()}, ${ex.pretty()}]"
}

case class PCurPerm(res: PResourceAccess)(val pos: (Position, Position)) extends PHeapOpApp {
  override val opName = "#perm"
  override val args = Seq(res)
  val signatures: List[PTypeSubstitution] = List(
    Map(POpApp.pResS -> Perm)
  )
  override def prettyNoBrackets = s"perm(${res.pretty()})"
}

case class PNoPerm(keyword: PKeywordConstant)(val pos: (Position, Position)) extends PConstantLiteral {
  typ = Perm
}

case class PFullPerm(keyword: PKeywordConstant)(val pos: (Position, Position)) extends PConstantLiteral {
  typ = Perm
}
object PFullPerm {
  def implied(): PFullPerm = PFullPerm(PKeywordConstant("full")(NoPosition, NoPosition))(NoPosition, NoPosition)
}

case class PWildcard(keyword: PKeywordConstant)(val pos: (Position, Position)) extends PConstantLiteral {
  typ = Perm
}

case class PEpsilon(keyword: PKeywordConstant)(val pos: (Position, Position)) extends PConstantLiteral {
  typ = Perm
}

case class PAccPred(op: PKeywordOperator, loc: PLocationAccess, perm: PExp)(val pos: (Position, Position)) extends POpAppKeyword {
  override val signatures: List[PTypeSubstitution] = List(
    Map(POpApp.pArgS(1) -> Perm, POpApp.pResS -> Bool))
  override val args = Seq(loc, perm)
  override def prettyNoBrackets = s"${op.pretty()}(${loc.pretty()}, ${perm.pretty()})"
}

sealed trait POldExp extends PHeapOpApp {
  def e: PExp

  override val args = Seq(e)
  override val signatures: List[PTypeSubstitution] = List(
    Map(POpApp.pResS -> POpApp.pArg(0)))
}

case class POld(e: PExp)(val pos: (Position, Position)) extends POldExp {
  override val opName = "old"
  override def prettyNoBrackets = s"old(${e.pretty()})"
}

case class PLabelledOld(label: PIdnUse, e: PExp)(val pos: (Position, Position)) extends POldExp with HasSemanticHighlights {
  override val opName = "old#labeled"
  override def getSemanticHighlights: Seq[SemanticHighlight] = RangePosition(label).map(sp => SemanticHighlight(sp, TokenType.Event)).toSeq
  override def prettyNoBrackets = s"old[${label.pretty()}](${e.pretty()})"
}

sealed trait PCollectionLiteral extends POpApp {
  def pElementType: PType

  def pCollectionType(pType: PType): PType

  def collectionName: String
  def explicitType: Option[PType]

  override def prettyNoBrackets = {
    val tp = explicitType.map(tp => s"[${tp.pretty()}]").getOrElse("")
    s"$collectionName$tp(${args.map(_.pretty()).mkString(", ")})"
  }
}

sealed trait PEmptyCollectionLiteral extends PCollectionLiteral {
  override val extraLocalTypeVariables: Set[PDomainType] =
    pElementType match {
      case pdt: PDomainType if pdt.isTypeVar => Set(pdt)
      case _ => Set()
    }

  override def signatures: List[PTypeSubstitution] =
    List(Map(POpApp.pResS -> pCollectionType(pElementType)))

  override val args = Seq()
  override def explicitType: Option[PType] = pElementType match {
      case PTypeVar("#E") => None
      case tp => Some(tp)
    }
}

sealed trait PExplicitCollectionLiteral extends PCollectionLiteral {
  override val signatures: List[PTypeSubstitution] =
    List(
      ((0 until args.size) map
        (n => if (n == 0) POpApp.pResS -> pCollectionType(POpApp.pArg(0)) else POpApp.pArgS(n) -> POpApp.pArg(0))).toMap
    )

  override val pElementType = args.head.typ
  override def explicitType: Option[PType] = None
}

sealed trait PSeqLiteral extends PCollectionLiteral {
  override val opName = "Seq#Seq"

  def pCollectionType(pType: PType) = if (pType.isUnknown) PUnknown()() else MakeSeq(pType)
  override def collectionName: String = "Seq"
}

case class PEmptySeq(pElementType: PType)(val pos: (Position, Position)) extends PSeqLiteral with PEmptyCollectionLiteral

case class PExplicitSeq(override val args: Seq[PExp])(val pos: (Position, Position)) extends PSeqLiteral with PExplicitCollectionLiteral

case class PRangeSeq(low: PExp, high: PExp)(val pos: (Position, Position)) extends POpApp {
  override val opName = "Seq#RangeSeq"
  override val args = Seq(low, high)
  override val signatures: List[PTypeSubstitution] = List(
    Map(POpApp.pArgS(0) -> Int, POpApp.pArgS(1) -> Int, POpApp.pResS -> MakeSeq(Int)))

  override def prettyNoBrackets = s"[${low.pretty()}..${high.pretty()}]"
}

// case class PSeqIndex(seq: PExp, idx: PExp)(val pos: (Position, Position)) extends POpApp {
//   override val opName = "Seq#At"
//   override val args = Seq(seq, idx)
//   override val signatures: List[PTypeSubstitution] = List(
//     Map(
//       POpApp.pArgS(0) -> MakeSeq(POpApp.pRes),
//       POpApp.pArgS(1) -> Int)
//   )

//   override def prettyNoBrackets = s"${seq.pretty()}[${idx.pretty()}]"
// }

case class PLookup(base: PExp, idx: PExp)(val pos: (Position, Position)) extends POpApp {
  val keyType: PDomainType = POpApp.pArg(1)

  override val opName = "lookup"
  override val args = Seq(base, idx)
  override val extraLocalTypeVariables: Set[PDomainType] = Set(keyType)

  override val signatures: List[PTypeSubstitution] = List(
    Map(POpApp.pArgS(0) -> MakeSeq(POpApp.pRes), POpApp.pArgS(1) -> Int),
    Map(POpApp.pArgS(0) -> MakeMap(keyType, POpApp.pRes))
  )

  override def prettyNoBrackets = s"${base.pretty()}[${idx.pretty()}]"
}

// Maps: case class PSeqTake(seq: PExp, n: PExp) extends POpApp{
case class PSeqTake(seq: PExp, n: PExp)(val pos: (Position, Position)) extends POpApp {
  override val opName = "Seq#Take"
  val elementType = PTypeVar("#E")
  override val extraLocalTypeVariables = Set(elementType)
  override val args = Seq(seq, n)
  override val signatures: List[PTypeSubstitution] = List(
    Map(
      POpApp.pArgS(0) -> MakeSeq(elementType),
      POpApp.pArgS(1) -> Int,
      POpApp.pResS -> MakeSeq(elementType)
    ))

  override def prettyNoBrackets = s"${seq.pretty()}[..${n.pretty()}]"
}

case class PSeqDrop(seq: PExp, n: PExp)(val pos: (Position, Position)) extends POpApp {
  override val opName = "Seq#Drop"
  val elementType = PTypeVar("#E")
  override val extraLocalTypeVariables = Set(elementType)
  override val args = Seq(seq, n)
  override val signatures: List[PTypeSubstitution] = List(
    Map(
      POpApp.pArgS(0) -> MakeSeq(elementType),
      POpApp.pArgS(1) -> Int,
      POpApp.pResS -> MakeSeq(elementType)
    ))

  override def prettyNoBrackets = s"${seq.pretty()}[${n.pretty()}..]"
}

// case class PSeqUpdate(seq: PExp, idx: PExp, elem: PExp)(val pos: (Position, Position)) extends POpApp {
//   override val opName = "Seq#update"
//   val elementType = POpApp.pArg(2)
//   override val args = Seq(seq, idx, elem)
//   override val signatures: List[PTypeSubstitution] = List(
//     Map(
//       POpApp.pArgS(0) -> MakeSeq(elementType),
//       POpApp.pArgS(1) -> Int,
//       POpApp.pResS -> MakeSeq(elementType)
//     ))
//   override val extraLocalTypeVariables = Set(elementType)
// }

case class PUpdate(base: PExp, key: PExp, value: PExp)(val pos: (Position, Position)) extends POpApp {
  val keyType: PDomainType = POpApp.pArg(1)
  val elementType: PDomainType = POpApp.pArg(2)

  override val opName = "update"
  override val args = Seq(base, key, value)
  override val extraLocalTypeVariables: Set[PDomainType] = Set(keyType, elementType)

  override val signatures: List[PTypeSubstitution] = List(
    Map(POpApp.pArgS(0) -> MakeSeq(elementType), POpApp.pArgS(1) -> Int, POpApp.pResS -> MakeSeq(elementType)),
    Map(POpApp.pArgS(0) -> MakeMap(keyType, elementType), POpApp.pResS -> MakeMap(keyType, elementType))
  )

  override def prettyNoBrackets = s"${base.pretty()}[${key.pretty()} := ${value.pretty()}]"
}

/* Maps:
case class PSize(seq: PExp)(val pos: (Position, Position)) extends POpApp{
  override val opName = "Seq#size"
  val elementType = PTypeVar("#E")
  override val extraLocalTypeVariables = Set(elementType)
 */

case class PSize(seq: PExp)(val pos: (Position, Position)) extends POpApp {
  val keyType: PDomainType = PTypeVar("#K")
  val elementType: PDomainType = PTypeVar("#E")

  override val opName = "size"
  override val extraLocalTypeVariables: Set[PDomainType] = Set(keyType, elementType)
  override val args = Seq(seq)

  override val signatures: List[PTypeSubstitution] = List(
    // Maps:
    Map(POpApp.pArgS(0) -> MakeSeq(elementType), POpApp.pResS -> Int),
    Map(POpApp.pArgS(0) -> MakeSet(elementType), POpApp.pResS -> Int),
    Map(POpApp.pArgS(0) -> MakeMultiset(elementType), POpApp.pResS -> Int),
    Map(POpApp.pArgS(0) -> MakeMap(keyType, elementType), POpApp.pResS -> Int)
  )

  override def prettyNoBrackets = s"|${seq.pretty()}|"
}

sealed trait PSetLiteral extends PCollectionLiteral {
  override val opName = "Set#Set"

  def pCollectionType(pType: PType) = if (pType.isUnknown) PUnknown()() else MakeSet(pType)

  def collectionName: String = "Set"
}

case class PEmptySet(pElementType: PType)(val pos: (Position, Position)) extends PSetLiteral with PEmptyCollectionLiteral

case class PExplicitSet(args: Seq[PExp])(val pos: (Position, Position)) extends PSetLiteral with PExplicitCollectionLiteral

sealed trait PMultiSetLiteral extends PCollectionLiteral {
  override val opName = "Multiset#Multiset"

  def pCollectionType(pType: PType) = if (pType.isUnknown) PUnknown()() else MakeMultiset(pType)

  def collectionName: String = "Multiset"
}

case class PEmptyMultiset(override val pElementType: PType)(val pos: (Position, Position)) extends PMultiSetLiteral with PEmptyCollectionLiteral

case class PExplicitMultiset(override val args: Seq[PExp])(val pos: (Position, Position)) extends PMultiSetLiteral with PExplicitCollectionLiteral


/* ** Maps */

sealed trait PMapLiteral extends POpApp {
  override val opName = "Map#Map"

  def pKeyType: PType

  def pValueType: PType

  def pMapType(keyType: PType, valueType: PType): PType =
    if (keyType.isUnknown || valueType.isUnknown) PUnknown()()
    else MakeMap(keyType, valueType)
}

case class PEmptyMap(override val pKeyType: PType, override val pValueType: PType)(val pos: (Position, Position)) extends PMapLiteral {
  override val args = Seq()

  override val extraLocalTypeVariables: Set[PDomainType] =
    Set(pKeyType, pValueType) collect { case t: PDomainType if t.isTypeVar => t }

  override def signatures: List[PTypeSubstitution] = List(Map(
    POpApp.pResS -> pMapType(pKeyType, pValueType)
  ))

  def explicitType: Option[(PType, PType)] = (pKeyType, pValueType) match {
      case (PTypeVar("#K"), PTypeVar("#E")) => None
      case (key, value) => Some((key, value))
    }
  override def prettyNoBrackets = {
    val tp = explicitType.map(tp => s"[${tp._1.pretty()}, ${tp._2.pretty()}]").getOrElse("")
    s"Map$tp()"
  }
}

case class PExplicitMap(override val args: Seq[PMaplet])(val pos: (Position, Position)) extends PMapLiteral {
  override def pKeyType: PType = args.head.key.typ

  override def pValueType: PType = args.head.value.typ

  override def signatures: List[PTypeSubstitution] = List(
    args.indices.map {
      case 0 => POpApp.pResS -> POpApp.pArg(0)
      case n => POpApp.pArgS(n) -> POpApp.pArg(0)
    }.toMap
  )

  override def prettyNoBrackets = s"Map(${args.map(_.pretty()).mkString(", ")})"
}

/**
  * A key-value pair (i.e., an entry of an `PExplicitMap`) is
  * considered to be a singleton map literal itself.
  */
case class PMaplet(key: PExp, value: PExp)(val pos: (Position, Position)) extends PMapLiteral {
  override def pKeyType: PType = key.typ

  override def pValueType: PType = value.typ

  override def args: Seq[PExp] = Seq(key, value)

  override def signatures: List[PTypeSubstitution] = List(Map(
    POpApp.pResS -> MakeMap(POpApp.pArg(0), POpApp.pArg(1))
  ))

  override def prettyNoBrackets = s"${key.pretty()} := ${value.pretty()}"
}

case class PMapDomain(base: PExp)(val pos: (Position, Position)) extends POpApp {
  val keyType: PDomainType = PTypeVar("#K")
  val valueType: PDomainType = PTypeVar("#E")

  override val opName = "Map#domain"
  override val args = Seq(base)
  override val extraLocalTypeVariables: Set[PDomainType] = Set(keyType, valueType)

  override val signatures: List[PTypeSubstitution] = List(Map(
    POpApp.pArgS(0) -> MakeMap(keyType, valueType),
    POpApp.pResS -> MakeSet(keyType)
  ))

  override def prettyNoBrackets = s"domain(${base.pretty()})"
}

case class PMapRange(base: PExp)(val pos: (Position, Position)) extends POpApp {
  val keyType: PDomainType = PTypeVar("#K")
  val valueType: PDomainType = PTypeVar("#E")

  override val opName = "Map#range"
  override val args = Seq(base)
  override val extraLocalTypeVariables: Set[PDomainType] = Set(keyType, valueType)

  override val signatures: List[PTypeSubstitution] = List(Map(
    POpApp.pArgS(0) -> MakeMap(keyType, valueType),
    POpApp.pResS -> MakeSet(valueType)
  ))

  override def prettyNoBrackets = s"domain(${base.pretty()})"
}


///////////////////////////////////////////////////////////////////////////
// Statements
trait PStmt extends PNode {
  /**
    * Returns a list of all actual statements contained in this statement.  That
    * is, all statements except `Seqn`, including statements in the body of loops, etc.
    */
  def childStmts: Seq[PStmt] = {
    this match {
      case PSeqn(ss) => ss
      case PIf(_, _, thn, _, els) => Seq(this, thn, els)
      case PWhile(_, _, _, body) => Seq(this, body)
      case _ => Seq(this)
    }
  }
}

case class PAnnotatedStmt(stmt: PStmt, annotation: PAnnotation)(val pos: (Position, Position)) extends PStmt

case class PSeqn(ss: Seq[PStmt])(val pos: (Position, Position)) extends PStmt with PScope

<<<<<<< HEAD
case class PFold(fold: PKeywordStmt, e: PExp)(val pos: (Position, Position)) extends PStmt
=======
/**
  * PSeqn representing the expanded body of a statement macro.
  * Unlike a normal PSeqn, it does not represent its own scope.
  * Is created only temporarily during macro expansion and eliminated (i.e., expanded into the surrounding scope)
  * before translation.
  */
case class PMacroSeqn(ss: Seq[PStmt])(val pos: (Position, Position)) extends PStmt

case class PFold(e: PExp)(val pos: (Position, Position)) extends PStmt
>>>>>>> c2c1b118

case class PUnfold(unfold: PKeywordStmt, e: PExp)(val pos: (Position, Position)) extends PStmt

case class PPackageWand(pckg: PKeywordStmt, wand: PExp, proofScript: PSeqn)(val pos: (Position, Position)) extends PStmt

case class PApplyWand(apply: PKeywordStmt, e: PExp)(val pos: (Position, Position)) extends PStmt

case class PExhale(exhale: PKeywordStmt, e: PExp)(val pos: (Position, Position)) extends PStmt

case class PAssert(assert: PKeywordStmt, e: PExp)(val pos: (Position, Position)) extends PStmt

case class PAssume(assume: PKeywordStmt, e: PExp)(val pos: (Position, Position)) extends PStmt

case class PInhale(inhale: PKeywordStmt, e: PExp)(val pos: (Position, Position)) extends PStmt

/** Can also represent a method call or statement macro with no `:=` when `targets` is empty. */
case class PAssign(targets: Seq[PAssignTarget], rhs: PExp)(val pos: (Position, Position)) extends PStmt

case class PIf(keyword: PKeywordStmt, cond: PExp, thn: PSeqn, elsKw: Option[PKeywordStmt], els: PSeqn)(val pos: (Position, Position)) extends PStmt

case class PWhile(keyword: PKeywordStmt, cond: PExp, invs: Seq[(PKeywordLang, PExp)], body: PSeqn)(val pos: (Position, Position)) extends PStmt

case class PLocalVarDecl(keyword: PKeywordStmt, idndef: PIdnDef, typ: PType, init: Option[PExp])(val pos: (Position, Position))
  extends PStmt with PTypedDeclaration with PLocalDeclaration with PSemanticDeclaration with PLocalSymbol {

<<<<<<< HEAD
  override def tokenType = TokenType.Variable
  override def symbolKind: SymbolKind.SymbolKind = SymbolKind.Variable
  override def hint: String = s"${keyword.pretty()} ${idndef.pretty()}: ${typ.pretty()}"
  override def detail: Option[String] = Some(typ.pretty())
}

case class PGlobalVarDecl(idndef: PIdnDef, typ: PType)(val pos: (Position, Position)) extends PTypedDeclaration with PUniversalDeclaration

case class PMethodCall(targets: Seq[PIdnUse], method: PIdnUse, args: Seq[PExp])(val pos: (Position, Position)) extends PStmt with HasSemanticHighlights with HasInlayHints {
  
  var resolved: PMethod = null

  override def getSemanticHighlights: Seq[SemanticHighlight] = RangePosition(method).map(SemanticHighlight(_, TokenType.Method)).toSeq

  def getFormalArgs: Seq[PFormalArgDecl] = if (resolved == null) Seq() else resolved.formalArgs
  // TODO: remove duplication with `PCall`
  def idnUseMatchesArg(decl: String, use: String): Boolean = {
    val d = decl.toLowerCase()
    val parts = use.toLowerCase().split('_')
    parts.head == d || parts.last == d
  }
  override def getInlayHints: Seq[InlayHint] = getFormalArgs.zip(args).flatMap {
    case (PFormalArgDecl(decl, _), PIdnUse(use)) if idnUseMatchesArg(decl.name, use) => None
    case (PFormalArgDecl(decl, _), arg) => (RangePosition(decl), RangePosition(arg)) match {
      case (Some(declRp), Some(argRp)) => {
        val declName = InlayHintLabelPart(decl.pretty(), None, Some(declRp))
        val label = Seq(declName, InlayHintLabelPart(":"))
        Some(InlayHint(argRp, label, Some(InlayHintKind.Parameter), false, true))
      }
      case _ => None
    }
  }
}

case class PLabel(label: PKeywordStmt, idndef: PIdnDef, invs: Seq[(PKeywordLang, PExp)])(val pos: (Position, Position))
  extends PStmt with PLocalDeclaration with PSemanticDeclaration with PLocalSymbol {
=======
case class PVars(vars: Seq[PLocalVarDecl], init: Option[PExp])(val pos: (Position, Position)) extends PStmt
>>>>>>> c2c1b118

  override def tokenType = TokenType.Event
  override def symbolKind: SymbolKind.SymbolKind = SymbolKind.Event
  override def hint: String = {
    val firstLine = s"${label.pretty()} ${idndef.pretty()}"
    val invsStr = invs.map(i => s"\n  ${i._1.pretty()} ${i._2.pretty()}").mkString
    firstLine + invsStr
  }
}

case class PGoto(goto: PKeywordStmt, targets: PIdnUse)(val pos: (Position, Position)) extends PStmt with HasSemanticHighlights {
  override def getSemanticHighlights: Seq[SemanticHighlight] = RangePosition(targets).map(sp => SemanticHighlight(sp, TokenType.Event)).toSeq
}

case class PTypeVarDecl(idndef: PIdnDef)(val pos: (Position, Position)) extends PLocalDeclaration with PSemanticDeclaration {
  override def tokenType = TokenType.TypeParameter
}

<<<<<<< HEAD
case class PMacroRef(idnuse: PIdnUse)(val pos: (Position, Position)) extends PStmt

case class PDefine(define: PKeywordLang, idndef: PIdnDef, parameters: Option[Seq[PIdnDef]], body: PNode)(val pos: (Position, Position)) extends PStmt with PLocalDeclaration with PSemanticDeclaration {
  override def tokenType = TokenType.Macro
}
=======
case class PDefine(idndef: PIdnDef, parameters: Option[Seq[PIdnDef]], body: PNode)(val pos: (Position, Position)) extends PStmt with PLocalDeclaration
>>>>>>> c2c1b118

case class PSkip()(val pos: (Position, Position)) extends PStmt

case class PQuasihavoc(quasihavoc: PKeywordStmt, lhs: Option[(PExp, POperatorSymbol)], e: PExp)(val pos: (Position, Position)) extends PStmt

<<<<<<< HEAD
case class PQuasihavocall(quasihavocall: PKeywordStmt, vars: Seq[PFormalArgDecl], colons: POperatorSymbol, lhs: Option[(PExp, POperatorSymbol)], e: PExp)(val pos: (Position, Position)) extends PStmt with PScope

sealed trait PNewStmt extends PStmt {
  def target: PIdnUse
}

/* x := new(f1, ..., fn) */
case class PRegularNewStmt(target: PIdnUse, fields: Seq[PIdnUse])(val pos: (Position, Position)) extends PNewStmt
=======
case class PQuasihavocall(vars: Seq[PLogicalVarDecl], lhs: Option[PExp], e: PExp)(val pos: (Position, Position)) extends PStmt with PScope
>>>>>>> c2c1b118

/* new(f1, ..., fn) or new(*) */
case class PNewExp(fields: Option[Seq[PIdnUse]])(val pos: (Position, Position)) extends PExp {
  override final val typeSubstitutions = Seq(PTypeSubstitution.id)
  def forceSubstitution(ts: PTypeSubstitution) = {}
}

sealed trait PScope extends PNode {
  val scopeId = PScope.uniqueId()
}

object PScope {
  type Id = Long

  private[this] val counter = new AtomicLong(0)

  private def uniqueId() = {
    val id = counter.getAndIncrement()

    id
  }
}

<<<<<<< HEAD
// Annotations
trait PAnnotated extends PNode {
  val annotations: Seq[PAnnotation]
}

=======
// Macros
sealed trait PMaybeMacroExp extends PExp {
  def possibleMacro: Option[PIdnUse]
  def macroArgs: Seq[PExp]
}

// Assignments
sealed trait PAssignTarget extends PExp

>>>>>>> c2c1b118
// Declarations

/** An entity is a declaration (named) or an error node */
sealed trait PEntity

trait PDeclaration extends PNode with PEntity {
  def idndef: PIdnDef
}

sealed trait PUnnamedTypedDeclaration extends PNode {
  def typ: PType
}

trait PGlobalDeclaration extends PDeclaration with PAnnotated

trait PLocalDeclaration extends PDeclaration

trait PUniversalDeclaration extends PDeclaration

sealed trait PTypedDeclaration extends PDeclaration with PUnnamedTypedDeclaration

trait PSemanticDeclaration extends PDeclaration with HasSemanticHighlights {
  def tokenType: TokenType.TokenType
  def tokenModifier: Seq[TokenModifier.TokenModifier] = Nil
  override def getSemanticHighlights: Seq[SemanticHighlight] = RangePosition(idndef).map(sp => SemanticHighlight(sp, tokenType, tokenModifier)).toSeq
}

trait PIsSemanticToken extends PNode with HasSemanticHighlights {
  def tokenType: TokenType.TokenType
  def tokenModifier: Seq[TokenModifier.TokenModifier] = Nil
  override def getSemanticHighlights: Seq[SemanticHighlight] = RangePosition(this).map(sp => SemanticHighlight(sp, tokenType, tokenModifier)).toSeq
}

// trait PGlobalSymbol extends PGlobalDeclaration with DefinesSymbols {
//   def hint: () => String
//   def scope: Option[SourcePosition] = None
//   def kind: SymbolKind.SymbolKind
//   def detail: Option[String] = None
//   def isDeprecated: Boolean = false
//   override def symbolDefns: Seq[CanGotoDefinition] = (idndef.sourcePos, sourcePos) match {
//     case (Some(selectionRange), Some(range)) => 
//       Seq(GotoDefinition(hint, idndef.name, selectionRange, range, kind, scope, detail, if (isDeprecated) Seq(SymbolTag.Deprecated) else Nil))
//     case _ => Nil
//   }
// }


trait PDeclarationSymbol extends PDeclaration with HasDocumentSymbol {
  def symbolKind: SymbolKind.SymbolKind
  def detail: Option[String] = None
  def isDeprecated: Boolean = false
  def imports: Option[Path] = None
  def tags: Seq[SymbolTag.SymbolTag] = if (isDeprecated) Seq(SymbolTag.Deprecated) else Nil

  override def getSymbol: Option[DocumentSymbol] = (RangePosition(this), RangePosition(idndef)) match {
    case (Some(range), Some(selectionRange)) => Some(DocumentSymbol(idndef.pretty(), detail, range, selectionRange, symbolKind, tags, None, getSymbolChildren))
    case _ => None
  }
}

<<<<<<< HEAD
trait PGlobalSymbol extends PGlobalDeclaration with PDeclarationSymbol with HasHoverHints with HasGotoDefinitions {
  def hint: String
  def documentation: String = annotations.filter(_.key == "doc").map(_.values.mkString("\n")).mkString("\n---\n")
  def finalHint: String = {
    s"```\n$hint\n```\n$documentation"
  }
  def scope: SelectionBoundTrait = SelectionBoundKeyword(idndef.name)
  override def getHoverHints: Seq[HoverHint] = Seq(HoverHint(finalHint, scope))
  override def getGotoDefinitions: Seq[GotoDefinition] = (RangePosition(this), RangePosition(idndef)) match {
    case (Some(tp), Some(ip)) => Seq(GotoDefinition(tp, ip, scope))
    case _ => Nil
  }
}

trait PGlobalCallable extends PGlobalSymbol with HasFoldingRanges with HasSignatureHelps {
  def keyword: PKeywordLang
  def bodyRange: Option[RangePosition]
=======
trait PAnnotated {
  def annotations: Seq[(String, Seq[String])]
}

// a member (like method or axiom) that is its own name scope
trait PMember extends PScope with PAnnotated {
  def declares: Seq[PGlobalDeclaration]
}

/** Anything that is a PMember and declares only a single thing (itself) */
trait PSingleMember extends PMember with PGlobalDeclaration {
  override def declares = Seq(this)
}

trait PAnyFunction extends PSingleMember with PTypedDeclaration {
  def idndef: PIdnDef

>>>>>>> c2c1b118
  def formalArgs: Seq[PAnyFormalArgDecl]
  def returnString: Option[String]
  def pres: Seq[(PKeywordLang, PExp)]
  def posts: Seq[(PKeywordLang, PExp)]
  override def hint: String = {
    val firstLine = s"${keyword.pretty()} ${idndef.pretty()}(${formalArgs.map(_.pretty()).mkString(", ")})${returnString.getOrElse("")}"
    val contract = (pres ++ posts).map(p => s"\n  ${p._1.pretty()} ${p._2.pretty()}")
    val bodyString = bodyRange.map(_ => if (contract.length > 0) "\n{ ... }" else " { ... }").getOrElse("")
    s"$firstLine${contract.mkString}$bodyString"
  }
  override def getSignatureHelps: Seq[SignatureHelp] = {
    val bound = SelectionBoundKeyword(idndef.name)
    val start = SignatureHelpPart(false, s"${keyword.pretty()} ${idndef.pretty()}(", None)
    val args = formalArgs.map(fa => SignatureHelpPart(true, fa.pretty(), None))
    val tail = SignatureHelpPart(false, ")" + returnString.getOrElse(""), None)
    def addCommas(args: Seq[SignatureHelpPart]): Seq[SignatureHelpPart] = if (args.length <= 1) args :+ tail else {
      args.head +: SignatureHelpPart(false, ", ", None) +: addCommas(args.drop(1))
    }
    val help = start +: addCommas(args)
    Seq(SignatureHelp(bound, help, Some(documentation)))
  }
  override def getFoldingRanges: Seq[FoldingRange] = {
    val thisRange = RangePosition(this).filter(rp => rp.start.line != rp._end.line)
    val bodyRangeFilter = bodyRange.filter(rp => rp.start.line != rp._end.line)
    val sameStart = thisRange.zip(bodyRangeFilter).map(rps => rps._1.start.line == rps._2.start.line).getOrElse(false)
    val ranges = if (sameStart) thisRange.toSeq else (thisRange.toSeq ++ bodyRangeFilter.toSeq)
    ranges.map(FoldingRange(_))
  }
}

<<<<<<< HEAD
trait PLocalSymbol extends PLocalDeclaration with PDeclarationSymbol with HasHoverHints with HasGotoDefinitions {
  def hint: String
  def finalHint: String = s"```\n$hint\n```"
  def scope: Option[(RangePosition, RangePosition, SelectionBoundTrait)] = (RangePosition(this), RangePosition(idndef)) match {
    case (Some(tp), Some(ip)) => Some((tp, ip, SelectionBoundScope(ip)))
    case _ => None
  }
  override def getHoverHints: Seq[HoverHint] = scope.map(scope => HoverHint(finalHint, scope._3)).toSeq
  override def getGotoDefinitions: Seq[GotoDefinition] = scope.map(scope => GotoDefinition(scope._1, scope._2, scope._3)).toSeq
}

abstract class PErrorEntity extends PEntity {
  def name: String
}

=======
  def resultType: PType
  override def typ: PFunctionType = PFunctionType(formalArgs.map(_.typ), resultType)
}

case class PProgram(imports: Seq[PImport], macros: Seq[PDefine], domains: Seq[PDomain], fields: Seq[PFields], functions: Seq[PFunction], predicates: Seq[PPredicate], methods: Seq[PMethod], extensions: Seq[PExtender], errors: Seq[ParseReport])(val pos: (Position, Position)) extends PNode
>>>>>>> c2c1b118

// a member (like method or axiom) that is its own name scope
trait PMember extends PDeclaration with PScope

trait PAnyFunction extends PMember with PGlobalDeclaration with PTypedDeclaration with PSemanticDeclaration with PGlobalCallable {
  def formalArgs: Seq[PAnyFormalArgDecl]
  override def tokenType = TokenType.Function
  override def symbolKind = SymbolKind.Function
  override def returnString: Option[String] = Some(s": ${typ.pretty()}")
  // override def getGotoDefinitions: Seq[GotoDefinition] = super.getGotoDefinitions ++ formalArgs.map(_.getGotoDefinitions)
}

case class PProgram(imports: Seq[PImport], macros: Seq[PDefine], domains: Seq[PDomain], fields: Seq[PField], functions: Seq[PFunction], predicates: Seq[PPredicate], methods: Seq[PMethod], extensions: Seq[PExtender], errors: Seq[ParseReport])(val pos: (Position, Position))
  extends PNode with HasSemanticHighlights with HasGotoDefinitions with HasHoverHints with HasFoldingRanges with HasInlayHints with HasCodeLens with HasSignatureHelps with HasReferenceTos {

  override def getSemanticHighlights: Seq[SemanticHighlight] = subnodes.flatMap(_ deepCollect { case sn: HasSemanticHighlights => sn.getSemanticHighlights }).flatten
  override def getGotoDefinitions: Seq[GotoDefinition] = subnodes.flatMap(_ deepCollect { case sn: HasGotoDefinitions => sn.getGotoDefinitions }).flatten
  override def getHoverHints: Seq[HoverHint] = subnodes.flatMap(_ deepCollect { case sn: HasHoverHints => sn.getHoverHints }).flatten
  override def getFoldingRanges: Seq[FoldingRange] = subnodes.flatMap(_ deepCollect { case sn: HasFoldingRanges => sn.getFoldingRanges }).flatten
  override def getInlayHints: Seq[InlayHint] = subnodes.flatMap(_ deepCollect { case sn: HasInlayHints => sn.getInlayHints }).flatten
  override def getCodeLens: Seq[CodeLens] = subnodes.flatMap(_ deepCollect { case sn: HasCodeLens => sn.getCodeLens }).flatten
  override def getSignatureHelps: Seq[SignatureHelp] = subnodes.flatMap(_ deepCollect { case sn: HasSignatureHelps => sn.getSignatureHelps }).flatten
  override def getReferenceTos: Seq[ReferenceTo] = subnodes.flatMap(_ deepCollect { case sn: HasReferenceTos => sn.getReferenceTos }).flatten
}

case class PFilePath(file: String)(val pos: (Position, Position)) extends PNode

case class PImport(imprt: PKeywordLang, var local: Boolean, file: PFilePath)(val pos: (Position, Position)) extends PNode {
  var resolved: Path = null
  override def getSymbol: Option[DocumentSymbol] = (RangePosition(this), RangePosition(file)) match {
    case (Some(tp), Some(fp)) if resolved != null =>
      // We avoid any circular dependencies since `resolved` is only set for imports which caused a
      // file to actually be imported.
      Some(DocumentSymbol(resolved.getFileName.toString(), None, tp, fp, SymbolKind.File, Nil, Some(resolved)))
    case _ => None
  }
}

case class PMethod(annotations: Seq[PAnnotation], method: PKeywordLang, idndef: PIdnDef, formalArgs: Seq[PFormalArgDecl], formalReturns: Seq[PFormalArgDecl], pres: Seq[(PKeywordLang, PExp)], posts: Seq[(PKeywordLang, PExp)], body: Option[PSeqn])
                  (val pos: (Position, Position)) extends PMember with PGlobalDeclaration with PSemanticDeclaration with PGlobalCallable {

<<<<<<< HEAD
  def deepCopy(annotations: Seq[PAnnotation] = this.annotations, method: PKeywordLang = this.method, idndef: PIdnDef = this.idndef, formalArgs: Seq[PFormalArgDecl] = this.formalArgs, formalReturns: Seq[PFormalArgDecl] = this.formalReturns, pres: Seq[(PKeywordLang, PExp)] = this.pres, posts: Seq[(PKeywordLang, PExp)] = this.posts, body: Option[PSeqn] = this.body): PMethod = {
=======
case class PMethod(idndef: PIdnDef, formalArgs: Seq[PFormalArgDecl], formalReturns: Seq[PFormalReturnDecl], pres: Seq[PExp], posts: Seq[PExp], body: Option[PStmt])
                  (val pos: (Position, Position), val annotations: Seq[(String, Seq[String])]) extends PSingleMember {
  def deepCopy(idndef: PIdnDef = this.idndef, formalArgs: Seq[PFormalArgDecl] = this.formalArgs, formalReturns: Seq[PFormalReturnDecl] = this.formalReturns, pres: Seq[PExp] = this.pres, posts: Seq[PExp] = this.posts, body: Option[PStmt] = this.body): PMethod = {
>>>>>>> c2c1b118
    StrategyBuilder.Slim[PNode]({
      case p: PMethod => PMethod(annotations, method, idndef, formalArgs, formalReturns, pres, posts, body)(p.pos)
    }).execute[PMethod](this)
  }

<<<<<<< HEAD
  def deepCopyWithNameSubstitution(annotations: Seq[PAnnotation] = this.annotations, method: PKeywordLang = this.method, idndef: PIdnDef = this.idndef, formalArgs: Seq[PFormalArgDecl] = this.formalArgs, formalReturns: Seq[PFormalArgDecl] = this.formalReturns, pres: Seq[(PKeywordLang, PExp)] = this.pres, posts: Seq[(PKeywordLang, PExp)] = this.posts, body: Option[PSeqn] = this.body)
=======
  def deepCopyWithNameSubstitution(idndef: PIdnDef = this.idndef, formalArgs: Seq[PFormalArgDecl] = this.formalArgs, formalReturns: Seq[PFormalReturnDecl] = this.formalReturns, pres: Seq[PExp] = this.pres, posts: Seq[PExp] = this.posts, body: Option[PStmt] = this.body)
>>>>>>> c2c1b118
                                  (idn_generic_name: String, idn_substitution: String): PMethod = {
    StrategyBuilder.Slim[PNode]({
      case p: PMethod => PMethod(annotations, method, idndef, formalArgs, formalReturns, pres, posts, body)(p.pos)
      case p@PIdnDef(name) if name == idn_generic_name => PIdnDef(idn_substitution)(p.pos)
      case p@PIdnUse(name) if name == idn_generic_name => PIdnUse(idn_substitution)(p.pos)
    }).execute[PMethod](this)
  }

  override def keyword: PKeywordLang = method
  override def tokenType = TokenType.Method
  override def symbolKind = SymbolKind.Method
  override def returnString: Option[String] = Some(s" returns (${formalReturns.map(_.hint).mkString(", ")})")
  override def bodyRange: Option[RangePosition] = body.flatMap(RangePosition(_))
}

<<<<<<< HEAD
case class PDomain(annotations: Seq[PAnnotation], domain: PKeywordLang, idndef: PIdnDef, typVars: Seq[PTypeVarDecl], members: PDomainMembers, interpretations: Option[Map[String, String]])
                  (val pos: (Position, Position)) extends PMember with PGlobalDeclaration with PSemanticDeclaration with PGlobalSymbol with HasFoldingRanges {
  override def tokenType = TokenType.Interface
  override def symbolKind = SymbolKind.Interface
  override def hint = {
    val tvsStr = if (typVars.isEmpty) "" else typVars.map(_.idndef.pretty()).mkString("[", ",", "]")
    s"${domain.pretty()} ${idndef.pretty()}$tvsStr"
  }
  override def getFoldingRanges: Seq[FoldingRange] = RangePosition(members).map(FoldingRange(_)).toSeq
}
case class PFunction(annotations: Seq[PAnnotation], function: PKeywordLang, idndef: PIdnDef, formalArgs: Seq[PFormalArgDecl], typ: PType, pres: Seq[(PKeywordLang, PExp)], posts: Seq[(PKeywordLang, PExp)], body: Option[PBlock[PExp]])
                    (val pos: (Position, Position)) extends PAnyFunction with HasFoldingRanges {
  def deepCopy(annotations: Seq[PAnnotation] = this.annotations, function: PKeywordLang = this.function, idndef: PIdnDef = this.idndef, formalArgs: Seq[PFormalArgDecl] = this.formalArgs, typ: PType = this.typ, pres: Seq[(PKeywordLang, PExp)] = this.pres, posts: Seq[(PKeywordLang, PExp)] = this.posts, body: Option[PBlock[PExp]] = this.body): PFunction = {
    StrategyBuilder.Slim[PNode]({
      case p: PFunction => PFunction(annotations, function, idndef, formalArgs, typ, pres, posts, body)(p.pos)
=======
case class PDomain(idndef: PIdnDef, typVars: Seq[PTypeVarDecl], funcs: Seq[PDomainFunction], axioms: Seq[PAxiom], interpretations: Option[Map[String, String]])
                  (val pos: (Position, Position), val annotations: Seq[(String, Seq[String])]) extends PSingleMember
case class PFunction(idndef: PIdnDef, formalArgs: Seq[PFormalArgDecl], resultType: PType, pres: Seq[PExp], posts: Seq[PExp], body: Option[PExp])
                    (val pos: (Position, Position), val annotations: Seq[(String, Seq[String])]) extends PAnyFunction {
  def deepCopy(idndef: PIdnDef = this.idndef, formalArgs: Seq[PFormalArgDecl] = this.formalArgs, resultType: PType = this.resultType, pres: Seq[PExp] = this.pres, posts: Seq[PExp] = this.posts, body: Option[PExp] = this.body): PFunction = {
    StrategyBuilder.Slim[PNode]({
      case p: PFunction => PFunction(idndef, formalArgs, resultType, pres, posts, body)(p.pos, p.annotations)
>>>>>>> c2c1b118
    }).execute[PFunction](this)
  }

  override def keyword: PKeywordLang = function
  override def bodyRange: Option[RangePosition] = body.flatMap(RangePosition(_))
}

case class PDomainFunction(annotations: Seq[PAnnotation], function: PKeywordLang, idndef: PIdnDef, formalArgs: Seq[PAnyFormalArgDecl], typ: PType, unique: Boolean, interpretation: Option[String])
                          (val domainName:PIdnUse)(val pos: (Position, Position)) extends PAnyFunction {

  override def keyword: PKeywordLang = function
  override def pres: Seq[(PKeywordLang, PExp)] = Nil
  override def posts: Seq[(PKeywordLang, PExp)] = Nil
  override def bodyRange: Option[RangePosition] = None
}
case class PAxiom(annotations: Seq[PAnnotation], axiom: PKeywordLang, idndef: Option[PIdnDef], exp: PBlock[PExp])(val domainName:PIdnUse)(val pos: (Position, Position)) extends PScope with HasFoldingRanges {

  override def getFoldingRanges: Seq[FoldingRange] = RangePosition(exp).map(FoldingRange(_)).toSeq
}
case class PDomainMembers(funcs: Seq[PDomainFunction], axioms: Seq[PAxiom])(val pos: (Position, Position)) extends PNode
case class PField(annotations: Seq[PAnnotation], field: PKeywordLang, idndef: PIdnDef, typ: PType)(val pos: (Position, Position))
  extends PMember with PTypedDeclaration with PGlobalDeclaration with PSemanticDeclaration with PGlobalSymbol {

  override def tokenType = TokenType.Property
  override def symbolKind: SymbolKind.SymbolKind = SymbolKind.Property
  override def hint: String = s"${field.pretty()} ${idndef.pretty()}: ${typ.pretty()}"
  override def detail: Option[String] = Some(typ.pretty())
}
case class PPredicate(annotations: Seq[PAnnotation], predicate: PKeywordLang, idndef: PIdnDef, formalArgs: Seq[PFormalArgDecl], body: Option[PBlock[PExp]])(val pos: (Position, Position))
  extends PMember with PTypedDeclaration with PGlobalDeclaration with PSemanticDeclaration with PGlobalCallable {

<<<<<<< HEAD
=======
case class PDomainFunction(idndef: PIdnDef, formalArgs: Seq[PAnyFormalArgDecl], resultType: PType, unique: Boolean, interpretation: Option[String])
                          (val domainName:PIdnUse)(val pos: (Position, Position), val annotations: Seq[(String, Seq[String])]) extends PAnyFunction
case class PAxiom(idndef: Option[PIdnDef], exp: PExp)(val domainName:PIdnUse)(val pos: (Position, Position), val annotations: Seq[(String, Seq[String])]) extends PScope
case class PFields(fields: Seq[PFieldDecl])(val pos: (Position, Position), val annotations: Seq[(String, Seq[String])]) extends PMember {
  override def declares: Seq[PGlobalDeclaration] = fields
}
case class PPredicate(idndef: PIdnDef, formalArgs: Seq[PFormalArgDecl], body: Option[PExp])
                     (val pos: (Position, Position), val annotations: Seq[(String, Seq[String])]) extends PSingleMember with PTypedDeclaration {
>>>>>>> c2c1b118
  val typ = PPredicateType()()
  override def tokenType = TokenType.Struct
  override def symbolKind: SymbolKind.SymbolKind = SymbolKind.Struct
  override def keyword: PKeywordLang = predicate
  override def pres: Seq[(PKeywordLang, PExp)] = Nil
  override def posts: Seq[(PKeywordLang, PExp)] = Nil
  override def returnString: Option[String] = None
  override def bodyRange: Option[RangePosition] = body.flatMap(RangePosition(_))
}

trait PDomainMember1 extends PNode
case class PDomainFunction1(annotations: Seq[PAnnotation], function: PKeywordLang, idndef: PIdnDef, formalArgs: Seq[PAnyFormalArgDecl], typ: PType, unique: Boolean, interpretation: Option[String])(val pos: (Position, Position)) extends PDomainMember1
case class PAxiom1(annotations: Seq[PAnnotation], axiom: PKeywordLang, idndef: Option[PIdnDef], exp: PBlock[PExp])(val pos: (Position, Position)) extends PDomainMember1
case class PDomainMembers1(members: Seq[PDomainMember1])(val pos: (Position, Position)) extends PNode

case class PAnnotation(key: String, values: Seq[String])(val pos: (Position, Position)) extends PNode with HasSemanticHighlights {

  override def getSemanticHighlights: Seq[SemanticHighlight] = (key, RangePosition(this)) match {
    case ("doc", Some(sp)) => Seq(SemanticHighlight(sp, TokenType.Comment))
    case _ => Nil
  }
}

case class PBlock[+T <: PNode](inner: T)(val pos: (Position, Position)) extends PNode

/**
  * A entity represented by names for whom we have seen more than one
  * declaration so we are unsure what is being represented.
  */
case class PMultipleEntity() extends PErrorEntity {
  val name = "multiple"
}

/**
  * An unknown entity, represented by names whose declarations are missing.
  */
case class PUnknownEntity() extends PErrorEntity {
  val name = "unknown"
}


trait PExtender extends PNode {
  def getSubnodes(): Seq[PNode] = ???

  def typecheck(t: TypeChecker, n: NameAnalyser): Option[Seq[String]] = ???

  def typecheck(t: TypeChecker, n: NameAnalyser, expected: PType): Option[Seq[String]] = ???

  def namecheck(n: NameAnalyser): Nothing = ???

  def translateMemberSignature(t: Translator): Member = ???

  def translateMember(t: Translator): Member = ???

  def translateStmt(t: Translator): Stmt = ???

  def translateExp(t: Translator): Exp = ???

  def translateType(t: Translator): Type = ???

  def transformExtension(t: Transformer.type): PNode = ???
}


/**
  * Utility methods for parser parserAST nodes.
  */
object Nodes {

  /**
    * See PNode.subnodes.
    */
  def subnodes(n: PNode): Seq[PNode] = {
    n match {
      case PKeywordLang(_) => Nil
      case PKeywordStmt(_) => Nil
      case PKeywordConstant(_) => Nil
      case PKeywordType(_) => Nil
      case PKeywordOperator(_) => Nil
      case POperatorSymbol(_) => Nil
      case PIdnDef(_) => Nil
      case PIdnUse(_) => Nil
      case PUnnamedFormalArgDecl(typ) => Seq(typ)
      case PFormalArgDecl(idndef, typ) => Seq(idndef, typ)
<<<<<<< HEAD
      case PPrimitiv(keyword) => Seq(keyword)
=======
      case PFormalReturnDecl(idndef, typ) => Seq(idndef, typ)
      case PLogicalVarDecl(idndef, typ) => Seq(idndef, typ)
      case PLocalVarDecl(idndef, typ) => Seq(idndef, typ)
      case PFieldDecl(idndef, typ) => Seq(idndef, typ)
      case PPrimitiv(_) => Nil
>>>>>>> c2c1b118
      case PDomainType(domain, args) => Seq(domain) ++ args
      case PSeqType(seq, elemType) => Seq(seq, elemType)
      case PSetType(set, elemType) => Seq(set, elemType)
      case PMultisetType(multiset, elemType) => Seq(multiset, elemType)
      case PMapType(map, keyType, valueType) => Seq(map, keyType, valueType)
      case PUnknown() => Nil
<<<<<<< HEAD
      case PBinExp(left, op, right) => Seq(left, op, right)
      case PMagicWandExp(left, wand, right) => Seq(left, wand, right)
      case PUnExp(op, exp) => Seq(op, exp)
      case PTrigger(exp) => exp
      case PIntLit(_) => Nil
      case PBoolLit(keyword, _) => Seq(keyword)
      case PNullLit(nul) => Seq(nul)
      case PPredicateType() => Nil
      case PWandType() => Nil
      case PResultLit(result) => Seq(result)
      case PFieldAccess(rcv, field) => Seq(rcv, field)
      // case PPredicateAccess(args, pred) => args ++ Seq(pred)
=======
      case PPredicateType() => Nil
      case PWandType() => Nil
      case PFunctionType(args, result) => args ++ Seq(result)
      case PBinExp(left, _, right) => Seq(left, right)
      case PMagicWandExp(left, right) => Seq(left, right)
      case PUnExp(_, exp) => Seq(exp)
      case PTrigger(exp) => exp
      case PIntLit(_) => Nil
      case PBoolLit(_) => Nil
      case PNullLit() => Nil
      case PResultLit() => Nil
      case PFieldAccess(rcv, field) => Seq(rcv, field)
>>>>>>> c2c1b118
      case PCall(func, args, optType) => Seq(func) ++ args ++ (optType match {
        case Some(t) => Seq(t)
        case None => Nil
      })
      case PUnfolding(unfolding, acc, exp) => Seq(unfolding, acc, exp)
      case PApplying(applying, wand, exp) => Seq(applying, wand, exp)
      case PExists(exists, vars, triggers, exp) => Seq(exists) ++ vars ++ triggers ++ Seq(exp)
      case PLabelledOld(id, e) => Seq(id, e)
      case po: POldExp => Seq(po.e)
      case PLet(exp, nestedScope) => Seq(exp, nestedScope)
      case PLetNestedScope(variable, body) => Seq(variable, body)
      case PForall(forall, vars, triggers, exp) => Seq(forall) ++ vars ++ triggers ++ Seq(exp)
      case PForPerm(forperm, vars, res, expr) => Seq(forperm) ++ vars ++ Seq(res, expr)
      case PCondExp(cond, q, thn, c, els) => Seq(cond, q, thn, c, els)
      case PInhaleExhaleExp(in, ex) => Seq(in, ex)
      case PCurPerm(loc) => Seq(loc)
      case PNoPerm(k) => Seq(k)
      case PFullPerm(k) => Seq(k)
      case PWildcard(k) => Seq(k)
      case PEpsilon(k) => Seq(k)
      case PAccPred(acc, loc, perm) => Seq(acc, loc, perm)
      case PEmptySeq(_) => Nil
      // case PSeqIndex(seq, idx) => Seq(seq, idx)
      case PExplicitSeq(elems) => elems
      case PRangeSeq(low, high) => Seq(low, high)
      case PSeqTake(seq, nn) => Seq(seq, nn)
      case PSeqDrop(seq, nn) => Seq(seq, nn)
      // case PSeqUpdate(seq, idx, elem) => Seq(seq, idx, elem)
      case PLookup(seq, idx) => Seq(seq, idx)
      case PUpdate(seq, idx, elem) => Seq(seq, idx, elem)
      case PSize(seq) => Seq(seq)
      case PEmptySet(t) => Seq(t)
      case PExplicitSet(elems) => elems
      case PEmptyMultiset(t) => Seq(t)
      case PExplicitMultiset(elems) => elems
      case PEmptyMap(k, v) => Seq(k, v)
      case PExplicitMap(elems) => elems
      case PMapRange(base) => Seq(base)
      case PMapDomain(base) => Seq(base)
      case PMaplet(key, value) => Seq(key, value)
      case PSeqn(ss) => ss
<<<<<<< HEAD
      case PFold(fold, exp) => Seq(fold, exp)
      case PUnfold(unfold, exp) => Seq(unfold, exp)
      case PPackageWand(pckg, exp, proofScript) => Seq(pckg, exp, proofScript)
      case PApplyWand(apply, exp) => Seq(apply, exp)
      case PExhale(exhale, exp) => Seq(exhale, exp)
      case PAssert(assert, exp) => Seq(assert, exp)
      case PInhale(inhale, exp) => Seq(inhale, exp)
      case PAssume(assume, exp) => Seq(assume, exp)
      case PRegularNewStmt(target, fields) => Seq(target) ++ fields
      case PStarredNewStmt(target) => Seq(target)
      case PMethodCall(targets, method, args) => targets ++ Seq(method) ++ args
      case PLabel(label, name, invs) => Seq(label, name) ++ invs.flatMap(inv => Seq(inv._1, inv._2))
      case PGoto(goto, label) => Seq(goto, label)
      case PVarAssign(target, rhs) => Seq(target, rhs)
      case PFieldAssign(field, rhs) => Seq(field, rhs)
      case PMacroAssign(call, exp) => Seq(call, exp)
      case PIf(keyword, cond, thn, elsKw, els) => Seq(keyword, cond, thn) ++ elsKw.toSeq ++ Seq(els)
      case PWhile(keyword, cond, invs, body) => Seq(keyword, cond) ++ invs.flatMap(inv => Seq(inv._1, inv._2)) ++ Seq(body)
      case PLocalVarDecl(keyword, idndef, typ, init) => Seq(keyword, idndef, typ) ++ (if (init.isDefined) Seq(init.get) else Nil)
      case PProgram(imports, macros, domains, fields, functions, predicates, methods, extensions, _) =>
        imports ++ macros ++ domains ++ fields ++ functions ++ predicates ++ methods ++ extensions
      case PFilePath(_) => Nil
      case PImport(imprt, _, file) => Seq(imprt, file)
      case PDomain(anns, domain, idndef, typVars, members, _) => anns ++ Seq(domain, idndef) ++ typVars ++ Seq(members)
      case PDomainMembers(funcs, axioms) => funcs ++ axioms
      case PField(anns, field, idndef, typ) => anns ++ Seq(field, idndef, typ)
      case PMethod(anns, method, idndef, args, rets, pres, posts, body) =>
        anns ++ Seq(method, idndef) ++ args ++ rets ++ pres.flatMap(c => Seq(c._1, c._2)) ++ posts.flatMap(c => Seq(c._1, c._2)) ++ body.toSeq
      case PFunction(anns, function, name, args, typ, pres, posts, body) =>
        anns ++ Seq(function, name) ++ args ++ Seq(typ) ++ pres.flatMap(c => Seq(c._1, c._2)) ++ posts.flatMap(c => Seq(c._1, c._2)) ++ body
      case PDomainFunction(anns, function, name, args, typ, _, _) =>
        anns ++ Seq(function, name) ++ args ++ Seq(typ)
      case PPredicate(anns, predicate, name, args, body) =>
        anns ++ Seq(predicate, name) ++ args ++ body
      case PAxiom(anns, axiom, idndef, exp) => anns ++ Seq(axiom) ++ idndef.toSeq ++ Seq(exp)
=======
      case PFold(exp) => Seq(exp)
      case PUnfold(exp) => Seq(exp)
      case PPackageWand(exp, proofScript) => Seq(exp, proofScript)
      case PApplyWand(exp) => Seq(exp)
      case PExhale(exp) => Seq(exp)
      case PAssert(exp) => Seq(exp)
      case PInhale(exp) => Seq(exp)
      case PAssume(exp) => Seq(exp)
      case PNewExp(fields) => fields.getOrElse(Seq())
      case PLabel(name, invs) => Seq(name) ++ invs
      case PGoto(label) => Seq(label)
      case PAssign(targets, rhs) => targets ++ Seq(rhs)
      case PIf(cond, thn, els) => Seq(cond, thn, els)
      case PWhile(cond, invs, body) => Seq(cond) ++ invs ++ Seq(body)
      case PVars(vars, init) => vars ++ (if (init.isDefined) Seq(init.get) else Nil)
      case PProgram(_, _, domains, fields, functions, predicates, methods, extensions, _) =>
        domains ++ fields ++ functions ++ predicates ++ methods ++ extensions
      case PLocalImport(_) =>
        Seq()
      case PStandardImport(_) => Seq()
      case PDomain(idndef, typVars, funcs, axioms, _) => Seq(idndef) ++ typVars ++ funcs ++ axioms
      case PFields(fields) => fields
      case PMethod(idndef, args, rets, pres, posts, body) =>
        Seq(idndef) ++ args ++ rets ++ pres ++ posts ++ body.toSeq
      case PFunction(name, args, typ, pres, posts, body) =>
        Seq(name) ++ args ++ Seq(typ) ++ pres ++ posts ++ body
      case PDomainFunction(name, args, typ, _, _) =>
        Seq(name) ++ args ++ Seq(typ)
      case PPredicate(name, args, body) =>
        Seq(name) ++ args ++ body
      case PAxiom(idndef, exp) => (if (idndef.isDefined) Seq(idndef.get) else Nil) ++ Seq(exp)
>>>>>>> c2c1b118
      case PTypeVarDecl(name) => Seq(name)
      case PDefine(define, idndef, optArgs, body) => Seq(define, idndef) ++ optArgs.getOrElse(Nil) ++ Seq(body)
      case PQuasihavoc(quasihavoc, lhs, e) =>
        Seq(quasihavoc) ++ lhs.toSeq.flatMap(lhs => Seq(lhs._1, lhs._2)) ++ Seq(e)
      case PQuasihavocall(quasihavocall, vars, cc, lhs, e) =>
        Seq(quasihavocall) ++ vars ++ Seq(cc) ++ lhs.toSeq.flatMap(lhs => Seq(lhs._1, lhs._2)) ++ Seq(e)
      case PAnnotatedExp(e, ann) => Seq(e, ann)
      case PAnnotatedStmt(s, ann) => Seq(s, ann)
      case PBlock(inner) => Seq(inner)
      case _: PAnnotation => Nil
      case t: PExtender => t.getSubnodes()
      case _: PSkip => Nil
    }
  }
}<|MERGE_RESOLUTION|>--- conflicted
+++ resolved
@@ -176,16 +176,10 @@
 }
 
 case class PIdnUse(name: String)(val pos: (Position, Position))
-  extends PExp with PIdentifier with HasSemanticHighlights with HasHoverHints with HasGotoDefinitions with HasReferenceTos {
-
-<<<<<<< HEAD
-  var decl: PDeclaration = null
-=======
-case class PIdnUse(name: String)(val pos: (Position, Position)) extends PExp with PIdentifier with PAssignTarget with PMaybeMacroExp {
+  extends PExp with PIdentifier with PAssignTarget with PMaybeMacroExp with HasSemanticHighlights with HasHoverHints with HasGotoDefinitions with HasReferenceTos {
   var decl: PTypedDeclaration = null
   override def possibleMacro = Some(this)
   override def macroArgs: Seq[PExp] = Seq()
->>>>>>> c2c1b118
   /* Should be set during resolving. Intended to preserve information
    * that is needed by the translator.
    */
@@ -273,7 +267,12 @@
 case class PIdnTypeBinding(idndef: PIdnDef, typ: PType)(val pos: (Position, Position))
 
 /** Anything that can be `PIdnUse`d as an expression (e.g. the receiver of a `PFieldAccess`). */
-trait PAnyVarDecl extends PTypedDeclaration
+trait PAnyVarDecl extends PTypedDeclaration with PSemanticDeclaration with PLocalSymbol {
+  override def pretty(): String = s"${idndef.pretty()}: ${typ.pretty()}"
+  override def symbolKind: SymbolKind.SymbolKind = SymbolKind.Variable
+  override def hint: String = pretty()
+  override def detail: Option[String] = Some(typ.pretty())
+}
 /** Anything that can be `PIdnUse`d as the target of a `PAssign`. */
 trait PAssignableVarDecl extends PAnyVarDecl
 
@@ -283,7 +282,9 @@
   def apply(d: PIdnTypeBinding): PFormalArgDecl = PFormalArgDecl(d.idndef, d.typ)(d.pos)
 }
 /** The return arguments of methods. */
-case class PFormalReturnDecl(idndef: PIdnDef, typ: PType)(val pos: (Position, Position)) extends PAssignableVarDecl with PLocalDeclaration
+case class PFormalReturnDecl(idndef: PIdnDef, typ: PType)(val pos: (Position, Position)) extends PAssignableVarDecl with PLocalDeclaration {
+  // override def tokenType = TokenType.Parameter
+}
 object PFormalReturnDecl {
   def apply(d: PIdnTypeBinding): PFormalReturnDecl = PFormalReturnDecl(d.idndef, d.typ)(d.pos)
 }
@@ -293,22 +294,15 @@
  * explicit type in the binding of the variable, i.e., "let x: T = e1 in e2",
  * would be rather cumbersome.
  */
-<<<<<<< HEAD
-case class PFormalArgDecl(idndef: PIdnDef, var typ: PType)(val pos: (Position, Position))
-  extends PAnyFormalArgDecl with PTypedDeclaration with PLocalDeclaration with PSemanticDeclaration with PLocalSymbol {
-
-  override def pretty(): String = s"${idndef.pretty()}: ${typ.pretty()}"
-  override def tokenType = TokenType.Parameter
-  override def symbolKind: SymbolKind.SymbolKind = SymbolKind.Variable
-  override def hint: String = pretty()
-  override def detail: Option[String] = Some(typ.pretty())
-=======
-case class PLogicalVarDecl(idndef: PIdnDef, var typ: PType)(val pos: (Position, Position)) extends PAnyVarDecl with PLocalDeclaration
+case class PLogicalVarDecl(idndef: PIdnDef, var typ: PType)(val pos: (Position, Position)) extends PAnyVarDecl with PLocalDeclaration {
+  // override def tokenType = TokenType.Parameter
+}
 object PLogicalVarDecl {
   def apply(d: PIdnTypeBinding): PLogicalVarDecl = PLogicalVarDecl(d.idndef, d.typ)(d.pos)
 }
 /** Declaration of a local variable. */
 case class PLocalVarDecl(idndef: PIdnDef, typ: PType)(val pos: (Position, Position)) extends PAssignableVarDecl with PLocalDeclaration {
+  override def tokenType = TokenType.Variable
   def toIdnUse: PIdnUse = {
     val use = PIdnUse(idndef.name)(idndef.pos)
     use.typ = typ
@@ -319,10 +313,11 @@
 object PLocalVarDecl {
   def apply(d: PIdnTypeBinding): PLocalVarDecl = PLocalVarDecl(d.idndef, d.typ)(d.pos)
 }
-case class PFieldDecl(idndef: PIdnDef, typ: PType)(val pos: (Position, Position)) extends PTypedDeclaration with PGlobalDeclaration
+case class PFieldDecl(idndef: PIdnDef, typ: PType)(val pos: (Position, Position)) extends PTypedDeclaration with PGlobalDeclaration {
+  override def tokenType = TokenType.Field
+}
 object PFieldDecl {
   def apply(d: PIdnTypeBinding): PFieldDecl = PFieldDecl(d.idndef, d.typ)(d.pos)
->>>>>>> c2c1b118
 }
 
 // Types
@@ -758,7 +753,6 @@
   def pRes = PTypeVar(pResS)
 }
 
-<<<<<<< HEAD
 trait PAnyCall extends POpApp {
   val typeAnnotated: Option[PType]
 
@@ -777,10 +771,7 @@
 }
 
 case class PCall(func: PIdnUse, args: Seq[PExp], typeAnnotated: Option[PType] = None)(val pos: (Position, Position))
-  extends PAnyCall with PLocationAccess with HasSemanticHighlights with HasInlayHints {
-=======
-case class PCall(func: PIdnUse, args: Seq[PExp], typeAnnotated: Option[PType] = None)(val pos: (Position, Position)) extends POpApp with PLocationAccess with PAssignTarget with PMaybeMacroExp {
->>>>>>> c2c1b118
+  extends PAnyCall with PLocationAccess with PAssignTarget with PMaybeMacroExp with HasSemanticHighlights with HasInlayHints {
   override val idnuse = func
   override val opName = func.name
   override def possibleMacro = if (typeAnnotated.isEmpty) Some(idnuse) else None
@@ -1035,11 +1026,7 @@
   def idnuse: PIdnUse
 }
 
-<<<<<<< HEAD
-case class PFieldAccess(rcv: PExp, idnuse: PIdnUse)(val pos: (Position, Position)) extends PLocationAccess with HasSemanticHighlights {
-=======
-case class PFieldAccess(rcv: PExp, idnuse: PIdnUse)(val pos: (Position, Position)) extends PLocationAccess with PAssignTarget {
->>>>>>> c2c1b118
+case class PFieldAccess(rcv: PExp, idnuse: PIdnUse)(val pos: (Position, Position)) extends PLocationAccess with PAssignTarget with HasSemanticHighlights {
   override final val opName = "."
   override final val args = Seq(rcv)
 
@@ -1055,22 +1042,7 @@
   //setType()
 }
 
-<<<<<<< HEAD
-// case class PPredicateAccess(args: Seq[PExp], idnuse: PIdnUse)(val pos: (Position, Position)) extends PLocationAccess {
-//   override final val opName = "acc"
-//   var predicate: PPredicate = null
-
-//   override def signatures = if (predicate == null) List() else
-//     List(new PTypeSubstitution(
-//       args.indices.map(i => POpApp.pArg(i).domain.name -> predicate.formalArgs(i).typ) :+
-//         (POpApp.pRes.domain.name -> Pred)))
-// }
-
 case class PUnfolding(op: PKeywordOperator, acc: PAccPred, exp: PExp)(val pos: (Position, Position)) extends PHeapOpApp with POpAppKeyword {
-=======
-case class PUnfolding(acc: PAccPred, exp: PExp)(val pos: (Position, Position)) extends PHeapOpApp {
-  override final val opName = "unfolding"
->>>>>>> c2c1b118
   override val args = Seq(acc, exp)
   override val signatures: List[PTypeSubstitution] =
     List(Map(POpApp.pArgS(0) -> Bool, POpApp.pResS -> POpApp.pArg(1)))
@@ -1100,14 +1072,10 @@
   }
 }
 
-<<<<<<< HEAD
 sealed trait PQuantifier extends PBinder with PScope {
   def keyword: PKeywordLang
-
-  def vars: Seq[PFormalArgDecl]
-
+  def vars: Seq[PLogicalVarDecl]
   def triggers: Seq[PTrigger]
-
   override def prettyNoBrackets = {
     val varsStr = vars.map(_.pretty()).mkString(", ")
     val triggersStr = triggers.map(_.pretty() + " ").mkString
@@ -1115,24 +1083,11 @@
   }
 }
 
-case class PExists(keyword: PKeywordLang, vars: Seq[PFormalArgDecl], triggers: Seq[PTrigger], body: PExp)(val pos: (Position, Position)) extends PQuantifier
-
-case class PForall(keyword: PKeywordLang, vars: Seq[PFormalArgDecl], triggers: Seq[PTrigger], body: PExp)(val pos: (Position, Position)) extends PQuantifier
-
-case class PForPerm(keyword: PKeywordLang, vars: Seq[PFormalArgDecl], accessRes: PResourceAccess, body: PExp)(val pos: (Position, Position)) extends PQuantifier {
-=======
-sealed trait PQuantifier extends PBinder {
-  def vars: Seq[PLogicalVarDecl]
-  def triggers: Seq[PTrigger]
-  override def boundVars = vars
-}
-
-case class PExists(vars: Seq[PLogicalVarDecl], triggers: Seq[PTrigger], body: PExp)(val pos: (Position, Position)) extends PQuantifier
-
-case class PForall(vars: Seq[PLogicalVarDecl], triggers: Seq[PTrigger], body: PExp)(val pos: (Position, Position)) extends PQuantifier
-
-case class PForPerm(vars: Seq[PLogicalVarDecl], accessRes: PResourceAccess, body: PExp)(val pos: (Position, Position)) extends PQuantifier {
->>>>>>> c2c1b118
+case class PExists(keyword: PKeywordLang, vars: Seq[PLogicalVarDecl], triggers: Seq[PTrigger], body: PExp)(val pos: (Position, Position)) extends PQuantifier
+
+case class PForall(keyword: PKeywordLang, vars: Seq[PLogicalVarDecl], triggers: Seq[PTrigger], body: PExp)(val pos: (Position, Position)) extends PQuantifier
+
+case class PForPerm(keyword: PKeywordLang, vars: Seq[PLogicalVarDecl], accessRes: PResourceAccess, body: PExp)(val pos: (Position, Position)) extends PQuantifier {
   val triggers: Seq[PTrigger] = Seq()
 }
 
@@ -1146,16 +1101,10 @@
  * by a flat `PLet(x, e1, e2) <: PScope`, then the let-bound variable `x` would
  * already be in scope while checking `e1`, which wouldn't be correct.
  */
-<<<<<<< HEAD
 case class PLet(exp: PExp, nestedScope: PLetNestedScope)(val pos: (Position, Position)) extends PBinder {
   override val body = nestedScope.body
-
   override def prettyNoBrackets = s"let ${nestedScope.variable.pretty()} == (${exp.pretty()}) in ${body.pretty()}"
-
-=======
-case class PLet(exp: PExp, nestedScope: PLetNestedScope)(val pos: (Position, Position)) extends PExp {
   override def typeSubstitutions = (for (ts1 <- nestedScope.body.typeSubstitutions; ts2 <- exp.typeSubstitutions) yield (ts1 * ts2).toOption).flatten.toList.distinct
->>>>>>> c2c1b118
   override def forceSubstitution(ts: PTypeSubstitution) = {
     exp.forceSubstitution(ts)
     nestedScope.variable.typ = exp.typ
@@ -1551,9 +1500,6 @@
 
 case class PSeqn(ss: Seq[PStmt])(val pos: (Position, Position)) extends PStmt with PScope
 
-<<<<<<< HEAD
-case class PFold(fold: PKeywordStmt, e: PExp)(val pos: (Position, Position)) extends PStmt
-=======
 /**
   * PSeqn representing the expanded body of a statement macro.
   * Unlike a normal PSeqn, it does not represent its own scope.
@@ -1562,8 +1508,7 @@
   */
 case class PMacroSeqn(ss: Seq[PStmt])(val pos: (Position, Position)) extends PStmt
 
-case class PFold(e: PExp)(val pos: (Position, Position)) extends PStmt
->>>>>>> c2c1b118
+case class PFold(fold: PKeywordStmt, e: PExp)(val pos: (Position, Position)) extends PStmt
 
 case class PUnfold(unfold: PKeywordStmt, e: PExp)(val pos: (Position, Position)) extends PStmt
 
@@ -1586,49 +1531,32 @@
 
 case class PWhile(keyword: PKeywordStmt, cond: PExp, invs: Seq[(PKeywordLang, PExp)], body: PSeqn)(val pos: (Position, Position)) extends PStmt
 
-case class PLocalVarDecl(keyword: PKeywordStmt, idndef: PIdnDef, typ: PType, init: Option[PExp])(val pos: (Position, Position))
-  extends PStmt with PTypedDeclaration with PLocalDeclaration with PSemanticDeclaration with PLocalSymbol {
-
-<<<<<<< HEAD
-  override def tokenType = TokenType.Variable
-  override def symbolKind: SymbolKind.SymbolKind = SymbolKind.Variable
-  override def hint: String = s"${keyword.pretty()} ${idndef.pretty()}: ${typ.pretty()}"
-  override def detail: Option[String] = Some(typ.pretty())
-}
-
-case class PGlobalVarDecl(idndef: PIdnDef, typ: PType)(val pos: (Position, Position)) extends PTypedDeclaration with PUniversalDeclaration
-
-case class PMethodCall(targets: Seq[PIdnUse], method: PIdnUse, args: Seq[PExp])(val pos: (Position, Position)) extends PStmt with HasSemanticHighlights with HasInlayHints {
-  
-  var resolved: PMethod = null
-
-  override def getSemanticHighlights: Seq[SemanticHighlight] = RangePosition(method).map(SemanticHighlight(_, TokenType.Method)).toSeq
-
-  def getFormalArgs: Seq[PFormalArgDecl] = if (resolved == null) Seq() else resolved.formalArgs
-  // TODO: remove duplication with `PCall`
-  def idnUseMatchesArg(decl: String, use: String): Boolean = {
-    val d = decl.toLowerCase()
-    val parts = use.toLowerCase().split('_')
-    parts.head == d || parts.last == d
-  }
-  override def getInlayHints: Seq[InlayHint] = getFormalArgs.zip(args).flatMap {
-    case (PFormalArgDecl(decl, _), PIdnUse(use)) if idnUseMatchesArg(decl.name, use) => None
-    case (PFormalArgDecl(decl, _), arg) => (RangePosition(decl), RangePosition(arg)) match {
-      case (Some(declRp), Some(argRp)) => {
-        val declName = InlayHintLabelPart(decl.pretty(), None, Some(declRp))
-        val label = Seq(declName, InlayHintLabelPart(":"))
-        Some(InlayHint(argRp, label, Some(InlayHintKind.Parameter), false, true))
-      }
-      case _ => None
-    }
-  }
-}
+case class PVars(vars: Seq[PLocalVarDecl], init: Option[PExp])(val pos: (Position, Position)) extends PStmt
+
+//   override def getSemanticHighlights: Seq[SemanticHighlight] = RangePosition(method).map(SemanticHighlight(_, TokenType.Method)).toSeq
+
+//   def getFormalArgs: Seq[PFormalArgDecl] = if (resolved == null) Seq() else resolved.formalArgs
+//   // TODO: remove duplication with `PCall`
+//   def idnUseMatchesArg(decl: String, use: String): Boolean = {
+//     val d = decl.toLowerCase()
+//     val parts = use.toLowerCase().split('_')
+//     parts.head == d || parts.last == d
+//   }
+//   override def getInlayHints: Seq[InlayHint] = getFormalArgs.zip(args).flatMap {
+//     case (PFormalArgDecl(decl, _), PIdnUse(use)) if idnUseMatchesArg(decl.name, use) => None
+//     case (PFormalArgDecl(decl, _), arg) => (RangePosition(decl), RangePosition(arg)) match {
+//       case (Some(declRp), Some(argRp)) => {
+//         val declName = InlayHintLabelPart(decl.pretty(), None, Some(declRp))
+//         val label = Seq(declName, InlayHintLabelPart(":"))
+//         Some(InlayHint(argRp, label, Some(InlayHintKind.Parameter), false, true))
+//       }
+//       case _ => None
+//     }
+//   }
+// }
 
 case class PLabel(label: PKeywordStmt, idndef: PIdnDef, invs: Seq[(PKeywordLang, PExp)])(val pos: (Position, Position))
   extends PStmt with PLocalDeclaration with PSemanticDeclaration with PLocalSymbol {
-=======
-case class PVars(vars: Seq[PLocalVarDecl], init: Option[PExp])(val pos: (Position, Position)) extends PStmt
->>>>>>> c2c1b118
 
   override def tokenType = TokenType.Event
   override def symbolKind: SymbolKind.SymbolKind = SymbolKind.Event
@@ -1647,32 +1575,15 @@
   override def tokenType = TokenType.TypeParameter
 }
 
-<<<<<<< HEAD
-case class PMacroRef(idnuse: PIdnUse)(val pos: (Position, Position)) extends PStmt
-
 case class PDefine(define: PKeywordLang, idndef: PIdnDef, parameters: Option[Seq[PIdnDef]], body: PNode)(val pos: (Position, Position)) extends PStmt with PLocalDeclaration with PSemanticDeclaration {
   override def tokenType = TokenType.Macro
 }
-=======
-case class PDefine(idndef: PIdnDef, parameters: Option[Seq[PIdnDef]], body: PNode)(val pos: (Position, Position)) extends PStmt with PLocalDeclaration
->>>>>>> c2c1b118
 
 case class PSkip()(val pos: (Position, Position)) extends PStmt
 
 case class PQuasihavoc(quasihavoc: PKeywordStmt, lhs: Option[(PExp, POperatorSymbol)], e: PExp)(val pos: (Position, Position)) extends PStmt
 
-<<<<<<< HEAD
-case class PQuasihavocall(quasihavocall: PKeywordStmt, vars: Seq[PFormalArgDecl], colons: POperatorSymbol, lhs: Option[(PExp, POperatorSymbol)], e: PExp)(val pos: (Position, Position)) extends PStmt with PScope
-
-sealed trait PNewStmt extends PStmt {
-  def target: PIdnUse
-}
-
-/* x := new(f1, ..., fn) */
-case class PRegularNewStmt(target: PIdnUse, fields: Seq[PIdnUse])(val pos: (Position, Position)) extends PNewStmt
-=======
-case class PQuasihavocall(vars: Seq[PLogicalVarDecl], lhs: Option[PExp], e: PExp)(val pos: (Position, Position)) extends PStmt with PScope
->>>>>>> c2c1b118
+case class PQuasihavocall(quasihavocall: PKeywordStmt, vars: Seq[PLogicalVarDecl], colons: POperatorSymbol, lhs: Option[PExp], e: PExp)(val pos: (Position, Position)) extends PStmt with PScope
 
 /* new(f1, ..., fn) or new(*) */
 case class PNewExp(fields: Option[Seq[PIdnUse]])(val pos: (Position, Position)) extends PExp {
@@ -1696,13 +1607,11 @@
   }
 }
 
-<<<<<<< HEAD
 // Annotations
 trait PAnnotated extends PNode {
   val annotations: Seq[PAnnotation]
 }
 
-=======
 // Macros
 sealed trait PMaybeMacroExp extends PExp {
   def possibleMacro: Option[PIdnUse]
@@ -1712,7 +1621,6 @@
 // Assignments
 sealed trait PAssignTarget extends PExp
 
->>>>>>> c2c1b118
 // Declarations
 
 /** An entity is a declaration (named) or an error node */
@@ -1773,7 +1681,6 @@
   }
 }
 
-<<<<<<< HEAD
 trait PGlobalSymbol extends PGlobalDeclaration with PDeclarationSymbol with HasHoverHints with HasGotoDefinitions {
   def hint: String
   def documentation: String = annotations.filter(_.key == "doc").map(_.values.mkString("\n")).mkString("\n---\n")
@@ -1791,25 +1698,6 @@
 trait PGlobalCallable extends PGlobalSymbol with HasFoldingRanges with HasSignatureHelps {
   def keyword: PKeywordLang
   def bodyRange: Option[RangePosition]
-=======
-trait PAnnotated {
-  def annotations: Seq[(String, Seq[String])]
-}
-
-// a member (like method or axiom) that is its own name scope
-trait PMember extends PScope with PAnnotated {
-  def declares: Seq[PGlobalDeclaration]
-}
-
-/** Anything that is a PMember and declares only a single thing (itself) */
-trait PSingleMember extends PMember with PGlobalDeclaration {
-  override def declares = Seq(this)
-}
-
-trait PAnyFunction extends PSingleMember with PTypedDeclaration {
-  def idndef: PIdnDef
-
->>>>>>> c2c1b118
   def formalArgs: Seq[PAnyFormalArgDecl]
   def returnString: Option[String]
   def pres: Seq[(PKeywordLang, PExp)]
@@ -1840,7 +1728,6 @@
   }
 }
 
-<<<<<<< HEAD
 trait PLocalSymbol extends PLocalDeclaration with PDeclarationSymbol with HasHoverHints with HasGotoDefinitions {
   def hint: String
   def finalHint: String = s"```\n$hint\n```"
@@ -1856,23 +1743,26 @@
   def name: String
 }
 
-=======
-  def resultType: PType
-  override def typ: PFunctionType = PFunctionType(formalArgs.map(_.typ), resultType)
-}
-
-case class PProgram(imports: Seq[PImport], macros: Seq[PDefine], domains: Seq[PDomain], fields: Seq[PFields], functions: Seq[PFunction], predicates: Seq[PPredicate], methods: Seq[PMethod], extensions: Seq[PExtender], errors: Seq[ParseReport])(val pos: (Position, Position)) extends PNode
->>>>>>> c2c1b118
-
 // a member (like method or axiom) that is its own name scope
-trait PMember extends PDeclaration with PScope
-
-trait PAnyFunction extends PMember with PGlobalDeclaration with PTypedDeclaration with PSemanticDeclaration with PGlobalCallable {
+trait PMember extends PDeclaration with PScope with PAnnotated {
+  def declares: Seq[PGlobalDeclaration]
+}
+
+/** Anything that is a PMember and declares only a single thing (itself) */
+trait PSingleMember extends PMember with PGlobalDeclaration {
+  override def declares = Seq(this)
+}
+
+trait PAnyFunction extends PSingleMember with PGlobalDeclaration with PTypedDeclaration with PSemanticDeclaration with PGlobalCallable {
+  def idndef: PIdnDef
   def formalArgs: Seq[PAnyFormalArgDecl]
   override def tokenType = TokenType.Function
   override def symbolKind = SymbolKind.Function
   override def returnString: Option[String] = Some(s": ${typ.pretty()}")
   // override def getGotoDefinitions: Seq[GotoDefinition] = super.getGotoDefinitions ++ formalArgs.map(_.getGotoDefinitions)
+
+  def resultType: PType
+  override def typ: PFunctionType = PFunctionType(formalArgs.map(_.typ), resultType)
 }
 
 case class PProgram(imports: Seq[PImport], macros: Seq[PDefine], domains: Seq[PDomain], fields: Seq[PField], functions: Seq[PFunction], predicates: Seq[PPredicate], methods: Seq[PMethod], extensions: Seq[PExtender], errors: Seq[ParseReport])(val pos: (Position, Position))
@@ -1901,26 +1791,15 @@
   }
 }
 
-case class PMethod(annotations: Seq[PAnnotation], method: PKeywordLang, idndef: PIdnDef, formalArgs: Seq[PFormalArgDecl], formalReturns: Seq[PFormalArgDecl], pres: Seq[(PKeywordLang, PExp)], posts: Seq[(PKeywordLang, PExp)], body: Option[PSeqn])
-                  (val pos: (Position, Position)) extends PMember with PGlobalDeclaration with PSemanticDeclaration with PGlobalCallable {
-
-<<<<<<< HEAD
-  def deepCopy(annotations: Seq[PAnnotation] = this.annotations, method: PKeywordLang = this.method, idndef: PIdnDef = this.idndef, formalArgs: Seq[PFormalArgDecl] = this.formalArgs, formalReturns: Seq[PFormalArgDecl] = this.formalReturns, pres: Seq[(PKeywordLang, PExp)] = this.pres, posts: Seq[(PKeywordLang, PExp)] = this.posts, body: Option[PSeqn] = this.body): PMethod = {
-=======
-case class PMethod(idndef: PIdnDef, formalArgs: Seq[PFormalArgDecl], formalReturns: Seq[PFormalReturnDecl], pres: Seq[PExp], posts: Seq[PExp], body: Option[PStmt])
-                  (val pos: (Position, Position), val annotations: Seq[(String, Seq[String])]) extends PSingleMember {
-  def deepCopy(idndef: PIdnDef = this.idndef, formalArgs: Seq[PFormalArgDecl] = this.formalArgs, formalReturns: Seq[PFormalReturnDecl] = this.formalReturns, pres: Seq[PExp] = this.pres, posts: Seq[PExp] = this.posts, body: Option[PStmt] = this.body): PMethod = {
->>>>>>> c2c1b118
+case class PMethod(annotations: Seq[PAnnotation], method: PKeywordLang, idndef: PIdnDef, formalArgs: Seq[PFormalArgDecl], formalReturns: Seq[PFormalReturnDecl], pres: Seq[(PKeywordLang, PExp)], posts: Seq[(PKeywordLang, PExp)], body: Option[PStmt])
+                  (val pos: (Position, Position)) extends PSingleMember with PGlobalDeclaration with PSemanticDeclaration with PGlobalCallable {
+  def deepCopy(annotations: Seq[PAnnotation] = this.annotations, method: PKeywordLang = this.method, idndef: PIdnDef = this.idndef, formalArgs: Seq[PFormalArgDecl] = this.formalArgs, formalReturns: Seq[PFormalReturnDecl] = this.formalReturns, pres: Seq[(PKeywordLang, PExp)] = this.pres, posts: Seq[(PKeywordLang, PExp)] = this.posts, body: Option[PStmt] = this.body): PMethod = {
     StrategyBuilder.Slim[PNode]({
       case p: PMethod => PMethod(annotations, method, idndef, formalArgs, formalReturns, pres, posts, body)(p.pos)
     }).execute[PMethod](this)
   }
 
-<<<<<<< HEAD
-  def deepCopyWithNameSubstitution(annotations: Seq[PAnnotation] = this.annotations, method: PKeywordLang = this.method, idndef: PIdnDef = this.idndef, formalArgs: Seq[PFormalArgDecl] = this.formalArgs, formalReturns: Seq[PFormalArgDecl] = this.formalReturns, pres: Seq[(PKeywordLang, PExp)] = this.pres, posts: Seq[(PKeywordLang, PExp)] = this.posts, body: Option[PSeqn] = this.body)
-=======
-  def deepCopyWithNameSubstitution(idndef: PIdnDef = this.idndef, formalArgs: Seq[PFormalArgDecl] = this.formalArgs, formalReturns: Seq[PFormalReturnDecl] = this.formalReturns, pres: Seq[PExp] = this.pres, posts: Seq[PExp] = this.posts, body: Option[PStmt] = this.body)
->>>>>>> c2c1b118
+  def deepCopyWithNameSubstitution(annotations: Seq[PAnnotation] = this.annotations, method: PKeywordLang = this.method, idndef: PIdnDef = this.idndef, formalArgs: Seq[PFormalArgDecl] = this.formalArgs, formalReturns: Seq[PFormalReturnDecl] = this.formalReturns, pres: Seq[(PKeywordLang, PExp)] = this.pres, posts: Seq[(PKeywordLang, PExp)] = this.posts, body: Option[PStmt] = this.body)
                                   (idn_generic_name: String, idn_substitution: String): PMethod = {
     StrategyBuilder.Slim[PNode]({
       case p: PMethod => PMethod(annotations, method, idndef, formalArgs, formalReturns, pres, posts, body)(p.pos)
@@ -1936,9 +1815,8 @@
   override def bodyRange: Option[RangePosition] = body.flatMap(RangePosition(_))
 }
 
-<<<<<<< HEAD
 case class PDomain(annotations: Seq[PAnnotation], domain: PKeywordLang, idndef: PIdnDef, typVars: Seq[PTypeVarDecl], members: PDomainMembers, interpretations: Option[Map[String, String]])
-                  (val pos: (Position, Position)) extends PMember with PGlobalDeclaration with PSemanticDeclaration with PGlobalSymbol with HasFoldingRanges {
+                  (val pos: (Position, Position)) extends PSingleMember with PGlobalDeclaration with PSemanticDeclaration with PGlobalSymbol with HasFoldingRanges {
   override def tokenType = TokenType.Interface
   override def symbolKind = SymbolKind.Interface
   override def hint = {
@@ -1947,20 +1825,11 @@
   }
   override def getFoldingRanges: Seq[FoldingRange] = RangePosition(members).map(FoldingRange(_)).toSeq
 }
-case class PFunction(annotations: Seq[PAnnotation], function: PKeywordLang, idndef: PIdnDef, formalArgs: Seq[PFormalArgDecl], typ: PType, pres: Seq[(PKeywordLang, PExp)], posts: Seq[(PKeywordLang, PExp)], body: Option[PBlock[PExp]])
-                    (val pos: (Position, Position)) extends PAnyFunction with HasFoldingRanges {
-  def deepCopy(annotations: Seq[PAnnotation] = this.annotations, function: PKeywordLang = this.function, idndef: PIdnDef = this.idndef, formalArgs: Seq[PFormalArgDecl] = this.formalArgs, typ: PType = this.typ, pres: Seq[(PKeywordLang, PExp)] = this.pres, posts: Seq[(PKeywordLang, PExp)] = this.posts, body: Option[PBlock[PExp]] = this.body): PFunction = {
+case class PFunction(annotations: Seq[PAnnotation], function: PKeywordLang, idndef: PIdnDef, formalArgs: Seq[PFormalArgDecl], resultType: PType, pres: Seq[(PKeywordLang, PExp)], posts: Seq[(PKeywordLang, PExp)], body: Option[PBlock[PExp]])
+                    (val pos: (Position, Position)) extends PAnyFunction {
+  def deepCopy(annotations: Seq[PAnnotation] = this.annotations, function: PKeywordLang = this.function, idndef: PIdnDef = this.idndef, formalArgs: Seq[PFormalArgDecl] = this.formalArgs, resultType: PType = this.resultType, pres: Seq[(PKeywordLang, PExp)] = this.pres, posts: Seq[(PKeywordLang, PExp)] = this.posts, body: Option[PBlock[PExp]] = this.body): PFunction = {
     StrategyBuilder.Slim[PNode]({
-      case p: PFunction => PFunction(annotations, function, idndef, formalArgs, typ, pres, posts, body)(p.pos)
-=======
-case class PDomain(idndef: PIdnDef, typVars: Seq[PTypeVarDecl], funcs: Seq[PDomainFunction], axioms: Seq[PAxiom], interpretations: Option[Map[String, String]])
-                  (val pos: (Position, Position), val annotations: Seq[(String, Seq[String])]) extends PSingleMember
-case class PFunction(idndef: PIdnDef, formalArgs: Seq[PFormalArgDecl], resultType: PType, pres: Seq[PExp], posts: Seq[PExp], body: Option[PExp])
-                    (val pos: (Position, Position), val annotations: Seq[(String, Seq[String])]) extends PAnyFunction {
-  def deepCopy(idndef: PIdnDef = this.idndef, formalArgs: Seq[PFormalArgDecl] = this.formalArgs, resultType: PType = this.resultType, pres: Seq[PExp] = this.pres, posts: Seq[PExp] = this.posts, body: Option[PExp] = this.body): PFunction = {
-    StrategyBuilder.Slim[PNode]({
-      case p: PFunction => PFunction(idndef, formalArgs, resultType, pres, posts, body)(p.pos, p.annotations)
->>>>>>> c2c1b118
+      case p: PFunction => PFunction(annotations, function, idndef, formalArgs, resultType, pres, posts, body)(p.pos, p.annotations)
     }).execute[PFunction](this)
   }
 
@@ -1992,17 +1861,6 @@
 case class PPredicate(annotations: Seq[PAnnotation], predicate: PKeywordLang, idndef: PIdnDef, formalArgs: Seq[PFormalArgDecl], body: Option[PBlock[PExp]])(val pos: (Position, Position))
   extends PMember with PTypedDeclaration with PGlobalDeclaration with PSemanticDeclaration with PGlobalCallable {
 
-<<<<<<< HEAD
-=======
-case class PDomainFunction(idndef: PIdnDef, formalArgs: Seq[PAnyFormalArgDecl], resultType: PType, unique: Boolean, interpretation: Option[String])
-                          (val domainName:PIdnUse)(val pos: (Position, Position), val annotations: Seq[(String, Seq[String])]) extends PAnyFunction
-case class PAxiom(idndef: Option[PIdnDef], exp: PExp)(val domainName:PIdnUse)(val pos: (Position, Position), val annotations: Seq[(String, Seq[String])]) extends PScope
-case class PFields(fields: Seq[PFieldDecl])(val pos: (Position, Position), val annotations: Seq[(String, Seq[String])]) extends PMember {
-  override def declares: Seq[PGlobalDeclaration] = fields
-}
-case class PPredicate(idndef: PIdnDef, formalArgs: Seq[PFormalArgDecl], body: Option[PExp])
-                     (val pos: (Position, Position), val annotations: Seq[(String, Seq[String])]) extends PSingleMember with PTypedDeclaration {
->>>>>>> c2c1b118
   val typ = PPredicateType()()
   override def tokenType = TokenType.Struct
   override def symbolKind: SymbolKind.SymbolKind = SymbolKind.Struct
@@ -2087,22 +1945,17 @@
       case PIdnUse(_) => Nil
       case PUnnamedFormalArgDecl(typ) => Seq(typ)
       case PFormalArgDecl(idndef, typ) => Seq(idndef, typ)
-<<<<<<< HEAD
-      case PPrimitiv(keyword) => Seq(keyword)
-=======
       case PFormalReturnDecl(idndef, typ) => Seq(idndef, typ)
       case PLogicalVarDecl(idndef, typ) => Seq(idndef, typ)
       case PLocalVarDecl(idndef, typ) => Seq(idndef, typ)
       case PFieldDecl(idndef, typ) => Seq(idndef, typ)
-      case PPrimitiv(_) => Nil
->>>>>>> c2c1b118
+      case PPrimitiv(keyword) => Seq(keyword)
       case PDomainType(domain, args) => Seq(domain) ++ args
       case PSeqType(seq, elemType) => Seq(seq, elemType)
       case PSetType(set, elemType) => Seq(set, elemType)
       case PMultisetType(multiset, elemType) => Seq(multiset, elemType)
       case PMapType(map, keyType, valueType) => Seq(map, keyType, valueType)
       case PUnknown() => Nil
-<<<<<<< HEAD
       case PBinExp(left, op, right) => Seq(left, op, right)
       case PMagicWandExp(left, wand, right) => Seq(left, wand, right)
       case PUnExp(op, exp) => Seq(op, exp)
@@ -2112,23 +1965,9 @@
       case PNullLit(nul) => Seq(nul)
       case PPredicateType() => Nil
       case PWandType() => Nil
+      case PFunctionType(args, result) => args ++ Seq(result)
       case PResultLit(result) => Seq(result)
       case PFieldAccess(rcv, field) => Seq(rcv, field)
-      // case PPredicateAccess(args, pred) => args ++ Seq(pred)
-=======
-      case PPredicateType() => Nil
-      case PWandType() => Nil
-      case PFunctionType(args, result) => args ++ Seq(result)
-      case PBinExp(left, _, right) => Seq(left, right)
-      case PMagicWandExp(left, right) => Seq(left, right)
-      case PUnExp(_, exp) => Seq(exp)
-      case PTrigger(exp) => exp
-      case PIntLit(_) => Nil
-      case PBoolLit(_) => Nil
-      case PNullLit() => Nil
-      case PResultLit() => Nil
-      case PFieldAccess(rcv, field) => Seq(rcv, field)
->>>>>>> c2c1b118
       case PCall(func, args, optType) => Seq(func) ++ args ++ (optType match {
         case Some(t) => Seq(t)
         case None => Nil
@@ -2170,7 +2009,6 @@
       case PMapDomain(base) => Seq(base)
       case PMaplet(key, value) => Seq(key, value)
       case PSeqn(ss) => ss
-<<<<<<< HEAD
       case PFold(fold, exp) => Seq(fold, exp)
       case PUnfold(unfold, exp) => Seq(unfold, exp)
       case PPackageWand(pckg, exp, proofScript) => Seq(pckg, exp, proofScript)
@@ -2179,24 +2017,19 @@
       case PAssert(assert, exp) => Seq(assert, exp)
       case PInhale(inhale, exp) => Seq(inhale, exp)
       case PAssume(assume, exp) => Seq(assume, exp)
-      case PRegularNewStmt(target, fields) => Seq(target) ++ fields
-      case PStarredNewStmt(target) => Seq(target)
-      case PMethodCall(targets, method, args) => targets ++ Seq(method) ++ args
+      case PNewExp(fields) => fields.getOrElse(Seq())
       case PLabel(label, name, invs) => Seq(label, name) ++ invs.flatMap(inv => Seq(inv._1, inv._2))
       case PGoto(goto, label) => Seq(goto, label)
-      case PVarAssign(target, rhs) => Seq(target, rhs)
-      case PFieldAssign(field, rhs) => Seq(field, rhs)
-      case PMacroAssign(call, exp) => Seq(call, exp)
+      case PAssign(targets, rhs) => targets ++ Seq(rhs)
       case PIf(keyword, cond, thn, elsKw, els) => Seq(keyword, cond, thn) ++ elsKw.toSeq ++ Seq(els)
       case PWhile(keyword, cond, invs, body) => Seq(keyword, cond) ++ invs.flatMap(inv => Seq(inv._1, inv._2)) ++ Seq(body)
-      case PLocalVarDecl(keyword, idndef, typ, init) => Seq(keyword, idndef, typ) ++ (if (init.isDefined) Seq(init.get) else Nil)
       case PProgram(imports, macros, domains, fields, functions, predicates, methods, extensions, _) =>
         imports ++ macros ++ domains ++ fields ++ functions ++ predicates ++ methods ++ extensions
       case PFilePath(_) => Nil
       case PImport(imprt, _, file) => Seq(imprt, file)
       case PDomain(anns, domain, idndef, typVars, members, _) => anns ++ Seq(domain, idndef) ++ typVars ++ Seq(members)
       case PDomainMembers(funcs, axioms) => funcs ++ axioms
-      case PField(anns, field, idndef, typ) => anns ++ Seq(field, idndef, typ)
+      case PFields(anns, field, fields) => anns ++ Seq(field) ++ fields
       case PMethod(anns, method, idndef, args, rets, pres, posts, body) =>
         anns ++ Seq(method, idndef) ++ args ++ rets ++ pres.flatMap(c => Seq(c._1, c._2)) ++ posts.flatMap(c => Seq(c._1, c._2)) ++ body.toSeq
       case PFunction(anns, function, name, args, typ, pres, posts, body) =>
@@ -2206,39 +2039,6 @@
       case PPredicate(anns, predicate, name, args, body) =>
         anns ++ Seq(predicate, name) ++ args ++ body
       case PAxiom(anns, axiom, idndef, exp) => anns ++ Seq(axiom) ++ idndef.toSeq ++ Seq(exp)
-=======
-      case PFold(exp) => Seq(exp)
-      case PUnfold(exp) => Seq(exp)
-      case PPackageWand(exp, proofScript) => Seq(exp, proofScript)
-      case PApplyWand(exp) => Seq(exp)
-      case PExhale(exp) => Seq(exp)
-      case PAssert(exp) => Seq(exp)
-      case PInhale(exp) => Seq(exp)
-      case PAssume(exp) => Seq(exp)
-      case PNewExp(fields) => fields.getOrElse(Seq())
-      case PLabel(name, invs) => Seq(name) ++ invs
-      case PGoto(label) => Seq(label)
-      case PAssign(targets, rhs) => targets ++ Seq(rhs)
-      case PIf(cond, thn, els) => Seq(cond, thn, els)
-      case PWhile(cond, invs, body) => Seq(cond) ++ invs ++ Seq(body)
-      case PVars(vars, init) => vars ++ (if (init.isDefined) Seq(init.get) else Nil)
-      case PProgram(_, _, domains, fields, functions, predicates, methods, extensions, _) =>
-        domains ++ fields ++ functions ++ predicates ++ methods ++ extensions
-      case PLocalImport(_) =>
-        Seq()
-      case PStandardImport(_) => Seq()
-      case PDomain(idndef, typVars, funcs, axioms, _) => Seq(idndef) ++ typVars ++ funcs ++ axioms
-      case PFields(fields) => fields
-      case PMethod(idndef, args, rets, pres, posts, body) =>
-        Seq(idndef) ++ args ++ rets ++ pres ++ posts ++ body.toSeq
-      case PFunction(name, args, typ, pres, posts, body) =>
-        Seq(name) ++ args ++ Seq(typ) ++ pres ++ posts ++ body
-      case PDomainFunction(name, args, typ, _, _) =>
-        Seq(name) ++ args ++ Seq(typ)
-      case PPredicate(name, args, body) =>
-        Seq(name) ++ args ++ body
-      case PAxiom(idndef, exp) => (if (idndef.isDefined) Seq(idndef.get) else Nil) ++ Seq(exp)
->>>>>>> c2c1b118
       case PTypeVarDecl(name) => Seq(name)
       case PDefine(define, idndef, optArgs, body) => Seq(define, idndef) ++ optArgs.getOrElse(Nil) ++ Seq(body)
       case PQuasihavoc(quasihavoc, lhs, e) =>
