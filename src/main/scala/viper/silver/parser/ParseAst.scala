// This Source Code Form is subject to the terms of the Mozilla Public
// License, v. 2.0. If a copy of the MPL was not distributed with this
// file, You can obtain one at http://mozilla.org/MPL/2.0/.
//
// Copyright (c) 2011-2019 ETH Zurich.

package viper.silver.parser

import java.util.concurrent.atomic.{AtomicInteger, AtomicLong}
import viper.silver.ast.utility.Visitor
import viper.silver.ast.utility.rewriter.{Rewritable, StrategyBuilder, HasExtraVars, HasExtraValList}
import viper.silver.ast.{Exp, FilePosition, HasLineColumn, Member, NoPosition, Position, SourcePosition, Stmt, Type}
import viper.silver.parser.TypeHelper._
import viper.silver.verifier.ParseReport

import scala.collection.Set
import scala.language.implicitConversions
import java.nio.file.Path

trait Where {
  val pos: (Position, Position)
  def errorPosition: Position = pos match {
        case (slc: FilePosition, flc: HasLineColumn) => SourcePosition(slc.file, slc, flc)
        case (slc: FilePosition, _) => SourcePosition(slc.file, slc.line, slc.column)
        case other => other._1
      }
}

/**
  * The root of the parser abstract syntax tree.  Note that we prefix all nodes with `P` to avoid confusion
  * with the actual Viper abstract syntax tree.
  */
trait PNode extends Where with Product with Rewritable with HasExtraValList {

  /* Should output something that can be displayed to the user. */
  def pretty: String

  /** Returns a list of all direct sub-nodes of this node. */
  def subnodes: Seq[PNode] = PNode.children(this, this).flatMap(PNode.nodes(this, _)).toSeq

  /** @see [[Visitor.reduceTree()]] */
  def reduceTree[T](f: (PNode, Seq[T]) => T) = Visitor.reduceTree(this, PNode.callSubnodes)(f)

  /** @see [[Visitor.reduceWithContext()]] */
  def reduceWithContext[C, R](context: C, enter: (PNode, C) => C, combine: (PNode, C, Seq[R]) => R) = {
    Visitor.reduceWithContext(this, PNode.callSubnodes)(context, enter, combine)
  }

  /** @see [[Visitor.visit()]] */
  def visit(f: PartialFunction[PNode, Unit]): Unit = {
    Visitor.visit(this, PNode.callSubnodes)(f)
  }

  /** @see [[Visitor.visit()]] */
  def visit(f1: PartialFunction[PNode, Unit], f2: PartialFunction[PNode, Unit]): Unit = {
    Visitor.visit(this, PNode.callSubnodes, f1, f2)
  }

  /** @see [[Visitor.visitOpt()]] */
  def visitOpt(f: PNode => Boolean): Unit = {
    Visitor.visitOpt(this, PNode.callSubnodes)(f)
  }

  /** @see [[Visitor.visitOpt()]] */
  def visitOpt(f1: PNode => Boolean, f2: PNode => Unit): Unit = {
    Visitor.visitOpt(this, PNode.callSubnodes, f1, f2)
  }

  /** @see [[Visitor.deepCollect()]] */
  def deepCollect[A](f: PartialFunction[PNode, A]): Seq[A] =
    Visitor.deepCollect(Seq(this), PNode.callSubnodes)(f)

  /** @see [[Visitor.shallowCollect()]] */
  def shallowCollect[R](f: PartialFunction[PNode, R]): Seq[R] =
    Visitor.shallowCollect(Seq(this), PNode.callSubnodes)(f)

  /** This method clones the pAST starting from the current node.
    * The pAST is not immutable (certain nodes may have mutable fields).
    * Therefore, additional initialization may be required for the newly created node.
    *
    * The concrete implementations of PNode may introduce [[deepCopy]] methods that would allow
    * creating pAST nodes based on some prototype pAST node, but with changes to some
    * of its fields. For example, [[m.deepCopy( idndef = PIdnDef(s"${m.idndef}_new") )]]
    * will create a pAST node that is identical to [[m]] modulo its [[idndef]] field.
    * Note that the [[deepCopy]] should not be overridng nor overloading deepCopyAll
    * (Its implementation(s) depend on the argument list of a concrete PNode type.)
    *
    * @see [[PNode.initProperties()]] */
  def deepCopyAll[A <: PNode]: PNode =
    StrategyBuilder.Slim[PNode]({ case n => n }).forceCopy().execute[PNode](this)

  private val _children = scala.collection.mutable.ListBuffer[PNode]()

  def getParent: Option[PNode] = parent
  def getAncestor[T](implicit ctag: scala.reflect.ClassTag[T]): Option[T] = {
    var p = getParent
    while (p.isDefined && !ctag.runtimeClass.isInstance(p.get))
      p = p.get.getParent
    p.map(_.asInstanceOf[T])
  }
  def getEnclosingScope: Option[PScope] = getAncestor[PScope]
  def isDescendant[T](implicit ctag: scala.reflect.ClassTag[T]): Boolean = getAncestor[T].isDefined

  private var parent: Option[PNode] = None
  var index: Int = -1
  var next: Option[PNode] = None
  var prev: Option[PNode] = None

  override def initProperties(): Unit = {

    var ind: Int = 0
    var prev: Option[PNode] = None

    _children.clear()
    for (c <- this.subnodes) {
      c.parent = Some(this)
      _children += c
      c.index = ind
      ind += 1
      c.prev = prev
      c.next = None
      prev.foreach(_.next = Some(c))
      prev = Some(c)
      c.initProperties()
    }
  }

  override def getExtraVals: Seq[Any] = Seq(pos)
}

/** Marks that this class contains no PNodes and thus should not be traversed deeper. */
trait PLeaf extends PPrettySubnodes {
  def display: String
}

trait PPrettySubnodes extends PNode {
  override def pretty: String = this match {
    case l: PLeaf => l.display
    case _ => this.prettyMapped()
  }
  def prettyMapped(f: PartialFunction[PNode, String] = PartialFunction.empty): String = this.subnodes map {
    case sn if f.isDefinedAt(sn) => f(sn)
    case l: PLeaf => l.display
    case sn: PPrettySubnodes => sn.prettyMapped(f)
    case sn => sn.pretty
  } mkString ""
}

object PNode {
  def children(parent: PNode, n: Any): Iterator[Any] = {
    n match {
      case _: PLeaf | _: Unit => Iterator.empty
      // Includes `Option`, `Seq`, etc.
      case i: IterableOnce[_] => i.iterator
      // Includes `Either`, all case classes, etc.
      case t: Product => t.productIterator
      // This case should be avoided by marking your node as a `PLeaf`.
      case _ => sys.error(s"Unexpected node type `${n.getClass}`. Make `${parent.getClass}` a `PLeaf` if it has no `PNode` children or put the `${n.getClass}` field into a `PLeaf` wrapper node.")
    }
  }
  def nodes(parent: PNode, n: Any): Iterator[PNode] = {
    n match {
      case n: PNode => Iterator(n)
      case _ => children(parent, n).flatMap(nodes(parent, _))
    }
  }
  def callSubnodes(n: PNode): Seq[PNode] = n.subnodes
}

object TypeHelper {
  val Int = PPrimitiv(PReserved.implied(PKw.Int))(NoPosition, NoPosition)
  val Bool = PPrimitiv(PReserved.implied(PKw.Bool))(NoPosition, NoPosition)
  val Perm = PPrimitiv(PReserved.implied(PKw.Perm))(NoPosition, NoPosition)
  val Ref = PPrimitiv(PReserved.implied(PKw.Ref))(NoPosition, NoPosition)
  val Impure = PBoolImpureType()
  val Wand = PBoolWandType()
  val Predicate = PBoolPredicateType()
  def MakeSet(typ: PType) = PSetType(PReserved.implied(PKw.Set), PGrouped.impliedBracket(typ))(NoPosition, NoPosition)
  def MakeSeq(typ: PType) = PSeqType(PReserved.implied(PKw.Seq), PGrouped.impliedBracket(typ))(NoPosition, NoPosition)
  def MakeMap(key: PType, value: PType) = PMapType(PReserved.implied(PKw.Map), PGrouped.impliedBracket(
      PPairArgument(key, PReserved.implied(PSym.Comma), value)(NoPosition, NoPosition)
    ))(NoPosition, NoPosition)
  def MakeMultiset(typ: PType) = PMultisetType(PReserved.implied(PKw.Multiset), PGrouped.impliedBracket(typ))(NoPosition, NoPosition)

  def commonSupertype(a: PType, b: PType): Option[PType] = {
    (a, b) match {
      case _ if a == b => Some(a)
      case (PFunctionType(args1, res1), PFunctionType(args2, res2)) if args1.length == args2.length =>
        val args = args1.zip(args2).map(p => commonSubtype(p._1, p._2))
        (args.forall(_.isDefined), commonSupertype(res1, res2)) match {
          case (true, Some(res)) => Some(PFunctionType(args.map(_.get), res))
          case _ => None
        }
      case _ => (a.umbrella, b.umbrella) match {
        case (Some(au), Some(bu)) if au == bu => Some(au)
        case (Some(au), None) if au == b => Some(au)
        case (None, Some(bu)) if a == bu => Some(a)
        case _ => None
      }
    }
  }
  def commonSubtype(a: PType, b: PType): Option[PType] = {
    (a, b) match {
      case _ if a == b => Some(a)
      case (PFunctionType(args1, res1), PFunctionType(args2, res2)) if args1.length == args2.length =>
        val args = args1.zip(args2).map(p => commonSupertype(p._1, p._2))
        (args.forall(_.isDefined), commonSubtype(res1, res2)) match {
          case (true, Some(res)) => Some(PFunctionType(args.map(_.get), res))
          case _ => None
        }
      case _ => (a.umbrella, b.umbrella) match {
        case (Some(au), None) if au == b => Some(a)
        case (None, Some(bu)) if a == bu => Some(b)
        case _ => None
      }
    }
  }

  /** Is type `sub` a subtype of type `sup` (i.e. `sub` can be used in a place where `sup` is expected) */
  def isSubtype(sub: PType, sup: PType): Boolean = {
    val commonSup = commonSupertype(sub, sup)
    commonSup.isDefined && commonSup.get == sup
  }
}

///////////////////////////////////////////////////////////////////////////
// Identifiers (uses and definitions)

trait PIdentifier extends PLeaf {
  def name: String
  override def display = name
}

case class PIdnDef(name: String)(val pos: (Position, Position)) extends PNode with PIdentifier

trait PIdnUse extends PNode with PIdentifier {
  def decl: Option[PDeclarationInner]

  // Set for `x` when `x := ...`, set for `f` only when `x.f := ...`
  var assignUse: Boolean = false

  def rename(newName: String): PIdnUse
}
/** Any `PIdnUse` which should have it's `decl` resolved by the `NameAnalyser`. */
sealed trait PIdnUseName[T <: PDeclarationInner] extends PIdnUse {
  implicit def ctag: scala.reflect.ClassTag[T]

  // Could refer to one of these decls
  protected var _decls: Seq[PDeclarationInner] = Nil
  private var _filters: Seq[T => Boolean] = Nil
  def decls: Seq[T] = _decls.flatMap(_ match {
      case d: T => Some(d)
      case _ => None
    }).filter(t => _filters.forall(_(t)))
  override def decl: Option[T] = if (decls.length == 1) Some(decls.head) else None

  def prependDecls(ds: Seq[PDeclarationInner]) = _decls = ds ++ _decls
  def newDecl(d: PDeclarationInner) = _decls :+= d

  /** Filters `decls` according to the given predicate, returns `true` if any are left. */
  def filterDecls(f: T => Boolean): Boolean = {
    _filters :+= f
    decls.isEmpty
  }
}
/** Any `PNode` which should be ignored (as well as it's children) by the `NameAnalyser`. */
trait PNameAnalyserOpaque extends PNode

case class PIdnUseExp(name: String)(val pos: (Position, Position)) extends PIdnUseName[PTypedVarDecl] with PExp with PAssignTarget {
  override def ctag = scala.reflect.classTag[PTypedVarDecl]

  /* Should be set during resolving. Intended to preserve information
   * that is needed by the translator.
   */
  override val typeSubstitutions = List(PTypeSubstitution.id)

  def forceSubstitution(ts: PTypeSubstitution) = {
    typ = typ.substitute(ts)
    assert(typ.isGround)
  }

  override def rename(newName: String) = PIdnUseExp(newName)(pos)
}
case class PIdnRef[T <: PDeclarationInner](name: String)(val pos: (Position, Position))(implicit val ctag: scala.reflect.ClassTag[T]) extends PIdnUseName[T] {
  override def rename(newName: String): PIdnUse = PIdnRef(newName)(pos)
  /** Changes the type of declaration which is referenced, preserves all previously added `decls` but discards `filters`. */
  def retype[U <: PDeclarationInner]()(implicit ctag: scala.reflect.ClassTag[U]): PIdnRef[U] = {
    val newRef = PIdnRef(name)(pos)
    newRef._decls = _decls
    newRef
  }
  def replace(n: PNode): Option[PIdnRef[T]] = n match {
    case n: PIdnUse => Some(PIdnRef(n.name)(n.pos)(ctag))
    case _ => None
  }
  override def getExtraVals: Seq[Any] = Seq(pos, ctag)
}

<<<<<<< HEAD
case class PVersionedIdnUse(name: String, version: String, separator: String = "@")(val pos: (Position, Position)) extends PExp with PIdentifier   {
  var decl: PTypedDeclaration = null

  val versionedName: String = name + separator + version

  override val typeSubstitutions = List(PTypeSubstitution.id)

  def forceSubstitution(ts: PTypeSubstitution) = {
    typ = typ.substitute(ts)
    assert(typ.isGround)
  }
}

trait PAnyFormalArgDecl extends PNode with PUnnamedTypedDeclaration
=======
///////////////////////////////////////////////////////////////////////////
// Variable declarations

trait PAnyFormalArgDecl extends PNode with PUnnamedTypedDeclaration with PPrettySubnodes
>>>>>>> 93bc9b75

/** The declaration of an argument to a domain function. Not a `PDeclaration` as it will never clash. */
case class PDomainFunctionArg(name: Option[PIdnDef], c: Option[PSym.Colon], typ: PType)(val pos: (Position, Position)) extends PAnyFormalArgDecl
object PDomainFunctionArg {
  def apply(d: PIdnTypeBinding): PDomainFunctionArg = PDomainFunctionArg(Some(d.idndef), Some(d.c), d.typ)(d.pos)
}

/** Any `var: Type` style binding, only useful during parsing and therefore not a `PNode`. */
case class PIdnTypeBinding(idndef: PIdnDef, c: PSym.Colon, typ: PType)(val pos: (Position, Position))

/** Anything that can be `PIdnUse`d as an expression (e.g. the receiver of a `PFieldAccess`). */
sealed trait PTypedVarDecl extends PTypedDeclaration with PDeclarationInner with PPrettySubnodes {
  def idndef: PIdnDef
  def toIdnUse: PIdnUseExp = {
    val use = PIdnUseExp(idndef.name)(idndef.pos)
    use.typ = typ
    use.newDecl(this)
    use
  }
}
/** Anything that can be `PIdnUse`d as the target of a `PAssign`. */
sealed trait PAssignableVarDecl extends PTypedVarDecl

/** Any argument to a method, function or predicate. */
case class PFormalArgDecl(idndef: PIdnDef, c: PSym.Colon, typ: PType)(val pos: (Position, Position)) extends PAnyFormalArgDecl with PTypedVarDecl with PMemberDeclaration with PMemberUniqueDeclaration
object PFormalArgDecl {
  def apply(d: PIdnTypeBinding): PFormalArgDecl = PFormalArgDecl(d.idndef, d.c, d.typ)(d.pos)
}
/** The return arguments of methods. */
case class PFormalReturnDecl(idndef: PIdnDef, c: PSym.Colon, typ: PType)(val pos: (Position, Position)) extends PAssignableVarDecl with PMemberDeclaration with PMemberUniqueDeclaration
object PFormalReturnDecl {
  def apply(d: PIdnTypeBinding): PFormalReturnDecl = PFormalReturnDecl(d.idndef, d.c, d.typ)(d.pos)
}

case class PLogicalVarDecl(idndef: PIdnDef, c: PSym.Colon, typ: PType)(val pos: (Position, Position)) extends PTypedVarDecl with PLocalDeclaration with PScopeUniqueDeclaration
object PLogicalVarDecl {
  def apply(d: PIdnTypeBinding): PLogicalVarDecl = PLogicalVarDecl(d.idndef, d.c, d.typ)(d.pos)
}
/** Declaration of a local variable. */
case class PLocalVarDecl(idndef: PIdnDef, c: PSym.Colon, typ: PType)(val pos: (Position, Position)) extends PAssignableVarDecl with PLocalDeclaration with PScopeUniqueDeclaration
object PLocalVarDecl {
  def apply(d: PIdnTypeBinding): PLocalVarDecl = PLocalVarDecl(d.idndef, d.c, d.typ)(d.pos)
}
case class PFieldDecl(idndef: PIdnDef, c: PSym.Colon, typ: PType)(val pos: (Position, Position)) extends PTypedDeclaration with PGlobalDeclaration with PGlobalUniqueDeclaration {
  var decl: Option[PFields] = None
  override def annotations = decl.toSeq.flatMap(_.annotations)
  override def pretty = s"${idndef.pretty}: ${typ.pretty}"
}
object PFieldDecl {
  def apply(d: PIdnTypeBinding): PFieldDecl = PFieldDecl(d.idndef, d.c, d.typ)(d.pos)
}

///////////////////////////////////////////////////////////////////////////
// Types

trait PType extends PNode with PPrettySubnodes {
  def isUnknown: Boolean = this.isInstanceOf[PUnknown]
  def isValidOrUndeclared: Boolean
  def isGround: Boolean = true
  def substitute(ts: PTypeSubstitution): PType
  def subNodes: Seq[PType]
  def isPure: Boolean = true
  def umbrella: Option[PType] = None

  //If we add type quantification or any type binders we need to modify this
  def freeTypeVariables: Set[String] =
    subNodes.flatMap(_.freeTypeVariables).toSet union
      (this match {
        case pdt: PDomainType if pdt.isTypeVar && PTypeVar.isFreePTVName(pdt.domain.name) => Set(pdt.genericName)
        case _ => Set()
      })

  override def toString(): String = pretty
}


case class PPrimitiv[T <: PKeywordType](name: PReserved[T])(val pos: (Position, Position) = (NoPosition, NoPosition)) extends PType {
  override def isValidOrUndeclared = true
  override def substitute(ts: PTypeSubstitution): PType = this
  override val subNodes = Seq()
  override def umbrella: Option[PType] = name.rs.asInstanceOf[PKeywordType] match {
    case PKw.Bool => Some(TypeHelper.Impure)
    case PKw.Rational => Some(TypeHelper.Perm)
    case _ => None
  }

  override def pretty = name.pretty
}

case class PDomainType(domain: PIdnRef[PTypeDeclaration], args: Option[PDelimited.Comma[PSym.Bracket, PType]])(val pos: (Position, Position)) extends PGenericType with HasExtraVars {
  val genericName = domain.name
  override val typeArguments = typeArgs
  var kind: PDomainTypeKinds.Kind = PDomainTypeKinds.Unresolved
  override val subNodes = typeArgs
  def typeArgs = args.map(_.inner.toSeq).getOrElse(Nil)

  /* This class is also used to represent type variables, as they cannot
   * be distinguished syntactically from domain types without generic arguments.
   * For type variables, we have args.length = 0
   */
  def isTypeVar = kind == PDomainTypeKinds.TypeVar

  override def isValidOrUndeclared =
    (isTypeVar || kind == PDomainTypeKinds.Domain || kind == PDomainTypeKinds.Undeclared) &&
      typeArgs.forall(_.isValidOrUndeclared)

  def isResolved = kind != PDomainTypeKinds.Unresolved

  def isUndeclared = kind == PDomainTypeKinds.Undeclared

  override def isGround: Boolean = {
    typeArgs.forall(_.isGround) && (!isTypeVar || !PTypeVar.isFreePTVName(domain.name))
  }

  override def substitute(ts: PTypeSubstitution): PType = {
    require(kind == PDomainTypeKinds.Domain || kind == PDomainTypeKinds.TypeVar || kind == PDomainTypeKinds.Undeclared)
    if (isTypeVar)
      if (ts.isDefinedAt(domain.name))
        return ts.get(domain.name).get
      else
        return this

    val newArgs = typeArgs map (a => a.substitute(ts))
    if (typeArgs == newArgs)
      return this

    val r = this.withTypeArguments(newArgs)
    r.kind = PDomainTypeKinds.Domain
    r
  }

  override def withTypeArguments(s: Seq[PType]): PDomainType =
    if (s.length == 0 && args.isEmpty) this else copy(args = Some(args.get.update(s)))(pos)

  override def copyExtraVars(from: Any): Unit = this.kind = from.asInstanceOf[PDomainType].kind
}

object PDomainTypeKinds {
  trait Kind
  case object Unresolved extends Kind
  case object Domain extends Kind
  case object TypeVar extends Kind
  case object Undeclared extends Kind
}

object PTypeVar {
  def unapply(pt: PType): Option[String] =
    pt match {
      case pdt: PDomainType if pdt.isTypeVar => Some(pdt.domain.name)
      case _ => None
    }

  def apply(name: String) = {
    val t = PDomainType(PIdnRef(name)((NoPosition, NoPosition)), None)((NoPosition, NoPosition))
    t.kind = PDomainTypeKinds.TypeVar
    t
  }

  val sep = "#"
  val domainNameSep = "%"

  //TODO: do this properly
  def isFreePTVName(s: String) = s.contains(sep)

  private val lastIndex = new AtomicInteger(0)

  //Generate a unique fresh version of old
  def fresh(old: PDomainType) = {
    require(old.isTypeVar)
    val ind = lastIndex.getAndIncrement()
    val freshName = getFreshName(old.domain.name, ind)
    PTypeVar(freshName)
  }

  private def getFreshName(name: String, ind: Int) = name + sep + ind

  def freshTypeSubstitutionPTVs(tvs: Seq[PDomainType]): PTypeRenaming = {
    require(tvs.forall(_.isTypeVar))
    freshTypeSubstitution(tvs map (tv => tv.domain.name))
  }

  def freshTypeSubstitution(tvns: Seq[String], domainName: Option[String] = None): PTypeRenaming = {
    val ind = lastIndex.getAndIncrement()
    new PTypeRenaming((tvns map (tv => {
      val tvName = domainName match {
        case Some(dn) =>
          // Choose a name for the type variable that contains the domain name.
          // This enables us to choose a useful default in case the type variable is unconstrained.
          dn + domainNameSep + tv
        case None => tv
      }
      tv -> getFreshName(tvName, ind)
    })).toMap)
  }
}

trait PGenericType extends PType {
  def genericName: String

  def typeArguments: Seq[PType]

  override def isGround = typeArguments.forall(_.isGround)

  def withTypeArguments(s: Seq[PType]): PGenericType

  override def pretty = {
    val argsPretty = if (typeArguments.isEmpty) "" else typeArguments.map(_.pretty).mkString("[", ", ", "]")
    s"$genericName$argsPretty"
  }
}

sealed trait PGenericCollectionType extends PGenericType {
  def elementType: PGrouped[PSym.Bracket, PType]

  override val typeArguments = Seq(elementType.inner)
  override val subNodes = Seq(elementType.inner)

  override def isValidOrUndeclared = typeArguments.forall(_.isValidOrUndeclared)

  def update(newType: PType): PGenericCollectionType
  override def substitute(map: PTypeSubstitution) = update(elementType.inner.substitute(map))
  override def withTypeArguments(s: Seq[PType]) = update(s.head)
}

case class PSeqType(seq: PKw.Seq, elementType: PGrouped[PSym.Bracket, PType])(val pos: (Position, Position)) extends PType with PGenericCollectionType {
  override val genericName = "Seq"
  override def update(newType: PType) = copy(elementType = elementType.update(newType))(pos)
}

case class PSetType(set: PKw.Set, elementType: PGrouped[PSym.Bracket, PType])(val pos: (Position, Position)) extends PType with PGenericCollectionType {
  override val genericName = "Set"
  override def update(newType: PType) = copy(elementType = elementType.update(newType))(pos)
}

case class PMultisetType(multiset: PKw.Multiset, elementType: PGrouped[PSym.Bracket, PType])(val pos: (Position, Position)) extends PType with PGenericCollectionType {
  override val genericName = "Multiset"
  override def update(newType: PType) = copy(elementType = elementType.update(newType))(pos)
}

case class PMapType(map: PKw.Map, typ: PGrouped[PSym.Bracket, PPairArgument[PType, PType]])(val pos: (Position, Position)) extends PType with PGenericType {
  override val genericName = "Map"
  def keyType = typ.inner.first
  def valueType = typ.inner.second
  override val subNodes = Seq(keyType, valueType)
  override val typeArguments = Seq(keyType, valueType)

  override def isValidOrUndeclared = typeArguments.forall(_.isValidOrUndeclared)

  override def substitute(map: PTypeSubstitution): PMapType =
    copy(typ = typ.update(PPairArgument(keyType.substitute(map), typ.inner.c, valueType.substitute(map))(typ.inner.pos)))(pos)

  override def withTypeArguments(s: Seq[PType]): PMapType =
    copy(typ = typ.update(PPairArgument(s(0), typ.inner.c, s(1))(typ.inner.pos)))(pos)
}

/** Exists temporarily after parsing and is replaced with
 * a real type by macro expansion.
 */
case class PMacroType(use: PCall) extends PType {
  override val pos: (Position, Position) = use.pos
  override def pretty = use.pretty
  override def isValidOrUndeclared: Boolean = ???
  override def substitute(ts: PTypeSubstitution): PType = ???
  override def subNodes: Seq[PType] = ???
}

/** Type used for internal nodes (e.g. typing predicate accesses) - should not be
  * the type of any expression whose value is meaningful in the translation.
  */
sealed trait PInternalType extends PType {
  override val pos: (Position, Position) = (NoPosition, NoPosition)
  override val subNodes: Seq[PType] = Seq()
  override def substitute(ts: PTypeSubstitution) = this
}

// for resolving if something cannot be typed
case class PUnknown() extends PInternalType {
  override def isValidOrUndeclared = false
  override def pretty = "<error>"
}

case class PBoolImpureType() extends PInternalType {
  override def isValidOrUndeclared = true
  override def isPure: Boolean = false
  override def pretty = "<impure>"
}
case class PBoolWandType() extends PInternalType {
  override def isValidOrUndeclared = true
  override def isPure: Boolean = false
  override def umbrella: Option[PType] = Some(TypeHelper.Impure)
  override def pretty = "<wand>"
}
case class PBoolPredicateType() extends PInternalType {
  override def isValidOrUndeclared = true
  override def isPure: Boolean = false
  override def umbrella: Option[PType] = Some(TypeHelper.Impure)
  override def pretty = "<predicate>"
}

/** The type of a `PIdnUse` which refers to a function. Ensures that we get a
 * typecheck error if we try to use a function as a value.
 */
case class PFunctionType(argTypes: Seq[PType], resultType: PType) extends PInternalType {
  override def isValidOrUndeclared: Boolean = subNodes.forall(_.isValidOrUndeclared)
  override def substitute(ts: PTypeSubstitution): PFunctionType =
    PFunctionType(argTypes.map(_.substitute(ts)), resultType.substitute(ts))
  override val subNodes: Seq[PType] = argTypes ++ Seq(resultType)
  override def pretty = {
    val argsPretty = argTypes.map(_.pretty).mkString("(", ", ", ")")
    s"$argsPretty: ${resultType.pretty}"
  }
}

///////////////////////////////////////////////////////////////////////////////////////
// Expressions
// typeSubstitutions are the possible substitutions used for type checking and inference
// The argument types are unified with the (fresh versions of) types  are
trait PExp extends PNode with PPrettySubnodes {
  var brackets: Option[PGrouped.Paren[PExp]] = None
  var typ: PType = PUnknown()

  def typeSubstitutions: scala.collection.Seq[PTypeSubstitution]
  /** Rule out e.g. `Impure && Impure` if `Bool && Bool` is an option (since `Bool <: Impure`). */
  def typeSubsDistinct: scala.collection.Seq[PTypeSubstitution] = {
    val all = typeSubstitutions.distinct.zipWithIndex
    all.filter { case (sub, i) => all.forall {
      case (sup, j) => i == j || !sub.m.forall {
        case (name, t) => sup.m.contains(name) && isSubtype(sup.m(name), t)
      }
    }} map (_._1)
  }

  def forceSubstitution(ts: PTypeSubstitution): Unit

  override def pretty: String = brackets match {
    case Some(b) => s"${b.l.pretty}${super.pretty}${b.r.pretty}"
    case None => super.pretty
  }
}

case class PAnnotatedExp(annotation: PAnnotation, e: PExp)(val pos: (Position, Position)) extends PExp {
  override def typeSubstitutions: collection.Seq[PTypeSubstitution] = e.typeSubstitutions
  override def forceSubstitution(ts: PTypeSubstitution): Unit = e.forceSubstitution(ts)
}

trait PSubstitutionMap[S <: PSubstitutionMap[S]] {
  /** Add a new substitution from `a` to `b`. */
  def add[T <: PSubstitutionMap[T]](a: PType, b: PType, default: T): Either[(PType, PType), T]
  /** Insert a substitution which does not yet exist. Should not be called directly. */
  def insert(name: String, t: PType): Either[(PType, PType), S]
  /** Replace a substitution which already exists. Should not be called directly. */
  def replace(name: String, t: PType): S
}

/** An internal map which is temporarily used for construction a substitution for an expression before being `collapse`d. Uses two `PTypeSubstitution` maps,
 * one which is the composition of all maps of subexpressions and the other which is for the signature of the current expression (and `canGeneralise`). */
case class PTypeSubstitutionInternal(m: PTypeSubstitution, added: PTypeSubstitution = PTypeSubstitution(Map(), true)) extends PSubstitutionMap[PTypeSubstitutionInternal] {
  require(!m.canGeneralise && added.canGeneralise)
  def keySet: Set[String] = m.keySet ++ added.keySet
  def get(key: String): Option[PType] = added.get(key).orElse(m.get(key))

  def compose(other: PTypeSubstitution): Either[(PType, PType), PTypeSubstitutionInternal] = {
    val sharedKeys = this.m.keySet.intersect(other.keySet)
    if (sharedKeys.exists(p => this.m.get(p).get != other.get(p).get)) {
      /* no composed substitution if input substitutions do not match */
      val nonMatchingKey = sharedKeys.find(p => this.m.get(p).get != other.get(p).get).get
      return Left((this.m.get(nonMatchingKey).get, other.get(nonMatchingKey).get))
    }

    val newSub = new PTypeSubstitution(
      this.m.map({ case (s: String, pt: PType) => s -> pt.substitute(other) }) ++
        other.map({ case (s: String, pt: PType) => s -> pt.substitute(this.m) }))
    Right(PTypeSubstitutionInternal(newSub, added))
  }

  override def insert(name: String, t: PType): Either[(PType, PType), PTypeSubstitutionInternal] = {
    val newAdded = added.add(name, t)
    if (newAdded.toOption.isDefined)
      Right(PTypeSubstitutionInternal(m, newAdded.toOption.get))
    else
      Left(newAdded.swap.toOption.get)
  }
  override def replace(name: String, t: PType): PTypeSubstitutionInternal = PTypeSubstitutionInternal(m.replace(name, t), added)

  // The expected call sequence is `m.add` -> `this.insert` -> `added.add` -> `added.insert/replace`. We need to call `add` on both
  // sub-maps to ensure that we also `add` any generics with the match case of `PGenericType`.
  override def add[T <: PSubstitutionMap[T]](a: PType, b: PType, default: T = this): Either[(PType, PType), T] =
    m.add(a, b, default)

  def collapse: PTypeSubstitution =
    added.m.foldLeft(m)({
      case (s, (a, b)) => s.substitute(a, b).insert(a, b.substitute(s)).toOption.get
    })
}

/** If `!canGeneralise` this is a substitution map which supports basic add, where we can check if an expression corresponds to some expected type.
 * This is done by calling `add(a, b)` where `a` is the type of the expression and `b` is the expected type of the slot. For example, one might call
 * `add(Int, Bool)` if they see `3 ? ... : ...` and get an error (Left) since `3` is not a subtype of the expected `Bool`.
 * 
 * On the other hand if `canGeneralise` is true, then this is a substitution map which supports generalisation. This means that a call to `add(a, b)`
 * is symmetric in `a` and `b`. For example, one might call `add(Wand, Bool)` if they see `... ? ... --* ... : true` (or more likely will have called
 * `add(#T0, Wand)` and `add(#T0, Bool)` where the second call is turned into `add(Wand, Bool)`) where the type is generalised to `Impure` without error.
 */
case class PTypeSubstitution(m: Map[String, PType], canGeneralise: Boolean = false) extends PSubstitutionMap[PTypeSubstitution]
{
  require(m.values.forall(_.isValidOrUndeclared), s"Invalid type substitution: $m (${m.map(kv => kv._1 -> kv._2.isValidOrUndeclared)})")

  override def insert(name: String, t: PType): Either[(PType, PType), PTypeSubstitution] = {
    require(!m.contains(name))
    Right(substitute(name, t) + (name -> t))
  }
  override def replace(name: String, t: PType): PTypeSubstitution = {
    assert(m.contains(name) && canGeneralise)
    PTypeSubstitution(m + (name -> t), canGeneralise)
  }

  def -(key: String) = new PTypeSubstitution(m.-(key), canGeneralise)

  def get(key: String): Option[PType] = m.get(key)

  private def +(kv: (String, PType)): PTypeSubstitution = new PTypeSubstitution(m + kv, canGeneralise)

  def iterator: Iterator[(String, PType)] = m.iterator

  def isDefinedAt(key: String) = contains(key)

  def keySet: Set[String] = m.keySet

  def restrict(s: Set[String]) = PTypeSubstitution(m.filter(s contains _._1), canGeneralise)

  def map[B](f: ((String, PType)) => B): Seq[B] =
    m.map(f).toSeq

  def contains(key: PDomainType): Boolean = contains(key.domain.name)

  def contains(key: String): Boolean = get(key).nonEmpty

  def substitute(a: String, b: PType): PTypeSubstitution = {
    require(!contains(a), s"Substituting $a -> $b into $this")
    val ts = PTypeSubstitution(Map(a -> b))
    PTypeSubstitution(m.map(kv => kv._1 -> kv._2.substitute(ts)), canGeneralise)
  }

  // The following methods all return a type substitution if successful,
  // otherwise a pair containing the expected and the found type.
  def *(other: PTypeSubstitution): Either[(PType, PType), PTypeSubstitution] =
    other.m.foldLeft(Right(this): Either[(PType, PType), PTypeSubstitution])({
      case (Right(s), p) => s.add(PTypeVar(p._1), p._2)
      case (l@Left(_), _) => l
    })

  def add(a: String, b: PType): Either[(PType, PType), PTypeSubstitution] = add(PTypeVar(a), b)

  /** If `!canGeneralise` then `a` is the type of the expression being used, `b` is the expected type of the slot */
  override def add[T <: PSubstitutionMap[T]](a: PType, b: PType, default: T = this): Either[(PType, PType), T] = {
    val as = a.substitute(this)
    val bs = b.substitute(this)
    if (as == bs) return Right(default)
    val sup = commonSupertype(as, bs)

    // Try to generalise the substitution
    if (canGeneralise) {
      var generalised: Option[T] = None
      a match {
        // The current value in the map (`as`) is less general than the common supertype.
        case PTypeVar(name) if PTypeVar.isFreePTVName(name) && sup.isDefined && sup.get != as =>
          generalised = Some(generalised.getOrElse(default).replace(name, sup.get))
        case _ =>
      }
      b match {
        // The current value in the map (`bs`) is less general than the common supertype.
        case PTypeVar(name) if PTypeVar.isFreePTVName(name) && sup.isDefined && sup.get != bs =>
          generalised = Some(generalised.getOrElse(default).replace(name, sup.get))
        case _ =>
      }
      if (generalised.isDefined)
        return Right(generalised.get)
    }
    // Could not generalise
    (as, bs) match {
      // The slot type is more general than the expression type (all is good)
      case _ if sup.isDefined && sup.get == bs => Right(default)
      // The already present type is the more general one
      case _ if canGeneralise && sup.isDefined && sup.get == as => Right(default)
      case (PTypeVar(name), t) if PTypeVar.isFreePTVName(name) =>
        default.insert(name, t)
      case (t, PTypeVar(name)) if PTypeVar.isFreePTVName(name) =>
        default.insert(name, t)
      case (gt1: PGenericType, gt2: PGenericType) if gt1.genericName == gt2.genericName =>
        val zippedArgs = gt1.typeArguments zip gt2.typeArguments
        (zippedArgs.foldLeft[Either[(PType, PType), T]](Right(default))
          ((ss: Either[(PType, PType), T], p: (PType, PType)) => ss match {
            case Right(sss) => sss.add(p._1, p._2, sss) match {
              case l@Left(pair) =>
                val problemArg = zippedArgs.zipWithIndex.find(_._1 == pair)
                problemArg match {
                  case None => l
                  case Some((_, index)) =>
                    val newArgs = zippedArgs.updated(index, pair)
                    val (argsA, argsB) = newArgs.unzip
                    Left(gt1.withTypeArguments(argsA), gt1.withTypeArguments(argsB))
                }
              case r => r
            }
            case Left((aa, bb)) => Left((aa, bb))
          }))
      case (aa, bb) => Left((aa, bb))
    }

  }

  def this(s: Seq[(String, PType)]) = this(s.toMap)

  def isFullyReduced =
    m.values.forall(pt => (pt.freeTypeVariables intersect m.keySet).isEmpty)

  assert(isFullyReduced)
  //  assert(keySet.forall(PTypeVar.isFreePTVName))
}

object PTypeSubstitution {
  val id = new PTypeSubstitution(Seq())

  implicit def apply(m: Map[String, PType]): PTypeSubstitution = new PTypeSubstitution(m)

  val defaultType = Int
}

class PTypeRenaming(val mm: Map[String, String])
  extends PTypeSubstitution(mm.map(kv => kv._1 -> PTypeVar(kv._2))) {
  def +(kv: (String, String)): PTypeRenaming = new PTypeRenaming(mm + (kv._1 -> kv._2))

  def getS(key: String): Option[String] = mm.get(key)

  def rename(key: String): String = getS(key) match {
    case Some(s) => s
    case None => key
  }
}

///////////////////////////////////////////////////////////////////////////
// Operator applications

trait POpApp extends PExp {
  def args: Seq[PExp]
  /** Which `args` must be pure? Enforced at type checking. */
  def requirePure: Seq[PExp] = Nil

  private val _typeSubstitutions = new scala.collection.mutable.ArrayDeque[PTypeSubstitution]()

  final override def typeSubstitutions = _typeSubstitutions

  def signatures: List[PTypeSubstitution]

  def extraLocalTypeVariables: Set[PDomainType] = Set()

  def localScope: Set[PDomainType] =
    extraLocalTypeVariables union
      Set(POpApp.pRes) union
      args.indices.map(POpApp.pArg).toSet

  def forceSubstitution(ts: PTypeSubstitution) = {
    typeSubstitutions.clear()
    typeSubstitutions += ts
    typ = typ.substitute(ts)
    assert(typ.isGround)
    args.foreach(_.forceSubstitution(ts))
  }
}

object POpApp {
  //type PTypeSubstitution = Map[PDomainType,PType]
  val idPTypeSubstitution = Map[PDomainType, PType]()

  def pArgS(n: Int) = {
    require(n >= 0)
    "#T" + n.toString
  }

  def pResS = "#R"

  def pArg(n: Int) = {
    require(n >= 0)
    PTypeVar(pArgS(n))
  }

  def pRes = PTypeVar(pResS)
}

trait PCallLike extends POpApp {
  override def args = callArgs.inner.toSeq
  def callArgs: PDelimited.Comma[PSym.Paren, PExp]
}

case class PCall(idnref: PIdnRef[PCallable], callArgs: PDelimited.Comma[PSym.Paren, PExp], typeAnnotated: Option[(PSym.Colon, PType)])(val pos: (Position, Position))
  extends PCallLike with PLocationAccess with PAccAssertion with PAssignTarget {
  override def loc = this
  override def perm = PFullPerm.implied()

  override def signatures: List[PTypeSubstitution] = (funcDecl match {
    case Some(pf: PFunction) if pf.formalArgs.size == args.size => List(
        (args.indices.map(i => POpApp.pArgS(i) -> pf.formalArgs(i).typ) :+ (POpApp.pResS -> pf.typ.resultType)).toMap
      )
    case Some(pdf: PDomainFunction) if pdf.formalArgs.size == args.size && domainTypeRenaming.isDefined => List(
        (args.indices.map(i => POpApp.pArgS(i) -> pdf.formalArgs(i).typ.substitute(domainTypeRenaming.get)) :+
            (POpApp.pResS -> pdf.typ.resultType.substitute(domainTypeRenaming.get))).toMap
      )
    case Some(pp: PPredicate) if pp.formalArgs.size == args.size => List(
        (args.indices.map(i => POpApp.pArgS(i) -> pp.formalArgs(i).typ) :+ (POpApp.pResS -> pp.resultType)).toMap
      )
    // this case is handled in Resolver.scala (- method check) which generates the appropriate error message
    case _ => Nil
  })

  def funcDecl: Option[PAnyFunction] = idnref.decl.filter(_.isInstanceOf[PAnyFunction]).map(_.asInstanceOf[PAnyFunction])
  def methodDecl: Option[PMethod] = idnref.decl.filter(_.isInstanceOf[PMethod]).map(_.asInstanceOf[PMethod])
  // def formalArgs: Option[Seq[PFormalArgDecl]] = decl.map(_.formalArgs)

  override def extraLocalTypeVariables = _extraLocalTypeVariables

  var _extraLocalTypeVariables: Set[PDomainType] = Set()
  var domainTypeRenaming: Option[PTypeRenaming] = None

  def isDomainFunction = domainTypeRenaming.isDefined
  def isPredicate = funcDecl.map(_.isInstanceOf[PPredicate]).getOrElse(false)
  def isMethod = methodDecl.isDefined

  var domainSubstitution: Option[PTypeSubstitution] = None

  override def forceSubstitution(ots: PTypeSubstitution) = {

    val ts = domainTypeRenaming match {
      case Some(dtr) =>
        val s3 = PTypeSubstitution(dtr.mm.map(kv => kv._1 -> (ots.get(kv._2) match {
          case Some(pt) => pt
          case None => PTypeSubstitution.defaultType
        })))
        assert(s3.m.keySet == dtr.mm.keySet)
        assert(s3.m.forall(_._2.isGround))
        domainSubstitution = Some(s3)
        dtr.mm.values.foldLeft(ots)(
          (tss, s) => if (tss.contains(s)) tss else tss.add(s, PTypeSubstitution.defaultType).getOrElse(null))
      case _ => ots
    }
    super.forceSubstitution(ts)
    typeSubstitutions.clear()
    typeSubstitutions += ts
    typ = typ.substitute(ts)
    assert(typ.isGround)
    args.foreach(_.forceSubstitution(ts))
  }
}

class PBinExp(val left: PExp, val op: PReserved[PBinaryOp], val right: PExp)(val pos: (Position, Position)) extends POpApp {
  override val args = Seq(left, right)

  override val extraLocalTypeVariables = if (op.rs.isInstanceOf[PCollectionOp]) Set(PCollectionOp.infVar) else Set()
  override def requirePure = if (op.rs.requirePureArgs) args else Nil
  override def signatures: List[PTypeSubstitution] = op.rs.signatures

  override def canEqual(that: Any): Boolean = that.isInstanceOf[PBinExp]

  override def productElement(n: Int): Any = n match {
    case 0 => left
    case 1 => op
    case 2 => right
    case _ => throw new IndexOutOfBoundsException
  }

  override def productArity: Int = 3

  override def equals(that: Any): Boolean = {
    if (this.canEqual(that)) {
      val other = that.asInstanceOf[PBinExp]
      other.op.rs.operator.equals(this.op.rs.operator) && other.right.equals(this.right) && other.left.equals(this.left)
    } else false
  }

  override def hashCode(): Int = viper.silver.utility.Common.generateHashCode(left, op.rs.operator, right)
  override def toString(): String = s"PBinExp($left,$op,$right)"
}

object PBinExp {
  def apply(left: PExp, op: PReserved[PBinaryOp], right: PExp)(pos: (Position, Position)): PBinExp =
    new PBinExp(left, op, right)(pos)

  def unapply(arg: PBinExp): Option[(PExp, PReserved[PBinaryOp], PExp)] = Some(arg.left, arg.op, arg.right)
}

case class PMagicWandExp(override val left: PExp, wand: PSymOp.Wand, override val right: PExp)(override val pos: (Position, Position)) extends PBinExp(left, wand, right)(pos) with PResourceAccess

case class PUnExp(op: PReserved[PUnaryOp], exp: PExp)(val pos: (Position, Position)) extends POpApp {
  override val args = Seq(exp)
  override val signatures = op.rs.signatures
}

case class PCondExp(cond: PExp, q: PSymOp.Question, thn: PExp, c: PSymOp.Colon, els: PExp)(val pos: (Position, Position)) extends POpApp {
  override val args = Seq(cond, thn, els)
  val signatures: List[PTypeSubstitution] = List(
    Map(POpApp.pArgS(0) -> Bool, POpApp.pArgS(2) -> POpApp.pArg(1), POpApp.pResS -> POpApp.pArg(1))
  )
}

// Simple literals
sealed trait PSimpleLiteral extends PExp {
  override final val typeSubstitutions = Seq(PTypeSubstitution.id)

  def forceSubstitution(ts: PTypeSubstitution) = {}
}

sealed trait PConstantLiteral extends PSimpleLiteral {
  val keyword: PReserved[PKeywordConstant]
}

case class PIntLit(i: BigInt)(val pos: (Position, Position)) extends PSimpleLiteral with PLeaf {
  typ = Int
  override def display = i.toString()
}

case class PResultLit(result: PKw.Result)(val pos: (Position, Position)) extends PSimpleLiteral

case class PBoolLit(keyword: PReserved[PKeywordConstant])(val pos: (Position, Position)) extends PConstantLiteral {
  def b: Boolean = keyword.rs.keyword match {
    case PKw.True.keyword => true
    case PKw.False.keyword => false
  }
  typ = Bool
}

case class PNullLit(keyword: PKw.Null)(val pos: (Position, Position)) extends PConstantLiteral {
  typ = Ref
}

sealed trait PHeapOpApp extends POpApp

sealed trait PResourceAccess extends PHeapOpApp

trait PLocationAccess extends PResourceAccess {
  def idnref: PIdnUse
}

case class PFieldAccess(rcv: PExp, dot: PSymOp.Dot, idnref: PIdnRef[PFieldDecl])(val pos: (Position, Position)) extends PLocationAccess with PAssignTarget {
  override final val args = Seq(rcv)

  override def signatures = idnref.decl match {
    case Some(f: PFieldDecl) if f.typ.isValidOrUndeclared && rcv.typ.isValidOrUndeclared => List(
        Map(POpApp.pArgS(0) -> Ref, POpApp.pResS -> f.typ)
      )
    case _ => List()
  }
}

case class PUnfolding(unfolding: PKwOp.Unfolding, acc: PAccAssertion, in: PKwOp.In, exp: PExp)(val pos: (Position, Position)) extends PHeapOpApp {
  override val args = Seq(acc, exp)
  override val signatures: List[PTypeSubstitution] =
    List(Map(POpApp.pArgS(0) -> Predicate, POpApp.pResS -> POpApp.pArg(1)))
}

case class PApplying(applying: PKwOp.Applying, wand: PExp, in: PKwOp.In, exp: PExp)(val pos: (Position, Position)) extends PHeapOpApp {
  override val args = Seq(wand, exp)
  override val signatures: List[PTypeSubstitution] =
    List(Map(POpApp.pArgS(0) -> Wand, POpApp.pResS -> POpApp.pArg(1)))
}

sealed trait PBinder extends PExp with PScope {
  def boundVars: Seq[PLogicalVarDecl]

  def body: PExp

  var _typeSubstitutions: List[PTypeSubstitution] = null

  override def typeSubstitutions = _typeSubstitutions

  override def forceSubstitution(ts: PTypeSubstitution) = {
    _typeSubstitutions = List(ts)
    typ = typ.substitute(ts)
    body.forceSubstitution(ts)
  }
}

case class PTrigger(exp: PDelimited.Comma[PSym.Brace, PExp])(val pos: (Position, Position)) extends PNode with PPrettySubnodes {
  override def pretty = exp.pretty
}

sealed trait PQuantifier extends PBinder {
  def keyword: PReserved[PKeywordLang]
  def c: PSym.ColonColon
  def vars: PDelimited[PLogicalVarDecl, PSym.Comma]
  def triggers: Seq[PTrigger]
  override def boundVars = vars.toSeq
}

case class PExists(keyword: PKw.Exists, vars: PDelimited[PLogicalVarDecl, PSym.Comma], c: PSym.ColonColon, triggers: Seq[PTrigger], body: PExp)(val pos: (Position, Position)) extends PQuantifier

case class PForall(keyword: PKw.Forall, vars: PDelimited[PLogicalVarDecl, PSym.Comma], c: PSym.ColonColon, triggers: Seq[PTrigger], body: PExp)(val pos: (Position, Position)) extends PQuantifier

case class PForPerm(keyword: PKw.Forperm, vars: PDelimited[PLogicalVarDecl, PSym.Comma], accessRes: PGrouped[PSym.Bracket, PResourceAccess], c: PSym.ColonColon, body: PExp)(val pos: (Position, Position)) extends PQuantifier {
  val triggers: Seq[PTrigger] = Seq()
}

/* Let-expressions `let x == e1 in e2` are represented by the nested structure
 * `PLet(e1, PLetNestedScope(x, e2))`, where `PLetNestedScope <: PScope` (but
 * `PLet` isn't) in order to work with the current architecture of the resolver.
 *
 * More precisely, `NameAnalyser.run` visits a given program to ensure that all
 * used symbol are actually declared. While traversing the program, it
 * pushes/pops `PScope`s to/from the stack. If let-expressions were represented
 * by a flat `PLet(x, e1, e2) <: PScope`, then the let-bound variable `x` would
 * already be in scope while checking `e1`, which wouldn't be correct.
 */
// let variable == exp in nestedScope
case class PLet(l: PKwOp.Let, variable: PIdnDef, eq: PSymOp.EqEq, exp: PGrouped.Paren[PExp], in: PKwOp.In, nestedScope: PLetNestedScope)(val pos: (Position, Position)) extends PExp with PScope {
  def decl: PLogicalVarDecl = PLogicalVarDecl(variable, PReserved.implied(PSym.Colon), exp.inner.typ)(variable.pos)

  override def typeSubstitutions = (for (ts1 <- nestedScope.body.typeSubstitutions; ts2 <- exp.inner.typeSubstitutions) yield (ts1 * ts2).toOption).flatten.toList.distinct
  override def forceSubstitution(ts: PTypeSubstitution) = {
    exp.inner.forceSubstitution(ts)
    nestedScope.body.forceSubstitution(ts)
    typ = nestedScope.body.typ
  }
}

case class PLetNestedScope(body: PExp)(val pos: (Position, Position)) extends PTypedVarDecl with PLocalDeclaration with PScopeUniqueDeclaration {
  def outerLet: PLet = getAncestor[PLet].get
  override def idndef: PIdnDef = outerLet.variable
  override def typ: PType = outerLet.exp.inner.typ
}

// [in,ex]
case class PInhaleExhaleExp(l: PSymOp.LBracket, in: PExp, c: PSymOp.Comma, ex: PExp, r: PSymOp.RBracket)(val pos: (Position, Position)) extends PHeapOpApp {
  override val args = Seq(in, ex)

  val signatures: List[PTypeSubstitution] = List(
    Map(POpApp.pArgS(0) -> Bool, POpApp.pArgS(1) -> Bool, POpApp.pResS -> Bool),
    Map(POpApp.pArgS(0) -> Impure, POpApp.pArgS(1) -> Impure, POpApp.pResS -> Impure),
  )
}

case class PNoPerm(keyword: PKw.None)(val pos: (Position, Position)) extends PConstantLiteral {
  typ = Perm
}

case class PFullPerm(keyword: PKw.Write)(val pos: (Position, Position)) extends PConstantLiteral {
  typ = Perm
}
object PFullPerm {
  def implied(): PFullPerm = PFullPerm(PReserved(PKw.Write)(NoPosition, NoPosition))(NoPosition, NoPosition)
}

case class PWildcard(keyword: PKw.Wildcard)(val pos: (Position, Position)) extends PConstantLiteral {
  typ = Perm
}

case class PEpsilon(keyword: PKw.Epsilon)(val pos: (Position, Position)) extends PConstantLiteral {
  typ = Perm
}

trait PCallKeyword extends POpApp {
  def op: PReserved[POperatorKeyword]
}

case class PCurPerm(op: PKwOp.Perm, res: PGrouped.Paren[PResourceAccess])(val pos: (Position, Position)) extends PCallKeyword with PHeapOpApp {
  override val args = Seq(res.inner)
  val signatures: List[PTypeSubstitution] = List(
    Map(POpApp.pResS -> Perm)
  )
}

case class PPairArgument[+T, +U](first: T, c: PSym.Comma, second: U)(val pos: (Position, Position)) extends PNode with PPrettySubnodes
case class PMaybePairArgument[+T, +U](first: T, second: Option[(PSym.Comma, U)])(val pos: (Position, Position)) extends PNode with PPrettySubnodes

sealed trait PAccAssertion extends PExp {
  def loc: PLocationAccess
  def perm: PExp
}

case class PAccPred(op: PKwOp.Acc, amount: PGrouped.Paren[PMaybePairArgument[PLocationAccess, PExp]])(val pos: (Position, Position)) extends PCallKeyword with PAccAssertion {
  override val signatures: List[PTypeSubstitution] = List(
    Map(POpApp.pArgS(0) -> Predicate, POpApp.pArgS(1) -> Perm, POpApp.pResS -> Predicate),
    Map(POpApp.pArgS(1) -> Perm, POpApp.pResS -> Impure),
  )
  def loc = amount.inner.first
  def perm = amount.inner.second.map(_._2).getOrElse(PFullPerm.implied())
  override val args = Seq(loc, perm)
}

case class POldExp(op: PKwOp.Old, label: Option[PGrouped[PSym.Bracket, Either[PKw.Lhs, PIdnRef[PLabel]]]], e: PGrouped.Paren[PExp])(val pos: (Position, Position)) extends PCallKeyword with PHeapOpApp {
  override val args = Seq(e.inner)
  override def requirePure = args
  override val signatures: List[PTypeSubstitution] = List(Map(POpApp.pResS -> POpApp.pArg(0)))
}

<<<<<<< HEAD
case class PDebugLabelledOld(label: PVersionedIdnUse, e: PExp)(val pos: (Position, Position)) extends POldExp {
  override val opName = "debug#old#labeled"
}

sealed trait PCollectionLiteral extends POpApp {
=======
sealed trait PCollectionLiteral extends PCallKeyword {
  override def args: Seq[PExp] = callArgs.inner.toSeq
  def callArgs: PDelimited.Comma[PSym.Paren, PExp]
>>>>>>> 93bc9b75
  def pElementType: PType

  def pCollectionType(pType: PType): PType

  def explicitType: Option[PType]
}

sealed trait PEmptyCollectionLiteral extends PCollectionLiteral {
  override def pElementType = pAnnotatedType.map(_.inner).getOrElse(PTypeVar("#E"))
  def pAnnotatedType: Option[PGrouped[PSym.Bracket, PType]]

  override val extraLocalTypeVariables: Set[PDomainType] =
    pElementType match {
      case pdt: PDomainType if pdt.isTypeVar => Set(pdt)
      case _ => Set()
    }

  override def signatures: List[PTypeSubstitution] =
    List(Map(POpApp.pResS -> pCollectionType(pElementType)))

  override def explicitType: Option[PType] = pElementType match {
      case PTypeVar("#E") => None
      case tp => Some(tp)
    }
}

sealed trait PExplicitCollectionLiteral extends PCollectionLiteral {
  override val signatures: List[PTypeSubstitution] =
    List(
      ((0 until args.size) map
        (n => if (n == 0) POpApp.pResS -> pCollectionType(POpApp.pArg(0)) else POpApp.pArgS(n) -> POpApp.pArg(0))).toMap
    )

  override val pElementType = args.head.typ
  override def explicitType: Option[PType] = None
}

sealed trait PSeqLiteral extends PCollectionLiteral {
  def pCollectionType(pType: PType) = if (pType.isUnknown) PUnknown() else MakeSeq(pType)
}

case class PEmptySeq(op: PKwOp.Seq, pAnnotatedType: Option[PGrouped[PSym.Bracket, PType]], callArgs: PDelimited.Comma[PSym.Paren, Nothing])(val pos: (Position, Position)) extends PSeqLiteral with PEmptyCollectionLiteral

case class PExplicitSeq(op: PKwOp.Seq, callArgs: PDelimited.Comma[PSym.Paren, PExp])(val pos: (Position, Position)) extends PSeqLiteral with PExplicitCollectionLiteral

// [low..high)
case class PRangeSeq(l: PSymOp.LBracket, low: PExp, ds: PSymOp.DotDot, high: PExp, r: PSymOp.RParen)(val pos: (Position, Position)) extends POpApp {
  override val args = Seq(low, high)

  override val signatures: List[PTypeSubstitution] = List(
    Map(POpApp.pArgS(0) -> Int, POpApp.pArgS(1) -> Int, POpApp.pResS -> MakeSeq(Int)))
}

// base[idx]
case class PLookup(base: PExp, l: PSymOp.LBracket, idx: PExp, r: PSymOp.RBracket)(val pos: (Position, Position)) extends POpApp {
  val keyType: PDomainType = POpApp.pArg(1)

  override val args = Seq(base, idx)
  override val extraLocalTypeVariables: Set[PDomainType] = Set(keyType)

  override val signatures: List[PTypeSubstitution] = List(
    Map(POpApp.pArgS(0) -> MakeSeq(POpApp.pRes), POpApp.pArgS(1) -> Int),
    Map(POpApp.pArgS(0) -> MakeMap(keyType, POpApp.pRes))
  )
}

case class PSeqSlice(seq: PExp, l: PSymOp.LBracket, s: Option[PExp], d: PSymOp.DotDot, e: Option[PExp], r: PSymOp.RBracket)(val pos: (Position, Position)) extends POpApp {
  val elementType = PTypeVar("#E")
  override val extraLocalTypeVariables = Set(elementType)
  override val args = seq +: (s.toSeq ++ e.toSeq)
  override val signatures: List[PTypeSubstitution] = List(Map(
        POpApp.pArgS(0) -> MakeSeq(elementType),
        POpApp.pResS -> MakeSeq(elementType)
    ) ++ ((s, e) match {
    case (Some(_), Some(_)) => Map(POpApp.pArgS(1) -> Int, POpApp.pArgS(2) -> Int)
    case (Some(_), None) | (None, Some(_)) => Map(POpApp.pArgS(1) -> Int)
    case (None, None) => Map() 
  }))
}

case class PUpdate(base: PExp, l: PSymOp.LBracket, key: PExp, a: PSymOp.Assign, value: PExp, r: PSymOp.RBracket)(val pos: (Position, Position)) extends POpApp {
  val keyType: PDomainType = POpApp.pArg(1)
  val elementType: PDomainType = POpApp.pArg(2)

  override val args = Seq(base, key, value)
  override val extraLocalTypeVariables: Set[PDomainType] = Set(keyType, elementType)

  override val signatures: List[PTypeSubstitution] = List(
    Map(POpApp.pArgS(0) -> MakeSeq(elementType), POpApp.pArgS(1) -> Int, POpApp.pResS -> MakeSeq(elementType)),
    Map(POpApp.pArgS(0) -> MakeMap(keyType, elementType), POpApp.pResS -> MakeMap(keyType, elementType))
  )
}

case class PSize(l: PSymOp.Or, seq: PExp, r: PSymOp.Or)(val pos: (Position, Position)) extends POpApp {
  val keyType: PDomainType = PTypeVar("#K")
  val elementType: PDomainType = PTypeVar("#E")

  override val extraLocalTypeVariables: Set[PDomainType] = Set(keyType, elementType)
  override val args = Seq(seq)

  override val signatures: List[PTypeSubstitution] = List(
    // Maps:
    Map(POpApp.pArgS(0) -> MakeSeq(elementType), POpApp.pResS -> Int),
    Map(POpApp.pArgS(0) -> MakeSet(elementType), POpApp.pResS -> Int),
    Map(POpApp.pArgS(0) -> MakeMultiset(elementType), POpApp.pResS -> Int),
    Map(POpApp.pArgS(0) -> MakeMap(keyType, elementType), POpApp.pResS -> Int)
  )
}

sealed trait PSetLiteral extends PCollectionLiteral {
  def pCollectionType(pType: PType) = if (pType.isUnknown) PUnknown() else MakeSet(pType)
}

case class PEmptySet(op: PKwOp.Set, pAnnotatedType: Option[PGrouped[PSym.Bracket, PType]], callArgs: PDelimited.Comma[PSym.Paren, Nothing])(val pos: (Position, Position)) extends PSetLiteral with PEmptyCollectionLiteral

case class PExplicitSet(op: PKwOp.Set, callArgs: PDelimited.Comma[PSym.Paren, PExp])(val pos: (Position, Position)) extends PSetLiteral with PExplicitCollectionLiteral

sealed trait PMultiSetLiteral extends PCollectionLiteral {
  def pCollectionType(pType: PType) = if (pType.isUnknown) PUnknown() else MakeMultiset(pType)
}

case class PEmptyMultiset(op: PKwOp.Multiset, pAnnotatedType: Option[PGrouped[PSym.Bracket, PType]], callArgs: PDelimited.Comma[PSym.Paren, Nothing])(val pos: (Position, Position)) extends PMultiSetLiteral with PEmptyCollectionLiteral

case class PExplicitMultiset(op: PKwOp.Multiset, callArgs: PDelimited.Comma[PSym.Paren, PExp])(val pos: (Position, Position)) extends PMultiSetLiteral with PExplicitCollectionLiteral


/* ** Maps */

sealed trait PMapLiteral extends POpApp {
  override def args: Seq[PExp] = callArgs.inner.toSeq
  def callArgs: PDelimited.Comma[PSym.Paren, PExp]
  def pKeyType: PType
  def pValueType: PType

  def pMapType(keyType: PType, valueType: PType): PType =
    if (keyType.isUnknown || valueType.isUnknown) PUnknown()
    else MakeMap(keyType, valueType)
}

case class PEmptyMap(op: PKwOp.Map, pAnnotatedType: Option[PGrouped[PSym.Bracket, PPairArgument[PType, PType]]], callArgs: PDelimited.Comma[PSym.Paren, Nothing])(val pos: (Position, Position)) extends PMapLiteral {
  override val args = Seq()
  override def pKeyType = pAnnotatedType.map(_.inner.first).getOrElse(PTypeVar("#K"))
  override def pValueType = pAnnotatedType.map(_.inner.second).getOrElse(PTypeVar("#E"))

  override val extraLocalTypeVariables: Set[PDomainType] =
    Set(pKeyType, pValueType) collect { case t: PDomainType if t.isTypeVar => t }

  override def signatures: List[PTypeSubstitution] = List(Map(
    POpApp.pResS -> pMapType(pKeyType, pValueType)
  ))

  def explicitType: Option[(PType, PType)] = pAnnotatedType.map(t => (t.inner.first, t.inner.second))
}

case class PExplicitMap(op: PKwOp.Map, callArgs: PDelimited.Comma[PSym.Paren, PMaplet])(val pos: (Position, Position)) extends PMapLiteral {
  override def pKeyType: PType = callArgs.inner.head.key.typ
  override def pValueType: PType = callArgs.inner.head.value.typ

  override def signatures: List[PTypeSubstitution] = List(
    (0 until callArgs.inner.length).map {
      case 0 => POpApp.pResS -> POpApp.pArg(0)
      case n => POpApp.pArgS(n) -> POpApp.pArg(0)
    }.toMap
  )
}

/**
  * A key-value pair (i.e., an entry of an `PExplicitMap`) is
  * considered to be a singleton map literal itself.
  */
case class PMaplet(key: PExp, a: PSymOp.Assign, value: PExp)(val pos: (Position, Position)) extends POpApp with PPrettySubnodes {
  override def args: Seq[PExp] = Seq(key, value)
  override def signatures: List[PTypeSubstitution] = List(Map(
    POpApp.pResS -> MakeMap(POpApp.pArg(0), POpApp.pArg(1))
  ))
}

case class PMapDomain(keyword: PKwOp.Domain, base: PGrouped.Paren[PExp])(val pos: (Position, Position)) extends POpApp {
  val keyType: PDomainType = PTypeVar("#K")
  val valueType: PDomainType = PTypeVar("#E")

  override val args = Seq(base.inner)
  override val extraLocalTypeVariables: Set[PDomainType] = Set(keyType, valueType)

  override val signatures: List[PTypeSubstitution] = List(Map(
    POpApp.pArgS(0) -> MakeMap(keyType, valueType),
    POpApp.pResS -> MakeSet(keyType)
  ))
}

case class PMapRange(keyword: PKwOp.Range, base: PGrouped.Paren[PExp])(val pos: (Position, Position)) extends POpApp {
  val keyType: PDomainType = PTypeVar("#K")
  val valueType: PDomainType = PTypeVar("#E")

  override val args = Seq(base.inner)
  override val extraLocalTypeVariables: Set[PDomainType] = Set(keyType, valueType)

  override val signatures: List[PTypeSubstitution] = List(Map(
    POpApp.pArgS(0) -> MakeMap(keyType, valueType),
    POpApp.pResS -> MakeSet(valueType)
  ))
}


///////////////////////////////////////////////////////////////////////////
// Statements
trait PStmt extends PNode with PPrettySubnodes

case class PAnnotatedStmt(annotation: PAnnotation, stmt: PStmt)(val pos: (Position, Position)) extends PStmt

case class PSeqn(ss: PDelimited.Block[PStmt])(val pos: (Position, Position)) extends PStmt with PScope {
  override def pretty = ss.prettyLines
}

/**
  * PSeqn representing the expanded body of a statement macro.
  * Unlike a normal PSeqn, it does not represent its own scope.
  * Is created only temporarily during macro expansion and eliminated (i.e., expanded into the surrounding scope)
  * before translation.
  */
case class PMacroSeqn(ss: PDelimited.Block[PStmt])(val pos: (Position, Position)) extends PStmt

case class PFold(fold: PKw.Fold, e: PExp)(val pos: (Position, Position)) extends PStmt

case class PUnfold(unfold: PKw.Unfold, e: PExp)(val pos: (Position, Position)) extends PStmt

case class PPackageWand(pckg: PKw.Package, e: PExp, proofScript: Option[PSeqn])(val pos: (Position, Position)) extends PStmt

case class PApplyWand(apply: PKw.Apply, e: PExp)(val pos: (Position, Position)) extends PStmt

case class PExhale(exhale: PKw.Exhale, e: PExp)(val pos: (Position, Position)) extends PStmt

case class PAssert(assert: PKw.Assert, e: PExp)(val pos: (Position, Position)) extends PStmt

case class PAssume(assume: PKw.Assume, e: PExp)(val pos: (Position, Position)) extends PStmt

case class PInhale(inhale: PKw.Inhale, e: PExp)(val pos: (Position, Position)) extends PStmt

/** Can also represent a method call or statement macro with no `:=` when `targets` is empty. */
case class PAssign(targets: PDelimited[PExp with PAssignTarget, PSym.Comma], op: Option[PSymOp.Assign], rhs: PExp)(val pos: (Position, Position)) extends PStmt

sealed trait PIfContinuation extends PStmt
case class PIf(keyword: PReserved[PKeywordIf], cond: PGrouped.Paren[PExp], thn: PSeqn, els: Option[PIfContinuation])(val pos: (Position, Position)) extends PStmt with PIfContinuation
case class PElse(k: PKw.Else, els: PSeqn)(val pos: (Position, Position)) extends PStmt with PIfContinuation

case class PWhile(keyword: PKw.While, cond: PGrouped.Paren[PExp], invs: PDelimited[PSpecification[PKw.InvSpec], Option[PSym.Semi]], body: PSeqn)(val pos: (Position, Position)) extends PStmt

case class PVars(keyword: PKw.Var, vars: PDelimited[PLocalVarDecl, PSym.Comma], init: Option[(PSymOp.Assign, PExp)])(val pos: (Position, Position)) extends PStmt {
  def assign: Option[PAssign] = init map (i => PAssign(vars.update(vars.toSeq.map(_.toIdnUse)), Some(i._1), i._2)(pos))
}

case class PLabel(label: PKw.Label, idndef: PIdnDef, invs: PDelimited[PSpecification[PKw.InvSpec], Option[PSym.Semi]])(val pos: (Position, Position)) extends PStmt with PMemberDeclaration with PBackwardDeclaration

case class PGoto(goto: PKw.Goto, target: PIdnRef[PLabel])(val pos: (Position, Position)) extends PStmt

// Should this be sealed?
sealed trait PTypeDeclaration extends PDeclarationInner

case class PTypeVarDecl(idndef: PIdnDef)(val pos: (Position, Position)) extends PMemberDeclaration with PTypeDeclaration with PPrettySubnodes

case class PSkip()(val pos: (Position, Position)) extends PStmt

case class PQuasihavoc(quasihavoc: PKw.Quasihavoc, lhs: Option[(PExp, PSymOp.Implies)], e: PExp)(val pos: (Position, Position)) extends PStmt

case class PQuasihavocall(quasihavocall: PKw.Quasihavocall, vars: PDelimited[PLogicalVarDecl, PSym.Comma], colons: PSym.ColonColon, lhs: Option[(PExp, PSymOp.Implies)], e: PExp)(val pos: (Position, Position)) extends PStmt with PScope

/* new(f1, ..., fn) or new(*) */
case class PNewExp(keyword: PKw.New, fields: PGrouped.Paren[Either[PSym.Star, PDelimited[PIdnRef[PFieldDecl], PSym.Comma]]])(val pos: (Position, Position)) extends PExp {
  override final val typeSubstitutions = Seq(PTypeSubstitution.id)
  def forceSubstitution(ts: PTypeSubstitution) = {}
}

sealed trait PScope extends PNode {
  val scopeId = PScope.uniqueId()
}

object PScope {
  type Id = Long

  private[this] val counter = new AtomicLong(0)

  private def uniqueId() = {
    val id = counter.getAndIncrement()

    id
  }
}

// Annotations
trait PAnnotated extends PNode {
  def annotations: Seq[PAnnotation]
}

// Assignments
sealed trait PAssignTarget

// Declarations

/** An entity is a declaration (named) or an error node */
sealed trait PEntity

trait PDeclarationInner extends PNode {
  def idndef: PIdnDef
}

sealed trait PDeclaration extends PDeclarationInner with PEntity

sealed trait PUniqueDeclaration

// Unique within contained `PProgram`, can only be attached to `PGlobalDeclaration`
trait PGlobalUniqueDeclaration extends PUniqueDeclaration

// Unique within contained `PMember`
trait PMemberUniqueDeclaration extends PUniqueDeclaration

// Unique within contained `PScope` (but not necessarily parent or child scopes)
trait PScopeUniqueDeclaration extends PUniqueDeclaration

// Can be referenced before declaration
trait PBackwardDeclaration

// A declaration which shadows any previous declarations with the same name
trait POverridesDeclaration

sealed trait PUnnamedTypedDeclaration extends PNode {
  def typ: PType
}

// Can be referenced from anywhere within the `PProgram` (needs `PBackwardDeclaration` since PProgram reorders declarations)
trait PGlobalDeclaration extends PDeclaration with PBackwardDeclaration with PAnnotated

// Can be referenced from anywhere within the containing `PMember`
trait PMemberDeclaration extends PDeclaration

// Can be referenced from anywhere within the containing `PScope`
trait PLocalDeclaration extends PDeclaration

trait PTypedDeclaration extends PUnnamedTypedDeclaration

case class PBracedExp(e: PGrouped[PSym.Brace, PExp])(val pos: (Position, Position)) extends PNode {
  override def pretty = s" ${e.l.pretty}\n  ${e.inner.pretty.replace("\n", "\n  ")}\n${e.r.pretty}"
}

trait PCallable extends PDeclarationInner {
  def keyword: PReserved[PKeywordLang]
  def idndef: PIdnDef
  def args: PDelimited.Comma[PSym.Paren, PAnyFormalArgDecl]
  def returnNodes: Seq[PNode]
  def pres: PDelimited[PSpecification[PKw.PreSpec], Option[PSym.Semi]]
  def posts: PDelimited[PSpecification[PKw.PostSpec], Option[PSym.Semi]]
  def body: Option[PNode]

  def formalArgs: Seq[PAnyFormalArgDecl] = args.inner.toSeq
}

trait PGlobalCallable extends PCallable with PGlobalDeclaration
trait PGlobalCallableNamedArgs extends PGlobalCallable {
  override def args: PDelimited.Comma[PSym.Paren, PFormalArgDecl]
  override def formalArgs: Seq[PFormalArgDecl] = args.inner.toSeq
}

abstract class PErrorEntity extends PEntity {
  def name: String
}

// a member (like method or axiom) that is its own name scope
trait PMember extends PScope with PAnnotated {
  def declares: Seq[PGlobalDeclaration]
}

/** Anything that is a PMember and declares only a single thing (itself) */
trait PSingleMember extends PMember with PGlobalDeclaration with PGlobalUniqueDeclaration {
  override def declares = Seq(this)
}

trait PAnyFunction extends PScope with PTypedDeclaration with PGlobalCallable {
  def c: PSym.Colon
  def resultType: PType
  override def typ: PFunctionType = PFunctionType(formalArgs.map(_.typ), resultType)

  override def returnNodes: Seq[PNode] = Seq(c, resultType)
}

trait PNoSpecsFunction extends PAnyFunction {
  override def pres = PDelimited.empty
  override def posts = PDelimited.empty
}

///////////////////////////////////////////////////////////////////////////
// Program Members

case class PProgram(imported: Seq[PProgram], members: Seq[PMember])(val pos: (Position, Position), val localErrors: Seq[ParseReport]) extends PNode {
  val imports: Seq[PImport] = members.collect { case i: PImport => i } ++ imported.flatMap(_.imports)
  val macros: Seq[PDefine] = members.collect { case m: PDefine => m } ++ imported.flatMap(_.macros)
  val domains: Seq[PDomain] = members.collect { case d: PDomain => d } ++ imported.flatMap(_.domains)
  val fields: Seq[PFields] = members.collect { case f: PFields => f } ++ imported.flatMap(_.fields)
  val functions: Seq[PFunction] = members.collect { case f: PFunction => f } ++ imported.flatMap(_.functions)
  val predicates: Seq[PPredicate] = members.collect { case p: PPredicate => p } ++ imported.flatMap(_.predicates)
  val methods: Seq[PMethod] = members.collect { case m: PMethod => m } ++ imported.flatMap(_.methods)
  val extensions: Seq[PExtender] = members.collect { case e: PExtender => e } ++ imported.flatMap(_.extensions)
  val errors: Seq[ParseReport] = localErrors ++ imported.flatMap(_.errors)

  override def pretty = {
    val prefix = if (pos._1.isInstanceOf[FilePosition]) s"// ${pos._1.asInstanceOf[FilePosition].file.toString()} \n" else ""
    val m = members.map(_.pretty).mkString("\n")
    val i = imported.map(_.pretty).mkString("\n")
    prefix + m + "\n\n" + i
  }
  // Pretty print members in a specific order
  def prettyOrdered: String = {
    val all = Seq(imports, macros, domains, fields, functions, predicates, methods, extensions).filter(_.length > 0)
    all.map(_.map(_.pretty).mkString("\n")).mkString("\n")
  }

  override def getExtraVals: Seq[Any] = Seq(pos, localErrors)

  def filterMembers(f: PMember => Boolean): PProgram = PProgram(imported.map(_.filterMembers(f)), members.filter(f))(pos, localErrors)
  def newImported(newImported: Seq[PProgram]): PProgram = if (newImported.isEmpty) this else PProgram(imported ++ newImported, members)(pos, localErrors)
}

object PProgram {
  def error(error: ParseReport): PProgram = PProgram(Nil, Nil)((error.pos, error.pos), Seq(error))
}

case class PImport(annotations: Seq[PAnnotation], imprt: PKw.Import, file: PStringLiteral)(val pos: (FilePosition, FilePosition)) extends PMember with PPrettySubnodes {
  var local: Boolean = true
  var resolved: Option[Path] = None
  def declares = Nil
}

case class PDefineParam(idndef: PIdnDef)(val pos: (Position, Position)) extends PNode with PLocalDeclaration with PPrettySubnodes

case class PDefine(annotations: Seq[PAnnotation], define: PKw.Define, idndef: PIdnDef, parameters: Option[PDelimited.Comma[PSym.Paren, PDefineParam]], body: PNode)(val pos: (FilePosition, FilePosition)) extends PSingleMember with PStmt with PNameAnalyserOpaque

case class PDomain(annotations: Seq[PAnnotation], domain: PKw.Domain, idndef: PIdnDef, typVars: Option[PDelimited.Comma[PSym.Bracket, PTypeVarDecl]], interpretations: Option[PDomainInterpretations], members: PGrouped[PSym.Brace, PDomainMembers])
                  (val pos: (Position, Position)) extends PSingleMember with PTypeDeclaration with PPrettySubnodes {
  def typVarsSeq: Seq[PTypeVarDecl] = typVars.map(_.inner.toSeq).getOrElse(Nil)
}

case class PDomainFunctionInterpretation(k: PKw.Interpretation, i: PStringLiteral)(val pos: (Position, Position)) extends PNode with PPrettySubnodes {
  override def pretty = s"\n  ${super.pretty}"
}
trait PDomainMember extends PScope {
  def domain: PDomain = getAncestor[PDomain].get
}
case class PDomainFunction(annotations: Seq[PAnnotation], unique: Option[PKw.Unique], keyword: PKw.FunctionD, idndef: PIdnDef, args: PDelimited.Comma[PSym.Paren, PDomainFunctionArg], c: PSym.Colon, resultType: PType, interpretation: Option[PDomainFunctionInterpretation])(val pos: (Position, Position)) extends PSingleMember with PNoSpecsFunction with PDomainMember with PPrettySubnodes {
  override def body = None
}

case class PAxiom(annotations: Seq[PAnnotation], axiom: PKw.Axiom, idndef: Option[PIdnDef], exp: PBracedExp)(val pos: (Position, Position)) extends PDomainMember with PPrettySubnodes
case class PDomainMembers(funcs: PDelimited[PDomainFunction, Option[PSym.Semi]], axioms: PDelimited[PAxiom, Option[PSym.Semi]])(val pos: (Position, Position)) extends PNode {
  override def pretty: String = {
    val fPretty = if (funcs.length == 0) "" else s"\n  ${funcs.prettyLines.replace("\n", "\n  ")}\n"
    val aPretty = if (axioms.length == 0) "" else s"\n  ${axioms.prettyLines.replace("\n", "\n  ")}\n"
    s"${fPretty}${aPretty}"
  }
}

case class PDomainInterpretation(name: PRawString, c: PSym.Colon, lit: PStringLiteral)(val pos: (Position, Position)) extends PNode with PPrettySubnodes
case class PDomainInterpretations(k: PReserved[PKeywordLang], m: PDelimited.Comma[PSym.Paren, PDomainInterpretation])(val pos: (Position, Position)) extends PNode with PPrettySubnodes {
  def interps: Map[String, String] = m.inner.toSeq.map(i => i.name.str -> i.lit.str).toMap
}

trait PDomainMember1 extends PNode with PPrettySubnodes
case class PDomainFunction1(annotations: Seq[PAnnotation], unique: Option[PKw.Unique], function: PKw.FunctionD, idndef: PIdnDef, args: PDelimited.Comma[PSym.Paren, PDomainFunctionArg], c: PSym.Colon, typ: PType, interpretation: Option[PDomainFunctionInterpretation], s: Option[PSym.Semi])(val pos: (Position, Position)) extends PDomainMember1
case class PAxiom1(annotations: Seq[PAnnotation], axiom: PKw.Axiom, idndef: Option[PIdnDef], exp: PBracedExp, s: Option[PSym.Semi])(val pos: (Position, Position)) extends PDomainMember1
case class PDomainMembers1(members: Seq[PDomainMember1])(val pos: (Position, Position)) extends PNode with PPrettySubnodes


case class PFields(annotations: Seq[PAnnotation], field: PKw.Field, fields: PDelimited[PFieldDecl, PSym.Comma], s: Option[PSym.Semi])(val pos: (Position, Position)) extends PMember with PPrettySubnodes {
  override def declares: Seq[PGlobalDeclaration] = fields.toSeq
}

case class PSpecification[+T <: PKw.Spec](k: PReserved[PKw.Spec], e: PExp)(val pos: (Position, Position)) extends PNode with PPrettySubnodes {
  override def pretty: String = "\n  " + super.pretty
}

case class PFunction(annotations: Seq[PAnnotation], keyword: PKw.Function, idndef: PIdnDef, args: PDelimited.Comma[PSym.Paren, PFormalArgDecl], c: PSym.Colon, resultType: PType, pres: PDelimited[PSpecification[PKw.PreSpec], Option[PSym.Semi]], posts: PDelimited[PSpecification[PKw.PostSpec], Option[PSym.Semi]], body: Option[PBracedExp])
                    (val pos: (Position, Position)) extends PSingleMember with PAnyFunction with PGlobalCallableNamedArgs with PPrettySubnodes

case class PPredicate(annotations: Seq[PAnnotation], keyword: PKw.Predicate, idndef: PIdnDef, args: PDelimited.Comma[PSym.Paren, PFormalArgDecl], body: Option[PBracedExp])(val pos: (Position, Position))
  extends PSingleMember with PNoSpecsFunction with PGlobalCallableNamedArgs with PPrettySubnodes {
  override def c = PReserved.implied(PSym.Colon)
  override def resultType = Predicate
}

case class PMethod(annotations: Seq[PAnnotation], keyword: PKw.Method, idndef: PIdnDef, args: PDelimited.Comma[PSym.Paren, PFormalArgDecl], returns: Option[PMethodReturns], pres: PDelimited[PSpecification[PKw.PreSpec], Option[PSym.Semi]], posts: PDelimited[PSpecification[PKw.PostSpec], Option[PSym.Semi]], body: Option[PSeqn])
                  (val pos: (Position, Position)) extends PSingleMember with PGlobalCallableNamedArgs with PPrettySubnodes {
  def formalReturns: Seq[PFormalReturnDecl] = returns.map(_.formalReturns.inner.toSeq).getOrElse(Nil)
  override def returnNodes = returns.toSeq
}

case class PMethodReturns(k: PKw.Returns, formalReturns: PGrouped.Paren[PDelimited[PFormalReturnDecl, PSym.Comma]])(val pos: (Position, Position)) extends PNode with PPrettySubnodes

/**
  * Used for parsing annotation for top level members. Passed as an argument to the members to construct them.
  */
case class PAnnotationsPosition(annotations: Seq[PAnnotation], pos: (FilePosition, FilePosition))

case class PAnnotation(at: PSym.At, key: PRawString, values: PGrouped.Paren[PDelimited[PStringLiteral, PSym.Comma]])(val pos: (Position, Position)) extends PNode with PPrettySubnodes {
  override def pretty: String = super.pretty + "\n"
}

// Any unenclosed string (e.g. `hello`)
case class PRawString(str: String)(val pos: (Position, Position)) extends PNode with PLeaf {
  override def display: String = str
}

// Any enclosed string (e.g. `"hello"`)
case class PStringLiteral(grouped: PGrouped[_, PRawString])(val pos: (Position, Position)) extends PNode with PPrettySubnodes {
  def str: String = grouped.inner.str
}

trait PExtender extends PNode {
  def typecheck(t: TypeChecker, n: NameAnalyser): Option[Seq[String]] = ???

  def typecheck(t: TypeChecker, n: NameAnalyser, expected: PType): Option[Seq[String]] = ???

  def translateMemberSignature(t: Translator): Member = ???

  def translateMember(t: Translator): Member = ???

  def translateStmt(t: Translator): Stmt = ???

  def translateExp(t: Translator): Exp = ???

  def translateType(t: Translator): Type = ???
<<<<<<< HEAD

  def transformExtension(t: Transformer.type): PNode = ???
}


/**
  * Utility methods for parser parserAST nodes.
  */
object Nodes {

  /**
    * See PNode.subnodes.
    */
  def subnodes(n: PNode): Seq[PNode] = {
    n match {
      case PIdnDef(_) => Nil
      case PIdnUse(_) => Nil
      case PVersionedIdnUse(_, _, _) => Nil
      case PUnnamedFormalArgDecl(typ) => Seq(typ)
      case PFormalArgDecl(idndef, typ) => Seq(idndef, typ)
      case PFormalReturnDecl(idndef, typ) => Seq(idndef, typ)
      case PLogicalVarDecl(idndef, typ) => Seq(idndef, typ)
      case PLocalVarDecl(idndef, typ) => Seq(idndef, typ)
      case PFieldDecl(idndef, typ) => Seq(idndef, typ)
      case PPrimitiv(_) => Nil
      case PDomainType(domain, args) => Seq(domain) ++ args
      case PSeqType(elemType) => Seq(elemType)
      case PSetType(elemType) => Seq(elemType)
      case PMultisetType(elemType) => Seq(elemType)
      case PMapType(keyType, valueType) => Seq(keyType, valueType)
      case PUnknown() => Nil
      case PPredicateType() => Nil
      case PWandType() => Nil
      case PFunctionType(args, result) => args ++ Seq(result)
      case PBinExp(left, _, right) => Seq(left, right)
      case PMagicWandExp(left, right) => Seq(left, right)
      case PUnExp(_, exp) => Seq(exp)
      case PTrigger(exp) => exp
      case PIntLit(_) => Nil
      case PBoolLit(_) => Nil
      case PNullLit() => Nil
      case PResultLit() => Nil
      case PFieldAccess(rcv, field) => Seq(rcv, field)
      case PCall(func, args, optType) => Seq(func) ++ args ++ (optType match {
        case Some(t) => Seq(t)
        case None => Nil
      })
      case PUnfolding(acc, exp) => Seq(acc, exp)
      case PApplying(wand, exp) => Seq(wand, exp)
      case PExists(vars, triggers, exp) => vars ++ triggers ++ Seq(exp)
      case PLabelledOld(id, e) => Seq(id, e)
      case po: POldExp => Seq(po.e)
      case PLet(exp, nestedScope) => Seq(exp, nestedScope)
      case PLetNestedScope(variable, body) => Seq(variable, body)
      case PForall(vars, triggers, exp) => vars ++ triggers ++ Seq(exp)
      case PForPerm(vars, res, expr) => vars :+ res :+ expr
      case PCondExp(cond, thn, els) => Seq(cond, thn, els)
      case PInhaleExhaleExp(in, ex) => Seq(in, ex)
      case PCurPerm(loc) => Seq(loc)
      case PNoPerm() => Nil
      case PFullPerm() => Nil
      case PWildcard() => Nil
      case PEpsilon() => Nil
      case PAccPred(loc, perm) => Seq(loc, perm)
      case PEmptySeq(_) => Nil
      case PSeqIndex(seq, idx) => Seq(seq, idx)
      case PExplicitSeq(elems) => elems
      case PRangeSeq(low, high) => Seq(low, high)
      case PSeqTake(seq, nn) => Seq(seq, nn)
      case PSeqDrop(seq, nn) => Seq(seq, nn)
      case PSeqUpdate(seq, idx, elem) => Seq(seq, idx, elem)
      case PLookup(seq, idx) => Seq(seq, idx)
      case PUpdate(seq, idx, elem) => Seq(seq, idx, elem)
      case PSize(seq) => Seq(seq)
      case PEmptySet(t) => Seq(t)
      case PExplicitSet(elems) => elems
      case PEmptyMultiset(t) => Seq(t)
      case PExplicitMultiset(elems) => elems
      case PEmptyMap(k, v) => Seq(k, v)
      case PExplicitMap(elems) => elems
      case PMapRange(base) => Seq(base)
      case PMapDomain(base) => Seq(base)
      case PMaplet(key, value) => Seq(key, value)
      case PSeqn(ss) => ss
      case PFold(exp) => Seq(exp)
      case PUnfold(exp) => Seq(exp)
      case PPackageWand(exp, proofScript) => Seq(exp, proofScript)
      case PApplyWand(exp) => Seq(exp)
      case PExhale(exp) => Seq(exp)
      case PAssert(exp) => Seq(exp)
      case PInhale(exp) => Seq(exp)
      case PAssume(exp) => Seq(exp)
      case PNewExp(fields) => fields.getOrElse(Seq())
      case PLabel(name, invs) => Seq(name) ++ invs
      case PGoto(label) => Seq(label)
      case PAssign(targets, rhs) => targets ++ Seq(rhs)
      case PIf(cond, thn, els) => Seq(cond, thn, els)
      case PWhile(cond, invs, body) => Seq(cond) ++ invs ++ Seq(body)
      case PVars(vars, init) => vars ++ (if (init.isDefined) Seq(init.get) else Nil)
      case PProgram(_, _, domains, fields, functions, predicates, methods, extensions, _) =>
        domains ++ fields ++ functions ++ predicates ++ methods ++ extensions
      case PLocalImport(_) =>
        Seq()
      case PStandardImport(_) => Seq()
      case PDomain(idndef, typVars, funcs, axioms, _) => Seq(idndef) ++ typVars ++ funcs ++ axioms
      case PFields(fields) => fields
      case PMethod(idndef, args, rets, pres, posts, body) =>
        Seq(idndef) ++ args ++ rets ++ pres ++ posts ++ body.toSeq
      case PFunction(name, args, typ, pres, posts, body) =>
        Seq(name) ++ args ++ Seq(typ) ++ pres ++ posts ++ body
      case PDomainFunction(name, args, typ, _, _) =>
        Seq(name) ++ args ++ Seq(typ)
      case PPredicate(name, args, body) =>
        Seq(name) ++ args ++ body
      case PAxiom(idndef, exp) => (if (idndef.isDefined) Seq(idndef.get) else Nil) ++ Seq(exp)
      case PTypeVarDecl(name) => Seq(name)
      case PDefine(idndef, optArgs, body) => Seq(idndef) ++ optArgs.getOrElse(Nil) ++ Seq(body)
      case PQuasihavoc(lhs, e) => lhs.toSeq :+ e
      case PQuasihavocall(vars, lhs, e) => vars ++ lhs.toSeq :+ e
      case PAnnotatedExp(e, _) => Seq(e)
      case PAnnotatedStmt(s, _) => Seq(s)
      case t: PExtender => t.getSubnodes()
      case _: PSkip => Nil
    }
  }
=======
>>>>>>> 93bc9b75
}<|MERGE_RESOLUTION|>--- conflicted
+++ resolved
@@ -296,9 +296,11 @@
   override def getExtraVals: Seq[Any] = Seq(pos, ctag)
 }
 
-<<<<<<< HEAD
-case class PVersionedIdnUse(name: String, version: String, separator: String = "@")(val pos: (Position, Position)) extends PExp with PIdentifier   {
-  var decl: PTypedDeclaration = null
+case class PVersionedIdnUseExp(name: String, version: String, separator: String = "@")(val pos: (Position, Position)) extends PIdnUseName[PTypedVarDecl] with PExp   {
+
+  override def ctag = scala.reflect.classTag[PTypedVarDecl]
+
+  override def rename(newName: String) = PVersionedIdnUseExp(newName, version, separator)(pos)
 
   val versionedName: String = name + separator + version
 
@@ -310,13 +312,10 @@
   }
 }
 
-trait PAnyFormalArgDecl extends PNode with PUnnamedTypedDeclaration
-=======
 ///////////////////////////////////////////////////////////////////////////
 // Variable declarations
 
 trait PAnyFormalArgDecl extends PNode with PUnnamedTypedDeclaration with PPrettySubnodes
->>>>>>> 93bc9b75
 
 /** The declaration of an argument to a domain function. Not a `PDeclaration` as it will never clash. */
 case class PDomainFunctionArg(name: Option[PIdnDef], c: Option[PSym.Colon], typ: PType)(val pos: (Position, Position)) extends PAnyFormalArgDecl
@@ -1209,17 +1208,15 @@
   override val signatures: List[PTypeSubstitution] = List(Map(POpApp.pResS -> POpApp.pArg(0)))
 }
 
-<<<<<<< HEAD
-case class PDebugLabelledOld(label: PVersionedIdnUse, e: PExp)(val pos: (Position, Position)) extends POldExp {
-  override val opName = "debug#old#labeled"
-}
-
-sealed trait PCollectionLiteral extends POpApp {
-=======
+case class PDebugLabelledOldExp(op: PKwOp.Old, label: PVersionedIdnUseExp, e: PExp)(val pos: (Position, Position)) extends PExp {
+  override def typeSubstitutions = e.typeSubstitutions
+
+  override def forceSubstitution(ts: PTypeSubstitution): Unit = e.forceSubstitution(ts)
+}
+
 sealed trait PCollectionLiteral extends PCallKeyword {
   override def args: Seq[PExp] = callArgs.inner.toSeq
   def callArgs: PDelimited.Comma[PSym.Paren, PExp]
->>>>>>> 93bc9b75
   def pElementType: PType
 
   def pCollectionType(pType: PType): PType
@@ -1747,132 +1744,4 @@
   def translateExp(t: Translator): Exp = ???
 
   def translateType(t: Translator): Type = ???
-<<<<<<< HEAD
-
-  def transformExtension(t: Transformer.type): PNode = ???
-}
-
-
-/**
-  * Utility methods for parser parserAST nodes.
-  */
-object Nodes {
-
-  /**
-    * See PNode.subnodes.
-    */
-  def subnodes(n: PNode): Seq[PNode] = {
-    n match {
-      case PIdnDef(_) => Nil
-      case PIdnUse(_) => Nil
-      case PVersionedIdnUse(_, _, _) => Nil
-      case PUnnamedFormalArgDecl(typ) => Seq(typ)
-      case PFormalArgDecl(idndef, typ) => Seq(idndef, typ)
-      case PFormalReturnDecl(idndef, typ) => Seq(idndef, typ)
-      case PLogicalVarDecl(idndef, typ) => Seq(idndef, typ)
-      case PLocalVarDecl(idndef, typ) => Seq(idndef, typ)
-      case PFieldDecl(idndef, typ) => Seq(idndef, typ)
-      case PPrimitiv(_) => Nil
-      case PDomainType(domain, args) => Seq(domain) ++ args
-      case PSeqType(elemType) => Seq(elemType)
-      case PSetType(elemType) => Seq(elemType)
-      case PMultisetType(elemType) => Seq(elemType)
-      case PMapType(keyType, valueType) => Seq(keyType, valueType)
-      case PUnknown() => Nil
-      case PPredicateType() => Nil
-      case PWandType() => Nil
-      case PFunctionType(args, result) => args ++ Seq(result)
-      case PBinExp(left, _, right) => Seq(left, right)
-      case PMagicWandExp(left, right) => Seq(left, right)
-      case PUnExp(_, exp) => Seq(exp)
-      case PTrigger(exp) => exp
-      case PIntLit(_) => Nil
-      case PBoolLit(_) => Nil
-      case PNullLit() => Nil
-      case PResultLit() => Nil
-      case PFieldAccess(rcv, field) => Seq(rcv, field)
-      case PCall(func, args, optType) => Seq(func) ++ args ++ (optType match {
-        case Some(t) => Seq(t)
-        case None => Nil
-      })
-      case PUnfolding(acc, exp) => Seq(acc, exp)
-      case PApplying(wand, exp) => Seq(wand, exp)
-      case PExists(vars, triggers, exp) => vars ++ triggers ++ Seq(exp)
-      case PLabelledOld(id, e) => Seq(id, e)
-      case po: POldExp => Seq(po.e)
-      case PLet(exp, nestedScope) => Seq(exp, nestedScope)
-      case PLetNestedScope(variable, body) => Seq(variable, body)
-      case PForall(vars, triggers, exp) => vars ++ triggers ++ Seq(exp)
-      case PForPerm(vars, res, expr) => vars :+ res :+ expr
-      case PCondExp(cond, thn, els) => Seq(cond, thn, els)
-      case PInhaleExhaleExp(in, ex) => Seq(in, ex)
-      case PCurPerm(loc) => Seq(loc)
-      case PNoPerm() => Nil
-      case PFullPerm() => Nil
-      case PWildcard() => Nil
-      case PEpsilon() => Nil
-      case PAccPred(loc, perm) => Seq(loc, perm)
-      case PEmptySeq(_) => Nil
-      case PSeqIndex(seq, idx) => Seq(seq, idx)
-      case PExplicitSeq(elems) => elems
-      case PRangeSeq(low, high) => Seq(low, high)
-      case PSeqTake(seq, nn) => Seq(seq, nn)
-      case PSeqDrop(seq, nn) => Seq(seq, nn)
-      case PSeqUpdate(seq, idx, elem) => Seq(seq, idx, elem)
-      case PLookup(seq, idx) => Seq(seq, idx)
-      case PUpdate(seq, idx, elem) => Seq(seq, idx, elem)
-      case PSize(seq) => Seq(seq)
-      case PEmptySet(t) => Seq(t)
-      case PExplicitSet(elems) => elems
-      case PEmptyMultiset(t) => Seq(t)
-      case PExplicitMultiset(elems) => elems
-      case PEmptyMap(k, v) => Seq(k, v)
-      case PExplicitMap(elems) => elems
-      case PMapRange(base) => Seq(base)
-      case PMapDomain(base) => Seq(base)
-      case PMaplet(key, value) => Seq(key, value)
-      case PSeqn(ss) => ss
-      case PFold(exp) => Seq(exp)
-      case PUnfold(exp) => Seq(exp)
-      case PPackageWand(exp, proofScript) => Seq(exp, proofScript)
-      case PApplyWand(exp) => Seq(exp)
-      case PExhale(exp) => Seq(exp)
-      case PAssert(exp) => Seq(exp)
-      case PInhale(exp) => Seq(exp)
-      case PAssume(exp) => Seq(exp)
-      case PNewExp(fields) => fields.getOrElse(Seq())
-      case PLabel(name, invs) => Seq(name) ++ invs
-      case PGoto(label) => Seq(label)
-      case PAssign(targets, rhs) => targets ++ Seq(rhs)
-      case PIf(cond, thn, els) => Seq(cond, thn, els)
-      case PWhile(cond, invs, body) => Seq(cond) ++ invs ++ Seq(body)
-      case PVars(vars, init) => vars ++ (if (init.isDefined) Seq(init.get) else Nil)
-      case PProgram(_, _, domains, fields, functions, predicates, methods, extensions, _) =>
-        domains ++ fields ++ functions ++ predicates ++ methods ++ extensions
-      case PLocalImport(_) =>
-        Seq()
-      case PStandardImport(_) => Seq()
-      case PDomain(idndef, typVars, funcs, axioms, _) => Seq(idndef) ++ typVars ++ funcs ++ axioms
-      case PFields(fields) => fields
-      case PMethod(idndef, args, rets, pres, posts, body) =>
-        Seq(idndef) ++ args ++ rets ++ pres ++ posts ++ body.toSeq
-      case PFunction(name, args, typ, pres, posts, body) =>
-        Seq(name) ++ args ++ Seq(typ) ++ pres ++ posts ++ body
-      case PDomainFunction(name, args, typ, _, _) =>
-        Seq(name) ++ args ++ Seq(typ)
-      case PPredicate(name, args, body) =>
-        Seq(name) ++ args ++ body
-      case PAxiom(idndef, exp) => (if (idndef.isDefined) Seq(idndef.get) else Nil) ++ Seq(exp)
-      case PTypeVarDecl(name) => Seq(name)
-      case PDefine(idndef, optArgs, body) => Seq(idndef) ++ optArgs.getOrElse(Nil) ++ Seq(body)
-      case PQuasihavoc(lhs, e) => lhs.toSeq :+ e
-      case PQuasihavocall(vars, lhs, e) => vars ++ lhs.toSeq :+ e
-      case PAnnotatedExp(e, _) => Seq(e)
-      case PAnnotatedStmt(s, _) => Seq(s)
-      case t: PExtender => t.getSubnodes()
-      case _: PSkip => Nil
-    }
-  }
-=======
->>>>>>> 93bc9b75
 }