// This Source Code Form is subject to the terms of the Mozilla Public
// License, v. 2.0. If a copy of the MPL was not distributed with this
// file, You can obtain one at http://mozilla.org/MPL/2.0/.
//
// Copyright (c) 2011-2019 ETH Zurich.

package viper.silver.parser

import scala.collection.{GenTraversable, Set}
import scala.language.implicitConversions
import scala.util.parsing.input.Position
import viper.silver.ast.utility.Visitor
import viper.silver.ast.{Type, Member, Exp, MagicWandOp, Stmt}
import viper.silver.FastPositions
import viper.silver.ast.utility.rewriter.{Rewritable, StrategyBuilder}
import viper.silver.parser.TypeHelper._
import viper.silver.verifier.ParseReport


trait FastPositioned {

  /** Do not use these first three interfaces for reporting the positions.
    * They may or may not contain the rel_file field, depending on whether
    * the AST is constructed through the Parser or via the Scala interfaces. */

  /** TODO get ride of 'implicit def liftPos' of Translator.scala and make these methods private. */
  def start = FastPositions.getStart(this)
  def finish = FastPositions.getFinish(this)

  /** Used for reporting the starting position of an AST node. */
  def startPosStr = start match {
    case fp: FilePosition =>
      s"${fp.file.getFileName}@${start}"
    case _ =>
      s"${start}"
  }

  /** Used for reporting the range of positions occupied by an AST node. */
  def rangeStr = start match {
       case fp_a: FilePosition =>
      require(finish.isInstanceOf[FilePosition],
        s"start and finish positions must be instances of FilePosition at the same time")
      val fp_b = finish.asInstanceOf[FilePosition]
      if (fp_a.file == fp_b.file)
        s"${fp_a.file.getFileName}@[${start.line}.${start.column}-${finish.line}.${finish.column}]"
      else
      // An AST node should probably not spread between multiple source files, but who knows?
        s"[${fp_a.toString}--]"
    case _ =>
      s"[${start}-${finish}]"
  }

  private def setStart(p: Position) = FastPositions.setStart(this, (p))
  private def setFinish(p: Position) = FastPositions.setFinish(this, (p))

  def setPos(a: FastPositioned): this.type = {
    setStart(a.start)
    setFinish(a.finish)
    this
  }
}


/**
 * The root of the parser abstract syntax tree.  Note that we prefix all nodes with `P` to avoid confusion
 * with the actual Viper abstract syntax tree.
 */
trait PNode extends FastPositioned with Product with Rewritable {

  /** Returns a list of all direct sub-nodes of this node. */
  def subnodes = Nodes.subnodes(this)

  /** @see [[Visitor.reduceTree()]] */
  def reduceTree[T](f: (PNode, Seq[T]) => T) = Visitor.reduceTree(this, Nodes.subnodes)(f)

  /** @see [[Visitor.reduceWithContext()]] */
  def reduceWithContext[C, R](context: C, enter: (PNode, C) => C, combine: (PNode, C, Seq[R]) => R) = {
    Visitor.reduceWithContext(this, Nodes.subnodes)(context, enter, combine)
  }

  /** @see [[Visitor.visit()]] */
  def visit(f: PartialFunction[PNode, Unit]) {
    Visitor.visit(this, Nodes.subnodes)(f)
  }

  /** @see [[Visitor.visit()]] */
  def visit(f1: PartialFunction[PNode, Unit], f2: PartialFunction[PNode, Unit]) {
    Visitor.visit(this, Nodes.subnodes, f1, f2)
  }

  /** @see [[Visitor.visitOpt()]] */
  def visitOpt(f: PNode => Boolean) {
    Visitor.visitOpt(this, Nodes.subnodes)(f)
  }

  /** @see [[Visitor.visitOpt()]] */
  def visitOpt(f1: PNode => Boolean, f2: PNode => Unit) {
    Visitor.visitOpt(this, Nodes.subnodes, f1, f2)
  }

  /** @see [[Transformer.transform()]]  */
  def transform(pre: PartialFunction[PNode, PNode] = PartialFunction.empty)
               (recursive: PNode => Boolean = !pre.isDefinedAt(_),
                post: PartialFunction[PNode, PNode] = PartialFunction.empty,
                allowChangingNodeType: Boolean = false,
                resultCheck : PartialFunction[(PNode, PNode), Unit] = PartialFunction.empty)
               : this.type =

    Transformer.transform[this.type](this, pre)(recursive, post, allowChangingNodeType, resultCheck)

  /** @see [[Visitor.deepCollect()]] */
  def deepCollect[A](f: PartialFunction[PNode, A]) : Seq[A] =
    Visitor.deepCollect(Seq(this), Nodes.subnodes)(f)

  /** @see [[Visitor.shallowCollect()]] */
  def shallowCollect[R](f: PartialFunction[PNode, R]): Seq[R] =
    Visitor.shallowCollect(Seq(this), Nodes.subnodes)(f)

  /** This method clones the pAST starting from the current node.
   * The pAST is not immutable (certain nodes may have mutable fields).
   * Therefore, additional initialization may be required for the newly created node.
   *
   * The concrete implementations of PNode may introduce [[deepCopy]] methods that would allow
   * creating pAST nodes based on some prototype pAST node, but with changes to some
   * of its fields. For example, [[m.deepCopy( idndef = PIdnDef(s"${m.idndef}_new") )]]
   * will create a pAST node that is identical to [[m]] modulo its [[idndef]] field.
   * Note that the [[deepCopy]] should not be overridng nor overloading deepCopyAll
   * (Its implementation(s) depend on the argument list of a concrete PNode type.)
   *
   * @see [[PNode.initProperties()]] */
  def deepCopyAll[A <: PNode]: A =
    StrategyBuilder.Slim[PNode](PartialFunction.empty).execute[A](this)

  private val _children = scala.collection.mutable.ListBuffer[PNode] ()


  var parent :Option[PNode] = None
  var index : Int = -1
  var next :Option[PNode] = None
  var prev :Option[PNode] = None

  def initProperties() {

    var ind : Int = 0
    var prev : PNode = null


    def setNodeChildConnections (node : Any) : Unit =
      node match {
        case c : PNode =>
          c.parent = Some(this)
          _children += c
          c.index = ind
          ind += 1
          c.prev = Some(prev)
          c.next = null
          if (prev != null)
            prev.next = Some(c)
          prev = c
          c.initProperties
        case Some (o) =>
          setNodeChildConnections (o)
          case s : GenTraversable[_] =>
          for (v <- s)
            setNodeChildConnections (v)
        case _ =>
        // Ignore other kinds of nodes
      }

    _children.clear ()
    for (c <- productIterator)
      setNodeChildConnections (c)

  }
}

object TypeHelper {
  val Int = PPrimitiv("Int")
  val Bool = PPrimitiv("Bool")
  val Perm = PPrimitiv("Perm")
  val Ref = PPrimitiv("Ref")
  val Pred = PPredicateType()
  val Wand = PWandType()
}

// Identifiers (uses and definitions)
trait PIdentifier {
  def name: String
}

case class PIdnDef(name: String) extends PNode with PIdentifier

case class PIdnUse(name: String) extends PExp with PIdentifier {
  var decl: PDeclaration = null
    /* Should be set during resolving. Intended to preserve information
     * that is needed by the translator.
     */
  override val typeSubstitutions = List(PTypeSubstitution.id)

  def forceSubstitution(ts: PTypeSubstitution) = {}
}

//case class PLocalVar

/* Formal arguments.
 * [2014-11-13 Malte] Changed type to be a var, so that it can be updated
 * during type-checking. The use-case are let-expressions, where requiring an
 * explicit type in the binding of the variable, i.e., "let x: T = e1 in e2",
 * would be rather cumbersome.
 */
case class PFormalArgDecl(idndef: PIdnDef, var typ: PType) extends PNode with PTypedDeclaration with PLocalDeclaration

// Types
trait PType extends PNode {
  def isUnknown: Boolean = this.isInstanceOf[PUnknown]
  def isValidOrUndeclared : Boolean
  def isGround : Boolean = true
//  def substitute(newTypVarsMap: Map[String, PType]): PType = this
  def substitute(ts:PTypeSubstitution) : PType
  def subNodes : Seq[PType]
  //If we add type quantification or any type binders we need to modify this
  def freeTypeVariables : Set[String] =
    subNodes.flatMap(_.freeTypeVariables).toSet union
      (this match {
        case pdt : PDomainType if pdt.isTypeVar && PTypeVar.isFreePTVName(pdt.domain.name) => Set(pdt.genericName)
        case _ => Set()
      })

  //    def isDisjoint[T](s1:Set[T],s2:Set[T]) = (s1 intersect s2).isEmpty
}


case class PPrimitiv(name: String) extends PType {
  override def substitute(ts:PTypeSubstitution) : PType = this
  override val subNodes = Seq()
  override def toString = name
  override def isValidOrUndeclared = true
}

case class PDomainType(domain: PIdnUse, args: Seq[PType]) extends PGenericType {
  val genericName = domain.name
  override val typeArguments = args //if (kind==PDomainTypeKinds.Domain)
  var kind: PDomainTypeKinds.Kind = PDomainTypeKinds.Unresolved
  override val subNodes = args
  /* This class is also used to represent type variables, as they cannot
   * be distinguished syntactically from domain types without generic arguments.
   * For type variables, we have args.length = 0
   */
  def isTypeVar = kind == PDomainTypeKinds.TypeVar

  override def isValidOrUndeclared =
    (isTypeVar || kind==PDomainTypeKinds.Domain || kind==PDomainTypeKinds.Undeclared) &&
    args.forall(_.isValidOrUndeclared)


  def isResolved = kind != PDomainTypeKinds.Unresolved

  def isUndeclared = kind == PDomainTypeKinds.Undeclared

  override def isGround: Boolean = {
    args.forall(_.isGround) && (!isTypeVar || !PTypeVar.isFreePTVName(domain.name))
  }

  override def substitute(ts: PTypeSubstitution): PType = {
    require(kind==PDomainTypeKinds.Domain || kind==PDomainTypeKinds.TypeVar || kind==PDomainTypeKinds.Undeclared)
    if (isTypeVar)
      if (ts.isDefinedAt(domain.name))
        return ts.get(domain.name).get
      else
        return this

    val newArgs = args map (a=>a.substitute(ts))
    if (args==newArgs)
      return this

    val r = new PDomainType(domain,newArgs)
    r.kind = PDomainTypeKinds.Domain
    r
  }

  override def toString = domain.name + (if (args.isEmpty) "" else s"[${args.mkString(", ")}]")
}

object PDomainTypeKinds {
  trait Kind
  case object Unresolved extends Kind
  case object Domain extends Kind
  case object TypeVar extends Kind
  case object Undeclared extends Kind
}

object PTypeVar{
  def unapply(pt: PType) : Option[String] =
    pt match {case pdt:PDomainType if pdt.isTypeVar => Some(pdt.domain.name) case _ =>  None}
  def apply(name: String) = {
    val t = PDomainType(PIdnUse(name), Nil)
    t.kind = PDomainTypeKinds.TypeVar
    t
  }

  val sep = "#"
  //TODO: do this properly
  def isFreePTVName(s : String) = s.contains(sep)
  private var lastIndex = 0
  //Generate a unique fresh version of old
  def fresh(old: PDomainType) = {
    require(old.isTypeVar)
    val freshName = getFreshName(old.domain.name)
    lastIndex+=1
    PTypeVar(freshName)
  }
  private def getFreshName(name:String) = name+sep+lastIndex
  def freshTypeSubstitutionPTVs(tvs : Seq[PDomainType]) : PTypeRenaming = {
    require(tvs.forall(_.isTypeVar))
    freshTypeSubstitution(tvs map (tv=>tv.domain.name))
  }
  def freshTypeSubstitution(tvns : Seq[String]) : PTypeRenaming =
    {
      lastIndex+=1
      new PTypeRenaming((tvns map (tv=>tv->getFreshName(tv))).toMap)
    }
}

trait PGenericType extends PType {
  def genericName : String
  def typeArguments : Seq[PType]
  override def isGround = typeArguments.forall(_.isGround)
}

sealed trait PGenericCollectionType extends PGenericType{
  def elementType : PType
  override val typeArguments = Seq(elementType)
  override def toString = genericName + s"[$elementType]"
  override val subNodes = Seq(elementType)
  override def isValidOrUndeclared = typeArguments.forall(_.isValidOrUndeclared)
}

case class PSeqType(elementType: PType) extends PType with PGenericCollectionType {
  override val genericName = "Seq"
  override def substitute(map: PTypeSubstitution) = PSeqType(elementType.substitute(map))
}
case class PSetType(elementType: PType) extends PType with PGenericCollectionType {
  override val genericName = "Set"
  override def substitute(map: PTypeSubstitution) = PSetType(elementType.substitute(map))
}
case class PMultisetType(elementType: PType) extends PType with PGenericCollectionType {
  override val genericName = "Multiset"
  override def substitute(map: PTypeSubstitution) = PMultisetType(elementType.substitute(map))
}

/** Type used for internal nodes (e.g. typing predicate accesses) - should not be
  * the type of any expression whose value is meaningful in the translation.
  */
sealed trait PInternalType extends PType{
  override val subNodes = Seq()
  override def substitute(ts:PTypeSubstitution) = this
}

// for resolving if something cannot be typed
case class PUnknown() extends PInternalType {
  override def toString = "<error type>"
  override def isValidOrUndeclared = false
}
// used during resolving for predicate accesses
case class PPredicateType() extends PInternalType {
  override def toString = "$predicate"
  override def isValidOrUndeclared = true
}

case class PWandType() extends PInternalType {
  override def toString = "$wand"
  override def isValidOrUndeclared = true
}

///////////////////////////////////////////////////////////////////////////////////////
// Expressions
// typeSubstitutions are the possible substitutions used for type checking and inference
// The argument types are unified with the (fresh versions of) types  are
trait PExp extends PNode {
  var typ: PType = PUnknown()
  def typeSubstitutions : scala.collection.Seq[PTypeSubstitution]
  def forceSubstitution(ts: PTypeSubstitution)
}

case class PMagicWandExp(override val left: PExp, override val right: PExp) extends PBinExp(left, MagicWandOp.op, right) with PResourceAccess

class PTypeSubstitution(val m:Map[String,PType])  //extends Map[String,PType]()
{
  require(m.values.forall(_.isValidOrUndeclared))
  def -(key: String) = new PTypeSubstitution(m.-(key))
  def get(key: String) : Option[PType] = m.get(key)
  private def +(kv: (String, PType)): PTypeSubstitution = new PTypeSubstitution(m + kv)
  def iterator: Iterator[(String, PType)] = m.iterator
  def isDefinedAt(key : String) = contains(key)
  def keySet : Set[String] = m.keySet

  def restrict(s:Set[String]) = PTypeSubstitution(m.filter(s contains _._1))

  def map[B](f : ((String, PType)) => B) : Seq[B] =
    m.map(f).toSeq

  def contains(key : PDomainType) : Boolean = contains(key.domain.name)
  def contains(key : String) : Boolean = get(key).nonEmpty

  def substitute(a:String,b:PType) : PTypeSubstitution = {
    require(!contains(a))
    val ts = PTypeSubstitution(Map(a -> b))
    PTypeSubstitution(m.map(kv => kv._1 -> kv._2.substitute(ts)))
  }
  def *(other:PTypeSubstitution) : Option[PTypeSubstitution] =
    other.m.foldLeft(Some(this):Option[PTypeSubstitution])({
      case (Some(s),p)=>s.add(PTypeVar(p._1),p._2);
      case (None,_) => None })

  def add(a:String,b:PType): Option[PTypeSubstitution] = add(PTypeVar(a),b)

  def add(a:PType,b:PType): Option[PTypeSubstitution] = {
    val as = a.substitute(this)
    val bs = b.substitute(this)
    (as, bs) match {
      case (aa,bb) if aa == bb => Some(this)
      case (tv@PTypeVar(name), t) if PTypeVar.isFreePTVName(name) => assert(!contains(name)); Some(substitute(name,t)+(name->t))
      case (t, PTypeVar(name))    if PTypeVar.isFreePTVName(name) => add(bs,as)
      case (gt1: PGenericType, gt2: PGenericType) if gt1.genericName == gt2.genericName =>
        ((gt1.typeArguments zip gt2.typeArguments).foldLeft[Option[PTypeSubstitution]](Some(this))
          ((ss: Option[PTypeSubstitution], p: (PType, PType)) => ss match {
            case Some(sss) => sss.add(p._1,p._2)
            case None => None
          }))
      case _ => None
    }

  }

//  def apply(key:PDomainType) = apply(key.domain.name)
//  def apply(key:String) = get(key)

//  def getOrId(key:String) : String = this(key) match{ case Some(if (contains(key)) get(key) else key
  def this(s:Seq[(String,PType)]) = this(s.toMap)

//  def this(m:Map[PDomainType,PType]) = this(m.map (kv=>kv._1.domain.name->kv._2))

//  implicit def this(m:Map[String,PType]) = this(m.map (kv=>kv._1->kv._2))

//  implicit def fromMap(m:Map[String,PType]) = new PTypeSubstitution(m)
//  private def this() = this(Map())

  def isFullyReduced =
    m.values.forall(pt=> (pt.freeTypeVariables intersect m.keySet).isEmpty)

  assert(isFullyReduced)
//  assert(keySet.forall(PTypeVar.isFreePTVName))
}

object PTypeSubstitution{
  val id = new PTypeSubstitution(Seq())
  implicit def apply(m:Map[String,PType]) : PTypeSubstitution = new PTypeSubstitution(m)
  val defaultType = Int
}

class PTypeRenaming(val mm:Map[String,String])
  extends PTypeSubstitution(mm.map(kv => kv._1 -> PTypeVar(kv._2)))
{
  def +(kv: (String, String)): PTypeRenaming = new PTypeRenaming(mm + (kv._1->kv._2))
  def getS(key: String) : Option[String] = mm.get(key)

  def rename(key:String) : String = getS(key) match{ case Some(s) => s case None => key }
}

// Operator applications
trait POpApp extends PExp{
  def opName : String
  def args : Seq[PExp]

  private val _typeSubstitutions = new scala.collection.mutable.MutableList[PTypeSubstitution]()
  final override def typeSubstitutions = _typeSubstitutions
  def signatures : List[PTypeSubstitution]
  def extraLocalTypeVariables : Set[PDomainType] = Set()
  def localScope : Set[PDomainType] =
    extraLocalTypeVariables union
      Set(POpApp.pRes) union
      args.indices.map(POpApp.pArg).toSet

  def forceSubstitution(ts: PTypeSubstitution) = {
    typeSubstitutions.clear(); typeSubstitutions+=ts
    typ = typ.substitute(ts)
    assert(typ.isGround)
    args.foreach(_.forceSubstitution(ts))
  }
}
object POpApp{
  //type PTypeSubstitution = Map[PDomainType,PType]
  val idPTypeSubstitution = Map[PDomainType,PType]()
  def pArgS(n:Int) = { require(n>=0); "#T"+n.toString}
  def pResS     = "#R"
  def pArg(n:Int) = { require(n>=0); PTypeVar(pArgS(n))}
  def pRes     = PTypeVar(pResS)
}

case class PCall(func: PIdnUse, args: Seq[PExp], typeAnnotated : Option[PType] = None) extends POpApp with PLocationAccess
{
  override val idnuse = func
  override val opName = func.name
  override def signatures = if (function!=null&& function.formalArgs.size == args.size) (function match{
    case pf:PFunction => List(
      new PTypeSubstitution(args.indices.map(i => POpApp.pArg(i).domain.name -> function.formalArgs(i).typ) :+ (POpApp.pRes.domain.name -> function.typ))
    )
    case pdf:PDomainFunction =>
      List(
        new PTypeSubstitution(
          args.indices.map(i => POpApp.pArg(i).domain.name -> function.formalArgs(i).typ.substitute(domainTypeRenaming.get)) :+
            (POpApp.pRes.domain.name -> pdf.typ.substitute(domainTypeRenaming.get)))
      )

  })
  else if(extfunction!=null && extfunction.formalArgs.size == args.size)( extfunction match{
    case ppa: PPredicate => List(
      new PTypeSubstitution(args.indices.map(i => POpApp.pArg(i).domain.name -> extfunction.formalArgs(i).typ) :+ (POpApp.pRes.domain.name -> Bool))
    )
  })


  else List() // this case is handled in Resolver.scala (- method check) which generates the appropriate error message

  var function : PAnyFunction = null
  var extfunction : PPredicate = null
  override def extraLocalTypeVariables = _extraLocalTypeVariables
  var _extraLocalTypeVariables : Set[PDomainType] = Set()
  var domainTypeRenaming : Option[PTypeRenaming] = None
  def isDomainFunction = domainTypeRenaming.isDefined
  var domainSubstitution : Option[PTypeSubstitution] = None
  override def forceSubstitution(ots: PTypeSubstitution) = {

    val ts = domainTypeRenaming match {
      case Some(dtr) =>
        val s3 = PTypeSubstitution(dtr.mm.map(kv => kv._1 -> (ots.get(kv._2) match {
          case Some(pt) => pt
          case None => PTypeSubstitution.defaultType
        })))
        assert(s3.m.keySet==dtr.mm.keySet)
        assert(s3.m.forall(_._2.isGround))
        domainSubstitution = Some(s3)
        dtr.mm.values.foldLeft(ots)(
          (tss,s)=> if (tss.contains(s)) tss else tss.add(s, PTypeSubstitution.defaultType).get)
      case _ => ots
    }
    super.forceSubstitution(ts)
    typeSubstitutions.clear(); typeSubstitutions+=ts
    typ = typ.substitute(ts)
    assert(typ.isGround)
    args.foreach(_.forceSubstitution(ts))
  }
}

case class PTrigger(exp: Seq[PExp]) extends PNode

class PBinExp(val left: PExp, val opName: String, val right: PExp) extends POpApp {

  override val args = Seq(left, right)
  val extraElementType = PTypeVar("#E")
  override val extraLocalTypeVariables: Set[PDomainType] =
    opName match {
      case "++" | "union" | "intersection" | "setminus" | "subset" => Set(extraElementType)
      case _ => Set()
    }
  val signatures : List[PTypeSubstitution] = opName match {
    case "+" | "-" => List(
      Map(POpApp.pArgS(0) -> Perm, POpApp.pArgS(1) -> Perm, POpApp.pResS -> Perm),
      Map(POpApp.pArgS(0) -> Int, POpApp.pArgS(1) -> Int, POpApp.pResS -> Int)
    )
    case "*" => List(
      Map(POpApp.pArgS(0) -> Perm, POpApp.pArgS(1) -> Perm, POpApp.pResS -> Perm),
      Map(POpApp.pArgS(0) -> Int, POpApp.pArgS(1) -> Perm, POpApp.pResS -> Perm),
      Map(POpApp.pArgS(0) -> Perm, POpApp.pArgS(1) -> Int, POpApp.pResS -> Perm),
      Map(POpApp.pArgS(0) -> Int, POpApp.pArgS(1) -> Int, POpApp.pResS -> Int)
    )
    case "/" => List(
      Map(POpApp.pArgS(0) -> Int, POpApp.pArgS(1) -> Int, POpApp.pResS -> Perm),
      Map(POpApp.pArgS(0) -> Perm, POpApp.pArgS(1) -> Int, POpApp.pResS -> Perm),
      Map(POpApp.pArgS(0) -> Int, POpApp.pArgS(1) -> Int, POpApp.pResS -> Int)
    )
    case "\\" | "%" => List(
      Map(POpApp.pArgS(0) -> Int, POpApp.pArgS(1) -> Int, POpApp.pResS -> Int))
    case "<" | "<=" | ">" | ">=" => List(
      Map(POpApp.pArgS(0) -> Perm, POpApp.pArgS(1) -> Perm, POpApp.pResS -> Bool),
      Map(POpApp.pArgS(0) -> Int, POpApp.pArgS(1) -> Int, POpApp.pResS -> Bool)
    )
    case "==" | "!=" => List(
      Map(POpApp.pArgS(1) -> POpApp.pArg(0), POpApp.pResS -> Bool))
    case "&&" | "||" | "<==>" | "==>" => List(
      Map(POpApp.pArgS(1) -> Bool, POpApp.pArgS(0) -> Bool, POpApp.pResS -> Bool))
    case MagicWandOp.op => List(
      Map(POpApp.pArgS(0) -> Bool, POpApp.pArgS(1) -> Bool, POpApp.pResS -> Wand),
      Map(POpApp.pArgS(0) -> Bool, POpApp.pArgS(1) -> Bool, POpApp.pResS -> Bool),
      Map(POpApp.pArgS(0) -> Bool, POpApp.pArgS(1) -> Wand, POpApp.pResS -> Wand),
      Map(POpApp.pArgS(0) -> Bool, POpApp.pArgS(1) -> Wand, POpApp.pResS -> Bool))
    case "in" => List(
      Map(POpApp.pArgS(1) -> PSetType(POpApp.pArg(0)), POpApp.pResS -> Bool),
      Map(POpApp.pArgS(1) -> PSeqType(POpApp.pArg(0)), POpApp.pResS -> Bool),
      Map(POpApp.pArgS(1) -> PMultisetType(POpApp.pArg(0)), POpApp.pResS -> Int)
    )
    case "++" => List(
      Map(POpApp.pArgS(0) -> PSeqType(extraElementType), POpApp.pArgS(1) -> PSeqType(extraElementType), POpApp.pResS -> PSeqType(extraElementType))
    )
    case "union" | "intersection" | "setminus" => List(
      Map(POpApp.pArgS(0) -> PSetType(extraElementType), POpApp.pArgS(1) -> PSetType(extraElementType), POpApp.pResS -> PSetType(extraElementType)),
      Map(POpApp.pArgS(0) -> PMultisetType(extraElementType), POpApp.pArgS(1) -> PMultisetType(extraElementType), POpApp.pResS -> PMultisetType(extraElementType))
    )
    case "subset" => List(
      Map(POpApp.pArgS(0) -> PSetType(extraElementType), POpApp.pArgS(1) -> PSetType(extraElementType), POpApp.pResS -> Bool),
      Map(POpApp.pArgS(0) -> PMultisetType(extraElementType), POpApp.pArgS(1) -> PMultisetType(extraElementType), POpApp.pResS -> Bool)
    )
    case _ => sys.error(s"internal error - unknown binary operator $opName")
  }

  override def canEqual(that: Any): Boolean = that.isInstanceOf[PBinExp]

  override def productElement(n: Int): Any = n match {
    case 0 => left
    case 1 => opName
    case 2 => right
    case _ => throw new IndexOutOfBoundsException
  }

  override def productArity: Int = 3

  override def equals(that: Any): Boolean = {
    if (this.canEqual(that)) {
      val other = that.asInstanceOf[PBinExp];
      other.opName.equals(this.opName) && other.right.equals(this.right) && other.left.equals(this.left)
    } else false
  }

  override def hashCode(): Int = viper.silver.utility.Common.generateHashCode(left, opName, right)
}

object PBinExp extends ((PExp, String ,PExp) => PBinExp) {

  def apply(left: PExp, opName: String, right: PExp): PBinExp = new PBinExp(left, opName, right)

  def unapply(arg: PBinExp): Option[(PExp, String, PExp)] = Some(arg.left, arg.opName, arg.right)

}

case class PUnExp(opName: String, exp: PExp) extends POpApp {
  override val args = Seq(exp)
  val extraElementType = PTypeVar("#E")
  override val extraLocalTypeVariables: Set[PDomainType] =
    opName match {
      case "++" | "union" | "intersection" | "setminus" | "subset" => Set(extraElementType)
      case _ => Set()
    }
  override val signatures : List[PTypeSubstitution] = opName match {
    case "-" => List(
      Map(POpApp.pArgS(0) -> Int, POpApp.pResS -> Int),
      Map(POpApp.pArgS(0) -> Perm, POpApp.pResS -> Perm)
    )
    case "!" => List(
      Map(POpApp.pArgS(0) -> Bool, POpApp.pResS -> Bool)
    )
    case _ => sys.error(s"internal error - unknown unary operator $opName")
  }
}

case class PCondExp(cond: PExp, thn: PExp, els: PExp) extends POpApp
{
  override val opName = "?:"
  override val args = Seq(cond,thn,els)
  val signatures : List[PTypeSubstitution] = List(
      Map(POpApp.pArgS(0) -> Bool,POpApp.pArgS(2) -> POpApp.pArg(1), POpApp.pResS -> POpApp.pArg(1))
  )

}
// Simple literals
sealed trait PSimpleLiteral extends PExp {
  override final val typeSubstitutions = Seq(PTypeSubstitution.id)
  def forceSubstitution(ts: PTypeSubstitution) = {}
}
case class PIntLit(i: BigInt) extends PSimpleLiteral{
  typ = Int
}
case class PResultLit() extends PSimpleLiteral
case class PBoolLit(b: Boolean) extends PSimpleLiteral{
  typ = Bool
}
case class PNullLit() extends PSimpleLiteral{
  typ = Ref
}
//sealed trait PHeapOpApp extends POpApp{final override val extraLocalTypeVariables = Set()}
sealed trait PHeapOpApp extends POpApp{
//  val _typeSubstitutions : Set[PTypeSubstitution] = Set(PTypeSubstitution.id)
//  override final val typeSubstitutions = _typeSubstitutions
}

sealed trait PResourceAccess extends PHeapOpApp

trait PLocationAccess extends PResourceAccess {
  def idnuse: PIdnUse
}

case class PFieldAccess(rcv: PExp, idnuse: PIdnUse) extends PLocationAccess{
  override final val opName = "."
  override final val args = Seq(rcv)
  override def signatures =
    if (Set(rcv.typ,idnuse.typ).forall(_.isValidOrUndeclared))
      List(PTypeSubstitution(Map(POpApp.pArgS(0) -> Ref,POpApp.pResS -> idnuse.typ)))
    else
      List()
  //setType()
}
case class PPredicateAccess(args: Seq[PExp], idnuse: PIdnUse) extends PLocationAccess{
  override final val opName = "acc"
  var predicate : PPredicate = null
  override def signatures = if (predicate == null) List() else
    List(new PTypeSubstitution(
        args.indices.map(i => POpApp.pArg(i).domain.name -> predicate.formalArgs(i).typ) :+
          (POpApp.pRes.domain.name -> Pred)))
}

case class PUnfolding(acc: PAccPred, exp: PExp) extends PHeapOpApp {
  override final val opName = "unfolding"
  override val args = Seq(acc,exp)
  override val signatures : List[PTypeSubstitution] =
    List(Map(POpApp.pArgS(0) -> Bool,POpApp.pResS -> POpApp.pArg(1)))

  //  check(e.acc.perm, Perm)
  //  check(e.acc.loc, Pred)
  //  acceptNonAbstractPredicateAccess(e.acc, "abstract predicates cannot be (un)folded")
}

case class PApplying(wand: PExp, exp: PExp) extends PHeapOpApp {
  override val opName = "applying"
  override val args = Seq(wand, exp)
  override val signatures : List[PTypeSubstitution] =
    List(Map(POpApp.pArgS(0) -> Wand, POpApp.pResS -> POpApp.pArg(1)))
}

sealed trait PBinder extends PExp{
  def body:PExp
  var _typeSubstitutions : List[PTypeSubstitution] =  null
  override def typeSubstitutions = _typeSubstitutions
  override def forceSubstitution(ts: PTypeSubstitution) = {
    _typeSubstitutions = List(ts)
    typ = typ.substitute(ts)
    body.forceSubstitution(ts)
  }
}
sealed trait PQuantifier extends PBinder with PScope{
  def vars : Seq[PFormalArgDecl]
  def triggers : Seq[PTrigger]
}
case class PExists(vars: Seq[PFormalArgDecl], triggers: Seq[PTrigger], body: PExp) extends PQuantifier
case class PForall(vars: Seq[PFormalArgDecl], triggers: Seq[PTrigger], body: PExp) extends PQuantifier

case class PForPerm(vars: Seq[PFormalArgDecl], accessRes: PResourceAccess, body: PExp) extends PQuantifier {
  val triggers: Seq[PTrigger] = Seq()
}
/* Let-expressions `let x == e1 in e2` are represented by the nested structure
 * `PLet(e1, PLetNestedScope(x, e2))`, where `PLetNestedScope <: PScope` (but
 * `PLet` isn't) in order to work with the current architecture of the resolver.
 *
 * More precisely, `NameAnalyser.run` visits a given program to ensure that all
 * used symbol are actually declared. While traversing the program, it
 * pushes/pops `PScope`s to/from the stack. If let-expressions were represented
 * by a flat `PLet(x, e1, e2) <: PScope`, then the let-bound variable `x` would
 * already be in scope while checking `e1`, which wouldn't be correct.
 */
case class PLet(exp: PExp, nestedScope: PLetNestedScope) extends PBinder{
  override val body = nestedScope.body
  override def forceSubstitution(ts: PTypeSubstitution) = {
    super.forceSubstitution(ts)
    exp.forceSubstitution(ts)
    this.nestedScope.variable.typ = exp.typ
  }
}
case class PLetNestedScope(variable: PFormalArgDecl, body: PExp) extends PNode with PScope

case class PInhaleExhaleExp(in: PExp, ex: PExp) extends PHeapOpApp{
  override val opName = "#inhale#exhale"
  override val args = Seq(in,ex)
  val signatures : List[PTypeSubstitution] = List(
    Map(POpApp.pArgS(0) -> Bool,POpApp.pArgS(1) -> Bool, POpApp.pResS -> Bool)
  )
}
case class PCurPerm(res: PResourceAccess) extends PHeapOpApp{
  override val opName = "#perm"
  override val args = Seq(res)
  val signatures : List[PTypeSubstitution] = List(
    Map(POpApp.pResS -> Perm)
  )
}

case class PNoPerm() extends PSimpleLiteral{typ = Perm}
case class PFullPerm() extends PSimpleLiteral{typ = Perm}
case class PWildcard() extends PSimpleLiteral{typ = Perm}
case class PEpsilon() extends PSimpleLiteral{typ = Perm}
case class PAccPred(loc: PLocationAccess, perm: PExp) extends POpApp {
  override val opName = "acc"
  override val signatures : List[PTypeSubstitution] = List(
    Map(POpApp.pArgS(1) -> Perm,POpApp.pResS -> Bool))
  override val args = Seq(loc,perm)
}

sealed trait POldExp extends PHeapOpApp {
  def e: PExp
  override val args = Seq(e)
  override val signatures : List[PTypeSubstitution] = List(
    Map(POpApp.pResS -> POpApp.pArg(0)))
}
case class POld(e: PExp) extends POldExp{
  override val opName = "old"
}
case class PLabelledOld(label: PIdnUse, e: PExp) extends POldExp{
  override val opName = "old#labeled"
}

sealed trait PCollectionLiteral extends POpApp{
  def pElementType : PType
  def pCollectionType(pType:PType) : PType
}

sealed trait PEmptyCollectionLiteral extends PCollectionLiteral {
  override val extraLocalTypeVariables: Set[PDomainType] =
    pElementType match {
      case pdt: PDomainType if pdt.isTypeVar => Set(pdt)
      case _ => Set()
    }

  override def signatures: List[PTypeSubstitution] =
    List(Map(POpApp.pResS -> pCollectionType(pElementType)))

  override val args = Seq()
}
sealed trait PExplicitCollectionLiteral extends PCollectionLiteral {
  override val signatures  : List[PTypeSubstitution] =
    List(
      ((0 until args.size) map
        (n => if (n==0) POpApp.pResS -> pCollectionType(POpApp.pArg(0)) else POpApp.pArgS(n) -> POpApp.pArg(0))).toMap
    )

  override val pElementType = args.head.typ
}
sealed trait PSeqLiteral extends PCollectionLiteral{
  override val opName = "Seq#Seq"
  def pCollectionType(pType:PType) = if (pType.isUnknown) PUnknown() else PSeqType(pType)
}
case class PEmptySeq(pElementType : PType) extends PSeqLiteral with PEmptyCollectionLiteral
case class PExplicitSeq(override val args: Seq[PExp]) extends PSeqLiteral with PExplicitCollectionLiteral
case class PRangeSeq(low: PExp, high: PExp) extends POpApp{
  override val opName = "Seq#RangeSeq"
  override val args = Seq(low,high)
  override val signatures : List[PTypeSubstitution]= List(
    Map(POpApp.pArgS(0)->Int,POpApp.pArgS(1)->Int,POpApp.pResS->PSeqType(Int)))
}
case class PSeqIndex(seq: PExp, idx: PExp) extends POpApp{
  override val opName = "Seq#At"
  override val args = Seq(seq,idx)
  override val signatures : List[PTypeSubstitution]= List(
    Map(
      POpApp.pArgS(0)->PSeqType(POpApp.pRes),
      POpApp.pArgS(1)->Int)
  )
}
case class PSeqTake(seq: PExp, n: PExp) extends POpApp{
  override val opName = "Seq#Take"
  val elementType = PTypeVar("#E")
  override val extraLocalTypeVariables = Set(elementType)
  override val args = Seq(seq,n)
  override val signatures : List[PTypeSubstitution]= List(
    Map(
      POpApp.pArgS(0)->PSeqType(elementType),
      POpApp.pArgS(1)->Int,
      POpApp.pResS->PSeqType(elementType)
  ))
}
case class PSeqDrop(seq: PExp, n: PExp) extends POpApp{
  override val opName = "Seq#Drop"
  val elementType = PTypeVar("#E")
  override val extraLocalTypeVariables = Set(elementType)
  override val args = Seq(seq,n)
  override val signatures : List[PTypeSubstitution]= List(
    Map(
      POpApp.pArgS(0)->PSeqType(elementType),
      POpApp.pArgS(1)->Int,
      POpApp.pResS->PSeqType(elementType)
    ))
}
case class PSeqUpdate(seq: PExp, idx: PExp, elem: PExp) extends POpApp{
  override val opName = "Seq#update"
  val elementType = POpApp.pArg(2)
  override val args = Seq(seq,idx,elem)
  override val signatures : List[PTypeSubstitution] = List(
    Map(
      POpApp.pArgS(0)->PSeqType(elementType),
      POpApp.pArgS(1)->Int,
      POpApp.pResS->PSeqType(elementType)
    ))
  override val extraLocalTypeVariables = Set(elementType)
}

case class PSize(seq: PExp) extends POpApp{
  override val opName = "Seq#size"
  val elementType = PTypeVar("#E")
  override val extraLocalTypeVariables = Set(elementType)
  override val args = Seq(seq)
  override val signatures : List[PTypeSubstitution] = List(
    Map(POpApp.pArgS(0)->PSeqType(elementType),POpApp.pResS->Int),
    Map(POpApp.pArgS(0)->PSetType(elementType),POpApp.pResS->Int),
    Map(POpApp.pArgS(0)->PMultisetType(elementType),POpApp.pResS->Int)
  )
}

sealed trait PSetLiteral extends PCollectionLiteral{
  override val opName = "Set#Set"
  def pCollectionType(pType:PType) = if (pType.isUnknown) PUnknown() else PSetType(pType)
}
case class PEmptySet(pElementType : PType) extends PSetLiteral with PEmptyCollectionLiteral
case class PExplicitSet(args: Seq[PExp]) extends PSetLiteral with PExplicitCollectionLiteral

sealed trait PMultiSetLiteral extends PCollectionLiteral{
  override val opName = "Multiset#Multiset"
  def pCollectionType(pType:PType) = if (pType.isUnknown) PUnknown() else PMultisetType(pType)
}
case class PEmptyMultiset(override val pElementType  : PType) extends PMultiSetLiteral with PEmptyCollectionLiteral

case class PExplicitMultiset(override val args: Seq[PExp]) extends PMultiSetLiteral with PExplicitCollectionLiteral

///////////////////////////////////////////////////////////////////////////
// Statements
trait PStmt extends PNode {
  /**
   * Returns a list of all actual statements contained in this statement.  That
   * is, all statements except `Seqn`, including statements in the body of loops, etc.
   */
  def childStmts: Seq[PStmt] = {
    this match {
      case PSeqn(ss) => ss
      case PIf(_, thn, els) => Seq(this, thn, els)
      case PWhile(_, _, body) => Seq(this, body)
      case _ => Seq(this)
    }
  }
}
case class PSeqn(ss: Seq[PStmt]) extends PStmt with PScope
case class PFold(e: PExp) extends PStmt
case class PUnfold(e: PExp) extends PStmt
case class PPackageWand(wand: PExp, proofScript: PSeqn) extends PStmt
case class PApplyWand(e: PExp) extends PStmt
case class PExhale(e: PExp) extends PStmt
case class PAssert(e: PExp) extends PStmt
case class PAssume(e: PExp) extends PStmt
case class PInhale(e: PExp) extends PStmt
case class PVarAssign(idnuse: PIdnUse, rhs: PExp) extends PStmt
case class PFieldAssign(fieldAcc: PFieldAccess, rhs: PExp) extends PStmt
case class PMacroAssign(call: PCall, exp: PExp) extends PStmt
case class PIf(cond: PExp, thn: PSeqn, els: PSeqn) extends PStmt
case class PWhile(cond: PExp, invs: Seq[PExp], body: PSeqn) extends PStmt
case class PLocalVarDecl(idndef: PIdnDef, typ: PType, init: Option[PExp]) extends PStmt with PTypedDeclaration with PLocalDeclaration
case class PGlobalVarDecl(idndef: PIdnDef, typ: PType) extends PTypedDeclaration with PUniversalDeclaration
case class PMethodCall(targets: Seq[PIdnUse], method: PIdnUse, args: Seq[PExp]) extends PStmt
case class PLabel(idndef: PIdnDef, invs: Seq[PExp]) extends PStmt with PLocalDeclaration
case class PGoto(targets: PIdnUse) extends PStmt
case class PTypeVarDecl(idndef: PIdnDef) extends PLocalDeclaration
case class PMacroRef(idnuse : PIdnUse) extends PStmt
case class PDefine(idndef: PIdnDef, parameters: Option[Seq[PIdnDef]], body: PNode) extends PStmt with PLocalDeclaration
case class PSkip() extends PStmt

sealed trait PNewStmt extends PStmt {
  def target: PIdnUse
}

/* x := new(f1, ..., fn) */
case class PRegularNewStmt(target: PIdnUse, fields: Seq[PIdnUse]) extends PNewStmt

/* x := new(*) */
case class PStarredNewStmt(target: PIdnUse) extends PNewStmt

object PNewStmt {
  def apply(target: PIdnUse): PStarredNewStmt = PStarredNewStmt(target)

  def apply(target: PIdnUse, fields: Seq[PIdnUse]): PRegularNewStmt = PRegularNewStmt(target, fields)

  def apply(target: PIdnUse, fields: Option[Seq[PIdnUse]]): PNewStmt = fields match {
    case None => PStarredNewStmt(target)
    case Some(fs) => PRegularNewStmt(target, fs)
  }

  def unapply(s: PNewStmt): Option[(PIdnUse, Option[Seq[PIdnUse]])] = s match {
    case PRegularNewStmt(target, fields) => Some((target, Some(fields)))
    case PStarredNewStmt(target) => Some((s.target, None))
  }
}

sealed trait PScope extends PNode {
  val scopeId = PScope.uniqueId()
}

object PScope {
  type Id = Long

  private[this] var counter: Id = 0L

  private def uniqueId() = {
    val id = counter
    counter = counter + 1

    id
  }
}

// Declarations
/** An entity is a declaration (named) or an error node */
sealed trait PEntity

trait PDeclaration extends PNode with PEntity {
  def idndef: PIdnDef
}

trait PGlobalDeclaration extends PDeclaration
trait PLocalDeclaration extends PDeclaration
trait PUniversalDeclaration extends PDeclaration

trait PTypedDeclaration extends PDeclaration {
  def typ: PType
}
abstract class PErrorEntity(name: String) extends PEntity


// a member (like method or axiom) that is its own name scope
trait PMember extends PDeclaration with PScope {
//  def idndef: PIdnDef
}

trait PAnyFunction extends PMember with PGlobalDeclaration with PTypedDeclaration{
  def idndef: PIdnDef
  def formalArgs: Seq[PFormalArgDecl]
  def typ: PType
}
case class PProgram(imports: Seq[PImport], macros: Seq[PDefine], domains: Seq[PDomain], fields: Seq[PField], functions: Seq[PFunction], predicates: Seq[PPredicate], methods: Seq[PMethod], extensions: Seq[PExtender], errors: Seq[ParseReport]) extends PNode
abstract class PImport() extends PNode
case class PLocalImport(file: String) extends PImport()
case class PStandardImport(file: String) extends PImport()

case class PMethod(idndef: PIdnDef, formalArgs: Seq[PFormalArgDecl], formalReturns: Seq[PFormalArgDecl], pres: Seq[PExp], posts: Seq[PExp], body: Option[PStmt]) extends PMember with PGlobalDeclaration {
  def deepCopy(idndef: PIdnDef = this.idndef, formalArgs: Seq[PFormalArgDecl] = this.formalArgs, formalReturns: Seq[PFormalArgDecl] = this.formalReturns, pres: Seq[PExp] = this.pres, posts: Seq[PExp] = this.posts, body: Option[PStmt] = this.body): PMethod = {
    StrategyBuilder.Slim[PNode]({
      case m: PMethod => PMethod(idndef, formalArgs, formalReturns, pres, posts, body)
    }).execute[PMethod](this)
  }
  def deepCopyWithNameSubstitution(idndef: PIdnDef = this.idndef, formalArgs: Seq[PFormalArgDecl] = this.formalArgs, formalReturns: Seq[PFormalArgDecl] = this.formalReturns, pres: Seq[PExp] = this.pres, posts: Seq[PExp] = this.posts, body: Option[PStmt] = this.body)
                                  (idn_generic_name: String, idn_substitution: String): PMethod = {
    StrategyBuilder.Slim[PNode]({
      case m: PMethod => PMethod(idndef, formalArgs, formalReturns, pres, posts, body)
      case PIdnDef(name) if name == idn_generic_name => PIdnDef(idn_substitution)
      case PIdnUse(name) if name == idn_generic_name => PIdnUse(idn_substitution)
    }).execute[PMethod](this)
  }
}
case class PDomain(idndef: PIdnDef, typVars: Seq[PTypeVarDecl], funcs: Seq[PDomainFunction], axioms: Seq[PAxiom]) extends PMember with PGlobalDeclaration
case class PFunction(idndef: PIdnDef, formalArgs: Seq[PFormalArgDecl], typ: PType, pres: Seq[PExp], posts: Seq[PExp], body: Option[PExp]) extends PAnyFunction {
  def deepCopy(idndef: PIdnDef = this.idndef, formalArgs: Seq[PFormalArgDecl] = this.formalArgs, typ: PType = this.typ, pres: Seq[PExp] = this.pres, posts: Seq[PExp] = this.posts, body: Option[PExp] = this.body): PFunction = {
    StrategyBuilder.Slim[PNode]({
      case f: PFunction => PFunction(idndef, formalArgs, typ, pres, posts, body)
    }).execute[PFunction](this)
  }
}

case class PDomainFunction(idndef: PIdnDef, formalArgs: Seq[PFormalArgDecl], typ: PType, unique: Boolean)(val domainName:PIdnUse) extends PAnyFunction
case class PAxiom(idndef: PIdnDef, exp: PExp)(val domainName:PIdnUse) extends PScope with PGlobalDeclaration  //urij: this was not a declaration before - but the constructor of Program would complain on name clashes
case class PField(idndef: PIdnDef, typ: PType) extends PMember with PTypedDeclaration with PGlobalDeclaration
case class PPredicate(idndef: PIdnDef, formalArgs: Seq[PFormalArgDecl], body: Option[PExp]) extends PMember with PTypedDeclaration with PGlobalDeclaration{
  val typ = PPredicateType()
}

case class PDomainFunction1(idndef: PIdnDef, formalArgs: Seq[PFormalArgDecl], typ: PType, unique: Boolean) extends FastPositioned
case class PAxiom1(idndef: PIdnDef, exp: PExp) extends FastPositioned

/**
 * A entity represented by names for whom we have seen more than one
 * declaration so we are unsure what is being represented.
 */
case class PMultipleEntity() extends PErrorEntity("multiple")

/**
 * An unknown entity, represented by names whose declarations are missing.
 */
case class PUnknownEntity() extends PErrorEntity("unknown")


trait PExtender extends PNode{
  def getSubnodes():Seq[PNode] = ???
  def typecheck(t: TypeChecker, n: NameAnalyser):Option[Seq[String]] = ???
  def namecheck(n: NameAnalyser) = ???
  def translateMemberSignature(t: Translator): Member = ???
  def translateMember(t: Translator): Member = ???

  def translateStmt(t: Translator): Stmt = ???
  def translateExp(t: Translator): Exp = ???
  def translateType(t: Translator): Type = ???
  def transformExtension(t: Transformer.type): PNode = ???
}



/**
 * Utility methods for parser parserAST nodes.
 */
object Nodes {

  /**
   * See PNode.subnodes.
   */
  def subnodes(n: PNode): Seq[PNode] = {
    n match {
      case PIdnDef(name) => Nil
      case PIdnUse(name) => Nil
      case PFormalArgDecl(idndef, typ) => Seq(idndef, typ)
      case PPrimitiv(name) => Nil
      case PDomainType(domain, args) => Seq(domain) ++ args
      case PSeqType(elemType) => Seq(elemType)
      case PSetType(elemType) => Seq(elemType)
      case PMultisetType(elemType) => Seq(elemType)
      case PUnknown() => Nil
      case PBinExp(left, op, right) => Seq(left, right)
      case PMagicWandExp(left, right) => Seq(left, right)
      case PUnExp(op, exp) => Seq(exp)
      case PTrigger(exp) => exp
      case PIntLit(i) => Nil
      case PBoolLit(b) => Nil
      case PNullLit() => Nil
      case PPredicateType() => Nil
      case PWandType() => Nil
      case PResultLit() => Nil
      case PFieldAccess(rcv, field) => Seq(rcv, field)
      case PPredicateAccess(args, pred) => args ++ Seq(pred)
      case PCall(func, args, optType) => Seq(func) ++ args ++ (optType match { case Some(t) => Seq(t) case None => Nil})
      case PUnfolding(acc, exp) => Seq(acc, exp)
      case PApplying(wand, exp) => Seq(wand, exp)
      case PExists(vars, triggers, exp) => vars ++ triggers ++ Seq(exp)
      case PLabelledOld(id, e) => Seq(id, e)
      case po: POldExp => Seq(po.e)
      case PLet(exp, nestedScope) => Seq(exp, nestedScope)
      case PLetNestedScope(variable, body) => Seq(variable, body)
      case PForall(vars, triggers, exp) => vars ++ triggers ++ Seq(exp)
      case PForPerm(vars, res, expr) => vars :+ res :+ expr
      case PCondExp(cond, thn, els) => Seq(cond, thn, els)
      case PInhaleExhaleExp(in, ex) => Seq(in, ex)
      case PCurPerm(loc) => Seq(loc)
      case PNoPerm() => Nil
      case PFullPerm() => Nil
      case PWildcard() => Nil
      case PEpsilon() => Nil
      case PAccPred(loc, perm) => Seq(loc, perm)
      case PEmptySeq(_) => Nil
      case PExplicitSeq(elems) => elems
      case PRangeSeq(low, high) => Seq(low, high)
      case PSeqIndex(seq, idx) => Seq(seq, idx)
      case PSeqTake(seq, nn) => Seq(seq, nn)
      case PSeqDrop(seq, nn) => Seq(seq, nn)
      case PSeqUpdate(seq, idx, elem) => Seq(seq, idx, elem)
      case PSize(seq) => Seq(seq)

      case PEmptySet(t) => Seq(t)
      case PExplicitSet(elems) => elems
      case PEmptyMultiset(t) => Seq(t)
      case PExplicitMultiset(elems) => elems
      case PMacroRef(name) => Nil
      case PSeqn(ss) => ss
      case PFold(exp) => Seq(exp)
      case PUnfold(exp) => Seq(exp)
      case PPackageWand(exp, proofScript) => Seq(exp, proofScript)
      case PApplyWand(exp) => Seq(exp)
      case PExhale(exp) => Seq(exp)
      case PAssert(exp) => Seq(exp)
      case PInhale(exp) => Seq(exp)
      case PAssume(exp) => Seq(exp)
      case PRegularNewStmt(target, fields) => Seq(target) ++ fields
      case PStarredNewStmt(target) => Seq(target)
      case PMethodCall(targets, method, args) => targets ++ Seq(method) ++ args
      case PLabel(name, invs) => Seq(name) ++ invs
      case PGoto(label) => Seq(label)
      case PVarAssign(target, rhs) => Seq(target, rhs)
      case PFieldAssign(field, rhs) => Seq(field, rhs)
      case PMacroAssign(call, exp) => Seq(call, exp)
      case PIf(cond, thn, els) => Seq(cond, thn, els)
      case PWhile(cond, invs, body) => Seq(cond) ++ invs ++ Seq(body)
      case PLocalVarDecl(idndef, typ, init) => Seq(idndef, typ) ++ (if (init.isDefined) Seq(init.get) else Nil)
<<<<<<< HEAD
      case PFresh(vars) => vars
      case PConstraining(vars, stmt) => vars ++ Seq(stmt)
      case PProgram(files, macros, domains, fields, functions, predicates, methods, extensions, errors) =>
        domains ++ fields ++ functions ++ predicates ++ methods ++ extensions
=======
      case PProgram(files, macros, domains, fields, functions, predicates, methods, errors) =>
        domains ++ fields ++ functions ++ predicates ++ methods
>>>>>>> 3afaa159
      case PLocalImport(file) =>
        Seq()
      case PStandardImport(file) => Seq()
      case PDomain(idndef, typVars, funcs, axioms) => Seq(idndef) ++ typVars ++ funcs ++ axioms
      case PField(idndef, typ) => Seq(idndef, typ)
      case PMethod(idndef, args, rets, pres, posts, body) =>
        Seq(idndef) ++ args ++ rets ++ pres ++ posts ++ body.toSeq
      case PFunction(name, args, typ, pres, posts, body) =>
        Seq(name) ++ args ++ Seq(typ) ++ pres ++ posts ++ body
      case PDomainFunction(name, args, typ, unique) =>
        Seq(name) ++ args ++ Seq(typ)
      case PPredicate(name, args, body) =>
        Seq(name) ++ args ++ body
      case PAxiom(idndef, exp) => Seq(idndef, exp)
      case PTypeVarDecl(name) => Seq(name)
      case PDefine(idndef, optArgs, body) => Seq(idndef) ++ optArgs.getOrElse(Nil) ++ Seq(body)
      case t : PExtender => t.getSubnodes()
      case _: PSkip => Nil
    }
  }
}<|MERGE_RESOLUTION|>--- conflicted
+++ resolved
@@ -1185,15 +1185,8 @@
       case PIf(cond, thn, els) => Seq(cond, thn, els)
       case PWhile(cond, invs, body) => Seq(cond) ++ invs ++ Seq(body)
       case PLocalVarDecl(idndef, typ, init) => Seq(idndef, typ) ++ (if (init.isDefined) Seq(init.get) else Nil)
-<<<<<<< HEAD
-      case PFresh(vars) => vars
-      case PConstraining(vars, stmt) => vars ++ Seq(stmt)
       case PProgram(files, macros, domains, fields, functions, predicates, methods, extensions, errors) =>
         domains ++ fields ++ functions ++ predicates ++ methods ++ extensions
-=======
-      case PProgram(files, macros, domains, fields, functions, predicates, methods, errors) =>
-        domains ++ fields ++ functions ++ predicates ++ methods
->>>>>>> 3afaa159
       case PLocalImport(file) =>
         Seq()
       case PStandardImport(file) => Seq()
