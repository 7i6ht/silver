// This Source Code Form is subject to the terms of the Mozilla Public
// License, v. 2.0. If a copy of the MPL was not distributed with this
// file, You can obtain one at http://mozilla.org/MPL/2.0/.
//
// Copyright (c) 2011-2019 ETH Zurich.

package viper.silver.parser

import java.util.concurrent.atomic.{AtomicInteger, AtomicLong}
import viper.silver.ast.utility.Visitor
import viper.silver.ast.utility.rewriter.{Rewritable, StrategyBuilder, HasExtraVars, HasExtraValList}
import viper.silver.ast.{Exp, FilePosition, HasLineColumn, Member, NoPosition, Position, SourcePosition, Stmt, Type}
import viper.silver.parser.TypeHelper._
import viper.silver.verifier.ParseReport

import scala.collection.Set
import scala.language.implicitConversions
import java.nio.file.Path

trait Where {
  val pos: (Position, Position)
  def errorPosition: Position = pos match {
        case (slc: FilePosition, flc: HasLineColumn) => SourcePosition(slc.file, slc, flc)
        case (slc: FilePosition, _) => SourcePosition(slc.file, slc.line, slc.column)
        case other => other._1
      }
}

/**
  * The root of the parser abstract syntax tree.  Note that we prefix all nodes with `P` to avoid confusion
  * with the actual Viper abstract syntax tree.
  */
trait PNode extends Where with Product with Rewritable with HasExtraValList {

  /* Should output something that can be displayed to the user. */
  def pretty: String

  /** Returns a list of all direct sub-nodes of this node. */
  def subnodes: Seq[PNode] = PNode.children(this, this).flatMap(PNode.nodes(this, _)).toSeq

  /** @see [[Visitor.reduceTree()]] */
  def reduceTree[T](f: (PNode, Seq[T]) => T) = Visitor.reduceTree(this, PNode.callSubnodes)(f)

  /** @see [[Visitor.reduceWithContext()]] */
  def reduceWithContext[C, R](context: C, enter: (PNode, C) => C, combine: (PNode, C, Seq[R]) => R) = {
    Visitor.reduceWithContext(this, PNode.callSubnodes)(context, enter, combine)
  }

  /** @see [[Visitor.visit()]] */
  def visit(f: PartialFunction[PNode, Unit]): Unit = {
    Visitor.visit(this, PNode.callSubnodes)(f)
  }

  /** @see [[Visitor.visit()]] */
  def visit(f1: PartialFunction[PNode, Unit], f2: PartialFunction[PNode, Unit]): Unit = {
    Visitor.visit(this, PNode.callSubnodes, f1, f2)
  }

  /** @see [[Visitor.visitOpt()]] */
  def visitOpt(f: PNode => Boolean): Unit = {
    Visitor.visitOpt(this, PNode.callSubnodes)(f)
  }

  /** @see [[Visitor.visitOpt()]] */
  def visitOpt(f1: PNode => Boolean, f2: PNode => Unit): Unit = {
    Visitor.visitOpt(this, PNode.callSubnodes, f1, f2)
  }

  /** @see [[Visitor.deepCollect()]] */
  def deepCollect[A](f: PartialFunction[PNode, A]): Seq[A] =
    Visitor.deepCollect(Seq(this), PNode.callSubnodes)(f)

  /** @see [[Visitor.shallowCollect()]] */
  def shallowCollect[R](f: PartialFunction[PNode, R]): Seq[R] =
    Visitor.shallowCollect(Seq(this), PNode.callSubnodes)(f)

  /** This method clones the pAST starting from the current node.
    * The pAST is not immutable (certain nodes may have mutable fields).
    * Therefore, additional initialization may be required for the newly created node.
    *
    * The concrete implementations of PNode may introduce [[deepCopy]] methods that would allow
    * creating pAST nodes based on some prototype pAST node, but with changes to some
    * of its fields. For example, [[m.deepCopy( idndef = PIdnDef(s"${m.idndef}_new") )]]
    * will create a pAST node that is identical to [[m]] modulo its [[idndef]] field.
    * Note that the [[deepCopy]] should not be overridng nor overloading deepCopyAll
    * (Its implementation(s) depend on the argument list of a concrete PNode type.)
    *
    * @see [[PNode.initProperties()]] */
  def deepCopyAll[A <: PNode]: PNode =
    StrategyBuilder.Slim[PNode]({ case n => n }).forceCopy().execute[PNode](this)

  private val _children = scala.collection.mutable.ListBuffer[PNode]()

  def getParent: Option[PNode] = parent
  def getAncestor[T](implicit ctag: scala.reflect.ClassTag[T]): Option[T] = {
    var p = getParent
    while (p.isDefined && !ctag.runtimeClass.isInstance(p.get))
      p = p.get.getParent
    p.map(_.asInstanceOf[T])
  }
  def getEnclosingScope: Option[PScope] = getAncestor[PScope]
  def isDescendant[T](implicit ctag: scala.reflect.ClassTag[T]): Boolean = getAncestor[T].isDefined

  private var parent: Option[PNode] = None
  var index: Int = -1
  var next: Option[PNode] = None
  var prev: Option[PNode] = None

  override def initProperties(): Unit = {

    var ind: Int = 0
    var prev: Option[PNode] = None

    _children.clear()
    for (c <- this.subnodes) {
      c.parent = Some(this)
      _children += c
      c.index = ind
      ind += 1
      c.prev = prev
      c.next = None
      prev.foreach(_.next = Some(c))
      prev = Some(c)
      c.initProperties()
    }
  }

  override def getExtraVals: Seq[Any] = Seq(pos)
}

/** Marks that this class contains no PNodes and thus should not be traversed deeper. */
trait PLeaf extends PPrettySubnodes {
  def display: String
}

trait PPrettySubnodes extends PNode {
  override def pretty: String = this match {
    case l: PLeaf => l.display
    case _ => this.prettyMapped()
  }
  def prettyMapped(f: PartialFunction[PNode, String] = PartialFunction.empty): String = this.subnodes map {
    case sn if f.isDefinedAt(sn) => f(sn)
    case l: PLeaf => l.display
    case sn: PPrettySubnodes => sn.prettyMapped(f)
    case sn => sn.pretty
  } mkString ""
}

object PNode {
  def children(parent: PNode, n: Any): Iterator[Any] = {
    n match {
      case _: PLeaf | _: Unit => Iterator.empty
      // Includes `Option`, `Seq`, etc.
      case i: IterableOnce[_] => i.iterator
      // Includes `Either`, all case classes, etc.
      case t: Product => t.productIterator
      // This case should be avoided by marking your node as a `PLeaf`.
      case _ => sys.error(s"Unexpected node type `${n.getClass}`. Make `${parent.getClass}` a `PLeaf` if it has no `PNode` children or put the `${n.getClass}` field into a `PLeaf` wrapper node.")
    }
  }
  def nodes(parent: PNode, n: Any): Iterator[PNode] = {
    n match {
      case n: PNode => Iterator(n)
      case _ => children(parent, n).flatMap(nodes(parent, _))
    }
  }
  def callSubnodes(n: PNode): Seq[PNode] = n.subnodes
}

object TypeHelper {
  val Int = PPrimitiv(PReserved.implied(PKw.Int))(NoPosition, NoPosition)
  val Bool = PPrimitiv(PReserved.implied(PKw.Bool))(NoPosition, NoPosition)
  val Perm = PPrimitiv(PReserved.implied(PKw.Perm))(NoPosition, NoPosition)
  val Ref = PPrimitiv(PReserved.implied(PKw.Ref))(NoPosition, NoPosition)
  val Impure = PBoolImpureType()
  val Wand = PBoolWandType()
  val Predicate = PBoolPredicateType()
  def MakeSet(typ: PType) = PSetType(PReserved.implied(PKw.Set), PGrouped.impliedBracket(typ))(NoPosition, NoPosition)
  def MakeSeq(typ: PType) = PSeqType(PReserved.implied(PKw.Seq), PGrouped.impliedBracket(typ))(NoPosition, NoPosition)
  def MakeMap(key: PType, value: PType) = PMapType(PReserved.implied(PKw.Map), PGrouped.impliedBracket(
      PPairArgument(key, PReserved.implied(PSym.Comma), value)(NoPosition, NoPosition)
    ))(NoPosition, NoPosition)
  def MakeMultiset(typ: PType) = PMultisetType(PReserved.implied(PKw.Multiset), PGrouped.impliedBracket(typ))(NoPosition, NoPosition)

  def commonSupertype(a: PType, b: PType): Option[PType] = {
    (a, b) match {
      case _ if a == b => Some(a)
      case (PFunctionType(args1, res1), PFunctionType(args2, res2)) if args1.length == args2.length =>
        val args = args1.zip(args2).map(p => commonSubtype(p._1, p._2))
        (args.forall(_.isDefined), commonSupertype(res1, res2)) match {
          case (true, Some(res)) => Some(PFunctionType(args.map(_.get), res))
          case _ => None
        }
      case _ => (a.umbrella, b.umbrella) match {
        case (Some(au), Some(bu)) if au == bu => Some(au)
        case (Some(au), None) if au == b => Some(au)
        case (None, Some(bu)) if a == bu => Some(a)
        case _ => None
      }
    }
  }
  def commonSubtype(a: PType, b: PType): Option[PType] = {
    (a, b) match {
      case _ if a == b => Some(a)
      case (PFunctionType(args1, res1), PFunctionType(args2, res2)) if args1.length == args2.length =>
        val args = args1.zip(args2).map(p => commonSupertype(p._1, p._2))
        (args.forall(_.isDefined), commonSubtype(res1, res2)) match {
          case (true, Some(res)) => Some(PFunctionType(args.map(_.get), res))
          case _ => None
        }
      case _ => (a.umbrella, b.umbrella) match {
        case (Some(au), None) if au == b => Some(a)
        case (None, Some(bu)) if a == bu => Some(b)
        case _ => None
      }
    }
  }

  /** Is type `sub` a subtype of type `sup` (i.e. `sub` can be used in a place where `sup` is expected) */
  def isSubtype(sub: PType, sup: PType): Boolean = {
    val commonSup = commonSupertype(sub, sup)
    commonSup.isDefined && commonSup.get == sup
  }
}

///////////////////////////////////////////////////////////////////////////
// Identifiers (uses and definitions)

trait PIdentifier extends PLeaf {
  def name: String
  override def display = name
}

case class PIdnDef(name: String)(val pos: (Position, Position)) extends PNode with PIdentifier

trait PIdnUse extends PNode with PIdentifier {
  def decl: Option[PDeclarationInner]

  // Set for `x` when `x := ...`, set for `f` only when `x.f := ...`
  var assignUse: Boolean = false

  def rename(newName: String): PIdnUse
}
/** Any `PIdnUse` which should have it's `decl` resolved by the `NameAnalyser`. */
sealed trait PIdnUseName[T <: PDeclarationInner] extends PIdnUse {
  implicit def ctag: scala.reflect.ClassTag[T]

  // Could refer to one of these decls
  protected var _decls: Seq[PDeclarationInner] = Nil
  private var _filters: Seq[T => Boolean] = Nil
  def decls: Seq[T] = _decls.flatMap(_ match {
      case d: T => Some(d)
      case _ => None
    }).filter(t => _filters.forall(_(t)))
  override def decl: Option[T] = if (decls.length == 1) Some(decls.head) else None

  def prependDecls(ds: Seq[PDeclarationInner]) = _decls = ds ++ _decls
  def newDecl(d: PDeclarationInner) = _decls :+= d

  /** Filters `decls` according to the given predicate, returns `true` if any are left. */
  def filterDecls(f: T => Boolean): Boolean = {
    _filters :+= f
    decls.isEmpty
  }
}
/** Any `PNode` which should be ignored (as well as it's children) by the `NameAnalyser`. */
trait PNameAnalyserOpaque extends PNode

case class PIdnUseExp(name: String)(val pos: (Position, Position)) extends PIdnUseName[PTypedVarDecl] with PExp with PAssignTarget {
  override def ctag = scala.reflect.classTag[PTypedVarDecl]

  /* Should be set during resolving. Intended to preserve information
   * that is needed by the translator.
   */
  override val typeSubstitutions = List(PTypeSubstitution.id)

  def forceSubstitution(ts: PTypeSubstitution) = {
    typ = typ.substitute(ts)
    assert(typ.isGround)
  }

  override def rename(newName: String) = PIdnUseExp(newName)(pos)
}
case class PIdnRef[T <: PDeclarationInner](name: String)(val pos: (Position, Position))(implicit val ctag: scala.reflect.ClassTag[T]) extends PIdnUseName[T] {
  override def rename(newName: String): PIdnUse = PIdnRef(newName)(pos)
  /** Changes the type of declaration which is referenced, preserves all previously added `decls` but discards `filters`. */
  def retype[U <: PDeclarationInner]()(implicit ctag: scala.reflect.ClassTag[U]): PIdnRef[U] = {
    val newRef = PIdnRef(name)(pos)
    newRef._decls = _decls
    newRef
  }
  def replace(n: PNode): Option[PIdnRef[T]] = n match {
    case n: PIdnUse => Some(PIdnRef(n.name)(n.pos)(ctag))
    case _ => None
  }
  override def getExtraVals: Seq[Any] = Seq(pos, ctag)
}

///////////////////////////////////////////////////////////////////////////
// Variable declarations

trait PAnyFormalArgDecl extends PNode with PUnnamedTypedDeclaration with PPrettySubnodes

/** The declaration of an argument to a domain function. Not a `PDeclaration` as it will never clash. */
case class PDomainFunctionArg(name: Option[PIdnDef], c: Option[PSym.Colon], typ: PType)(val pos: (Position, Position)) extends PAnyFormalArgDecl
object PDomainFunctionArg {
  def apply(d: PIdnTypeBinding): PDomainFunctionArg = PDomainFunctionArg(Some(d.idndef), Some(d.c), d.typ)(d.pos)
}

/** Any `var: Type` style binding, only useful during parsing and therefore not a `PNode`. */
case class PIdnTypeBinding(idndef: PIdnDef, c: PSym.Colon, typ: PType)(val pos: (Position, Position))

/** Anything that can be `PIdnUse`d as an expression (e.g. the receiver of a `PFieldAccess`). */
sealed trait PTypedVarDecl extends PTypedDeclaration with PDeclarationInner with PPrettySubnodes {
  def idndef: PIdnDef
  def toIdnUse: PIdnUseExp = {
    val use = PIdnUseExp(idndef.name)(idndef.pos)
    use.typ = typ
    use.newDecl(this)
    use
  }
}
/** Anything that can be `PIdnUse`d as the target of a `PAssign`. */
sealed trait PAssignableVarDecl extends PTypedVarDecl

/** Any argument to a method, function or predicate. */
case class PFormalArgDecl(idndef: PIdnDef, c: PSym.Colon, typ: PType)(val pos: (Position, Position)) extends PAnyFormalArgDecl with PTypedVarDecl with PMemberDeclaration with PMemberUniqueDeclaration
object PFormalArgDecl {
  def apply(d: PIdnTypeBinding): PFormalArgDecl = PFormalArgDecl(d.idndef, d.c, d.typ)(d.pos)
}
/** The return arguments of methods. */
case class PFormalReturnDecl(idndef: PIdnDef, c: PSym.Colon, typ: PType)(val pos: (Position, Position)) extends PAssignableVarDecl with PMemberDeclaration with PMemberUniqueDeclaration
object PFormalReturnDecl {
  def apply(d: PIdnTypeBinding): PFormalReturnDecl = PFormalReturnDecl(d.idndef, d.c, d.typ)(d.pos)
}

case class PLogicalVarDecl(idndef: PIdnDef, c: PSym.Colon, typ: PType)(val pos: (Position, Position)) extends PTypedVarDecl with PLocalDeclaration with PScopeUniqueDeclaration
object PLogicalVarDecl {
  def apply(d: PIdnTypeBinding): PLogicalVarDecl = PLogicalVarDecl(d.idndef, d.c, d.typ)(d.pos)
}
/** Declaration of a local variable. */
case class PLocalVarDecl(idndef: PIdnDef, c: PSym.Colon, typ: PType)(val pos: (Position, Position)) extends PAssignableVarDecl with PLocalDeclaration with PScopeUniqueDeclaration
object PLocalVarDecl {
  def apply(d: PIdnTypeBinding): PLocalVarDecl = PLocalVarDecl(d.idndef, d.c, d.typ)(d.pos)
}
case class PFieldDecl(idndef: PIdnDef, c: PSym.Colon, typ: PType)(val pos: (Position, Position)) extends PTypedDeclaration with PGlobalDeclaration with PGlobalUniqueDeclaration {
  var decl: Option[PFields] = None
  override def annotations = decl.toSeq.flatMap(_.annotations)
  override def pretty = s"${idndef.pretty}: ${typ.pretty}"
}
object PFieldDecl {
  def apply(d: PIdnTypeBinding): PFieldDecl = PFieldDecl(d.idndef, d.c, d.typ)(d.pos)
}

///////////////////////////////////////////////////////////////////////////
// Types

trait PType extends PNode with PPrettySubnodes {
  def isUnknown: Boolean = this.isInstanceOf[PUnknown]
  def isValidOrUndeclared: Boolean
  def isGround: Boolean = true
  def substitute(ts: PTypeSubstitution): PType
  def subNodes: Seq[PType]
  def isPure: Boolean = true
  def umbrella: Option[PType] = None

  //If we add type quantification or any type binders we need to modify this
  def freeTypeVariables: Set[String] =
    subNodes.flatMap(_.freeTypeVariables).toSet union
      (this match {
        case pdt: PDomainType if pdt.isTypeVar && PTypeVar.isFreePTVName(pdt.domain.name) => Set(pdt.genericName)
        case _ => Set()
      })

  override def toString(): String = pretty
}


case class PPrimitiv[T <: PKeywordType](name: PReserved[T])(val pos: (Position, Position) = (NoPosition, NoPosition)) extends PType {
  override def isValidOrUndeclared = true
  override def substitute(ts: PTypeSubstitution): PType = this
  override val subNodes = Seq()
  override def umbrella: Option[PType] = name.rs.asInstanceOf[PKeywordType] match {
    case PKw.Bool => Some(TypeHelper.Impure)
    case PKw.Rational => Some(TypeHelper.Perm)
    case _ => None
  }

  override def pretty = name.pretty
}

case class PDomainType(domain: PIdnRef[PTypeDeclaration], args: Option[PDelimited.Comma[PSym.Bracket, PType]])(val pos: (Position, Position)) extends PGenericType with HasExtraVars {
  val genericName = domain.name
  override val typeArguments = typeArgs
  var kind: PDomainTypeKinds.Kind = PDomainTypeKinds.Unresolved
  override val subNodes = typeArgs
  def typeArgs = args.map(_.inner.toSeq).getOrElse(Nil)

  /* This class is also used to represent type variables, as they cannot
   * be distinguished syntactically from domain types without generic arguments.
   * For type variables, we have args.length = 0
   */
  def isTypeVar = kind == PDomainTypeKinds.TypeVar

  override def isValidOrUndeclared =
    (isTypeVar || kind == PDomainTypeKinds.Domain || kind == PDomainTypeKinds.Undeclared) &&
      typeArgs.forall(_.isValidOrUndeclared)

  def isResolved = kind != PDomainTypeKinds.Unresolved

  def isUndeclared = kind == PDomainTypeKinds.Undeclared

  override def isGround: Boolean = {
    typeArgs.forall(_.isGround) && (!isTypeVar || !PTypeVar.isFreePTVName(domain.name))
  }

  override def substitute(ts: PTypeSubstitution): PType = {
    require(kind == PDomainTypeKinds.Domain || kind == PDomainTypeKinds.TypeVar || kind == PDomainTypeKinds.Undeclared)
    if (isTypeVar)
      if (ts.isDefinedAt(domain.name))
        return ts.get(domain.name).get
      else
        return this

    val newArgs = typeArgs map (a => a.substitute(ts))
    if (typeArgs == newArgs)
      return this

    val r = this.withTypeArguments(newArgs)
    r.kind = PDomainTypeKinds.Domain
    r
  }

  override def withTypeArguments(s: Seq[PType]): PDomainType =
    if (s.length == 0 && args.isEmpty) this else copy(args = Some(args.get.update(s)))(pos)

  override def copyExtraVars(from: Any): Unit = this.kind = from.asInstanceOf[PDomainType].kind
}

object PDomainTypeKinds {
  trait Kind
  case object Unresolved extends Kind
  case object Domain extends Kind
  case object TypeVar extends Kind
  case object Undeclared extends Kind
}

object PTypeVar {
  def unapply(pt: PType): Option[String] =
    pt match {
      case pdt: PDomainType if pdt.isTypeVar => Some(pdt.domain.name)
      case _ => None
    }

  def apply(name: String) = {
    val t = PDomainType(PIdnRef(name)((NoPosition, NoPosition)), None)((NoPosition, NoPosition))
    t.kind = PDomainTypeKinds.TypeVar
    t
  }

  val sep = "#"
  val domainNameSep = "%"

  //TODO: do this properly
  def isFreePTVName(s: String) = s.contains(sep)

  private val lastIndex = new AtomicInteger(0)

  //Generate a unique fresh version of old
  def fresh(old: PDomainType) = {
    require(old.isTypeVar)
    val ind = lastIndex.getAndIncrement()
    val freshName = getFreshName(old.domain.name, ind)
    PTypeVar(freshName)
  }

  private def getFreshName(name: String, ind: Int) = name + sep + ind

  def freshTypeSubstitutionPTVs(tvs: Seq[PDomainType]): PTypeRenaming = {
    require(tvs.forall(_.isTypeVar))
    freshTypeSubstitution(tvs map (tv => tv.domain.name))
  }

  def freshTypeSubstitution(tvns: Seq[String], domainName: Option[String] = None): PTypeRenaming = {
    val ind = lastIndex.getAndIncrement()
    new PTypeRenaming((tvns map (tv => {
      val tvName = domainName match {
        case Some(dn) =>
          // Choose a name for the type variable that contains the domain name.
          // This enables us to choose a useful default in case the type variable is unconstrained.
          dn + domainNameSep + tv
        case None => tv
      }
      tv -> getFreshName(tvName, ind)
    })).toMap)
  }
}

trait PGenericType extends PType {
  def genericName: String

  def typeArguments: Seq[PType]

  override def isGround = typeArguments.forall(_.isGround)

  def withTypeArguments(s: Seq[PType]): PGenericType

  override def pretty = {
    val argsPretty = if (typeArguments.isEmpty) "" else typeArguments.map(_.pretty).mkString("[", ", ", "]")
    s"$genericName$argsPretty"
  }
}

sealed trait PGenericCollectionType extends PGenericType {
  def elementType: PGrouped[PSym.Bracket, PType]

  override val typeArguments = Seq(elementType.inner)
  override val subNodes = Seq(elementType.inner)

  override def isValidOrUndeclared = typeArguments.forall(_.isValidOrUndeclared)

  def update(newType: PType): PGenericCollectionType
  override def substitute(map: PTypeSubstitution) = update(elementType.inner.substitute(map))
  override def withTypeArguments(s: Seq[PType]) = update(s.head)
}

case class PSeqType(seq: PKw.Seq, elementType: PGrouped[PSym.Bracket, PType])(val pos: (Position, Position)) extends PType with PGenericCollectionType {
  override val genericName = "Seq"
  override def update(newType: PType) = copy(elementType = elementType.update(newType))(pos)
}

case class PSetType(set: PKw.Set, elementType: PGrouped[PSym.Bracket, PType])(val pos: (Position, Position)) extends PType with PGenericCollectionType {
  override val genericName = "Set"
  override def update(newType: PType) = copy(elementType = elementType.update(newType))(pos)
}

case class PMultisetType(multiset: PKw.Multiset, elementType: PGrouped[PSym.Bracket, PType])(val pos: (Position, Position)) extends PType with PGenericCollectionType {
  override val genericName = "Multiset"
  override def update(newType: PType) = copy(elementType = elementType.update(newType))(pos)
}

case class PMapType(map: PKw.Map, typ: PGrouped[PSym.Bracket, PPairArgument[PType, PType]])(val pos: (Position, Position)) extends PType with PGenericType {
  override val genericName = "Map"
  def keyType = typ.inner.first
  def valueType = typ.inner.second
  override val subNodes = Seq(keyType, valueType)
  override val typeArguments = Seq(keyType, valueType)

  override def isValidOrUndeclared = typeArguments.forall(_.isValidOrUndeclared)

  override def substitute(map: PTypeSubstitution): PMapType =
    copy(typ = typ.update(PPairArgument(keyType.substitute(map), typ.inner.c, valueType.substitute(map))(typ.inner.pos)))(pos)

  override def withTypeArguments(s: Seq[PType]): PMapType =
    copy(typ = typ.update(PPairArgument(s(0), typ.inner.c, s(1))(typ.inner.pos)))(pos)
}

/** Exists temporarily after parsing and is replaced with
 * a real type by macro expansion.
 */
case class PMacroType(use: PCall) extends PType {
  override val pos: (Position, Position) = use.pos
  override def pretty = use.pretty
  override def isValidOrUndeclared: Boolean = ???
  override def substitute(ts: PTypeSubstitution): PType = ???
  override def subNodes: Seq[PType] = ???
}

/** Type used for internal nodes (e.g. typing predicate accesses) - should not be
  * the type of any expression whose value is meaningful in the translation.
  */
sealed trait PInternalType extends PType {
  override val pos: (Position, Position) = (NoPosition, NoPosition)
  override val subNodes: Seq[PType] = Seq()
  override def substitute(ts: PTypeSubstitution) = this
}

// for resolving if something cannot be typed
case class PUnknown() extends PInternalType {
  override def isValidOrUndeclared = false
  override def pretty = "<error>"
}

case class PBoolImpureType() extends PInternalType {
  override def isValidOrUndeclared = true
  override def isPure: Boolean = false
  override def pretty = "<impure>"
}
case class PBoolWandType() extends PInternalType {
  override def isValidOrUndeclared = true
  override def isPure: Boolean = false
  override def umbrella: Option[PType] = Some(TypeHelper.Impure)
  override def pretty = "<wand>"
}
case class PBoolPredicateType() extends PInternalType {
  override def isValidOrUndeclared = true
  override def isPure: Boolean = false
  override def umbrella: Option[PType] = Some(TypeHelper.Impure)
  override def pretty = "<predicate>"
}

/** The type of a `PIdnUse` which refers to a function. Ensures that we get a
 * typecheck error if we try to use a function as a value.
 */
case class PFunctionType(argTypes: Seq[PType], resultType: PType) extends PInternalType {
  override def isValidOrUndeclared: Boolean = subNodes.forall(_.isValidOrUndeclared)
  override def substitute(ts: PTypeSubstitution): PFunctionType =
    PFunctionType(argTypes.map(_.substitute(ts)), resultType.substitute(ts))
  override val subNodes: Seq[PType] = argTypes ++ Seq(resultType)
  override def pretty = {
    val argsPretty = argTypes.map(_.pretty).mkString("(", ", ", ")")
    s"$argsPretty: ${resultType.pretty}"
  }
}

///////////////////////////////////////////////////////////////////////////////////////
// Expressions
// typeSubstitutions are the possible substitutions used for type checking and inference
// The argument types are unified with the (fresh versions of) types  are
trait PExp extends PNode with PPrettySubnodes {
  var brackets: Option[PGrouped.Paren[PExp]] = None
  var typ: PType = PUnknown()

  def typeSubstitutions: scala.collection.Seq[PTypeSubstitution]
  /** Rule out e.g. `Impure && Impure` if `Bool && Bool` is an option (since `Bool <: Impure`). */
  def typeSubsDistinct: scala.collection.Seq[PTypeSubstitution] = {
    val all = typeSubstitutions.distinct.zipWithIndex
    all.filter { case (sub, i) => all.forall {
      case (sup, j) => i == j || !sub.m.forall {
        case (name, t) => sup.m.contains(name) && isSubtype(sup.m(name), t)
      }
    }} map (_._1)
  }

  def forceSubstitution(ts: PTypeSubstitution): Unit

  override def pretty: String = brackets match {
    case Some(b) => s"${b.l.pretty}${super.pretty}${b.r.pretty}"
    case None => super.pretty
  }
}

case class PAnnotatedExp(annotation: PAnnotation, e: PExp)(val pos: (Position, Position)) extends PExp {
  override def typeSubstitutions: collection.Seq[PTypeSubstitution] = e.typeSubstitutions
  override def forceSubstitution(ts: PTypeSubstitution): Unit = e.forceSubstitution(ts)
}

<<<<<<< HEAD
case class PAnnotatedExp(e: PExp, annotation: (String, Seq[String]))(val pos: (Position, Position)) extends PExp {
  override def typeSubstitutions: collection.Seq[PTypeSubstitution] = e.typeSubstitutions
  override def forceSubstitution(ts: PTypeSubstitution): Unit = e.forceSubstitution(ts)
}

case class PMagicWandExp(override val left: PExp, override val right: PExp)(val posi: (Position, Position)) extends PBinExp(left, MagicWandOp.op, right)(posi) with PResourceAccess
=======
trait PSubstitutionMap[S <: PSubstitutionMap[S]] {
  /** Add a new substitution from `a` to `b`. */
  def add[T <: PSubstitutionMap[T]](a: PType, b: PType, default: T): Either[(PType, PType), T]
  /** Insert a substitution which does not yet exist. Should not be called directly. */
  def insert(name: String, t: PType): Either[(PType, PType), S]
  /** Replace a substitution which already exists. Should not be called directly. */
  def replace(name: String, t: PType): S
}

/** An internal map which is temporarily used for construction a substitution for an expression before being `collapse`d. Uses two `PTypeSubstitution` maps,
 * one which is the composition of all maps of subexpressions and the other which is for the signature of the current expression (and `canGeneralise`). */
case class PTypeSubstitutionInternal(m: PTypeSubstitution, added: PTypeSubstitution = PTypeSubstitution(Map(), true)) extends PSubstitutionMap[PTypeSubstitutionInternal] {
  require(!m.canGeneralise && added.canGeneralise)
  def keySet: Set[String] = m.keySet ++ added.keySet
  def get(key: String): Option[PType] = added.get(key).orElse(m.get(key))

  def compose(other: PTypeSubstitution): Either[(PType, PType), PTypeSubstitutionInternal] = {
    val sharedKeys = this.m.keySet.intersect(other.keySet)
    if (sharedKeys.exists(p => this.m.get(p).get != other.get(p).get)) {
      /* no composed substitution if input substitutions do not match */
      val nonMatchingKey = sharedKeys.find(p => this.m.get(p).get != other.get(p).get).get
      return Left((this.m.get(nonMatchingKey).get, other.get(nonMatchingKey).get))
    }

    val newSub = new PTypeSubstitution(
      this.m.map({ case (s: String, pt: PType) => s -> pt.substitute(other) }) ++
        other.map({ case (s: String, pt: PType) => s -> pt.substitute(this.m) }))
    Right(PTypeSubstitutionInternal(newSub, added))
  }

  override def insert(name: String, t: PType): Either[(PType, PType), PTypeSubstitutionInternal] = {
    val newAdded = added.add(name, t)
    if (newAdded.toOption.isDefined)
      Right(PTypeSubstitutionInternal(m, newAdded.toOption.get))
    else
      Left(newAdded.swap.toOption.get)
  }
  override def replace(name: String, t: PType): PTypeSubstitutionInternal = PTypeSubstitutionInternal(m.replace(name, t), added)

  // The expected call sequence is `m.add` -> `this.insert` -> `added.add` -> `added.insert/replace`. We need to call `add` on both
  // sub-maps to ensure that we also `add` any generics with the match case of `PGenericType`.
  override def add[T <: PSubstitutionMap[T]](a: PType, b: PType, default: T = this): Either[(PType, PType), T] =
    m.add(a, b, default)
>>>>>>> dd76004d

  def collapse: PTypeSubstitution =
    added.m.foldLeft(m)({
      case (s, (a, b)) => s.substitute(a, b).insert(a, b.substitute(s)).toOption.get
    })
}

/** If `!canGeneralise` this is a substitution map which supports basic add, where we can check if an expression corresponds to some expected type.
 * This is done by calling `add(a, b)` where `a` is the type of the expression and `b` is the expected type of the slot. For example, one might call
 * `add(Int, Bool)` if they see `3 ? ... : ...` and get an error (Left) since `3` is not a subtype of the expected `Bool`.
 * 
 * On the other hand if `canGeneralise` is true, then this is a substitution map which supports generalisation. This means that a call to `add(a, b)`
 * is symmetric in `a` and `b`. For example, one might call `add(Wand, Bool)` if they see `... ? ... --* ... : true` (or more likely will have called
 * `add(#T0, Wand)` and `add(#T0, Bool)` where the second call is turned into `add(Wand, Bool)`) where the type is generalised to `Impure` without error.
 */
case class PTypeSubstitution(m: Map[String, PType], canGeneralise: Boolean = false) extends PSubstitutionMap[PTypeSubstitution]
{
  require(m.values.forall(_.isValidOrUndeclared), s"Invalid type substitution: $m (${m.map(kv => kv._1 -> kv._2.isValidOrUndeclared)})")

  override def insert(name: String, t: PType): Either[(PType, PType), PTypeSubstitution] = {
    require(!m.contains(name))
    Right(substitute(name, t) + (name -> t))
  }
  override def replace(name: String, t: PType): PTypeSubstitution = {
    assert(m.contains(name) && canGeneralise)
    PTypeSubstitution(m + (name -> t), canGeneralise)
  }

  def -(key: String) = new PTypeSubstitution(m.-(key), canGeneralise)

  def get(key: String): Option[PType] = m.get(key)

  private def +(kv: (String, PType)): PTypeSubstitution = new PTypeSubstitution(m + kv, canGeneralise)

  def iterator: Iterator[(String, PType)] = m.iterator

  def isDefinedAt(key: String) = contains(key)

  def keySet: Set[String] = m.keySet

  def restrict(s: Set[String]) = PTypeSubstitution(m.filter(s contains _._1), canGeneralise)

  def map[B](f: ((String, PType)) => B): Seq[B] =
    m.map(f).toSeq

  def contains(key: PDomainType): Boolean = contains(key.domain.name)

  def contains(key: String): Boolean = get(key).nonEmpty

  def substitute(a: String, b: PType): PTypeSubstitution = {
    require(!contains(a), s"Substituting $a -> $b into $this")
    val ts = PTypeSubstitution(Map(a -> b))
    PTypeSubstitution(m.map(kv => kv._1 -> kv._2.substitute(ts)), canGeneralise)
  }

  // The following methods all return a type substitution if successful,
  // otherwise a pair containing the expected and the found type.
  def *(other: PTypeSubstitution): Either[(PType, PType), PTypeSubstitution] =
    other.m.foldLeft(Right(this): Either[(PType, PType), PTypeSubstitution])({
      case (Right(s), p) => s.add(PTypeVar(p._1), p._2)
      case (l@Left(_), _) => l
    })

  def add(a: String, b: PType): Either[(PType, PType), PTypeSubstitution] = add(PTypeVar(a), b)

  /** If `!canGeneralise` then `a` is the type of the expression being used, `b` is the expected type of the slot */
  override def add[T <: PSubstitutionMap[T]](a: PType, b: PType, default: T = this): Either[(PType, PType), T] = {
    val as = a.substitute(this)
    val bs = b.substitute(this)
    if (as == bs) return Right(default)
    val sup = commonSupertype(as, bs)

    // Try to generalise the substitution
    if (canGeneralise) {
      var generalised: Option[T] = None
      a match {
        // The current value in the map (`as`) is less general than the common supertype.
        case PTypeVar(name) if PTypeVar.isFreePTVName(name) && sup.isDefined && sup.get != as =>
          generalised = Some(generalised.getOrElse(default).replace(name, sup.get))
        case _ =>
      }
      b match {
        // The current value in the map (`bs`) is less general than the common supertype.
        case PTypeVar(name) if PTypeVar.isFreePTVName(name) && sup.isDefined && sup.get != bs =>
          generalised = Some(generalised.getOrElse(default).replace(name, sup.get))
        case _ =>
      }
      if (generalised.isDefined)
        return Right(generalised.get)
    }
    // Could not generalise
    (as, bs) match {
      // The slot type is more general than the expression type (all is good)
      case _ if sup.isDefined && sup.get == bs => Right(default)
      // The already present type is the more general one
      case _ if canGeneralise && sup.isDefined && sup.get == as => Right(default)
      case (PTypeVar(name), t) if PTypeVar.isFreePTVName(name) =>
        default.insert(name, t)
      case (t, PTypeVar(name)) if PTypeVar.isFreePTVName(name) =>
        default.insert(name, t)
      case (gt1: PGenericType, gt2: PGenericType) if gt1.genericName == gt2.genericName =>
        val zippedArgs = gt1.typeArguments zip gt2.typeArguments
        (zippedArgs.foldLeft[Either[(PType, PType), T]](Right(default))
          ((ss: Either[(PType, PType), T], p: (PType, PType)) => ss match {
            case Right(sss) => sss.add(p._1, p._2, sss) match {
              case l@Left(pair) =>
                val problemArg = zippedArgs.zipWithIndex.find(_._1 == pair)
                problemArg match {
                  case None => l
                  case Some((_, index)) =>
                    val newArgs = zippedArgs.updated(index, pair)
                    val (argsA, argsB) = newArgs.unzip
                    Left(gt1.withTypeArguments(argsA), gt1.withTypeArguments(argsB))
                }
              case r => r
            }
            case Left((aa, bb)) => Left((aa, bb))
          }))
      case (aa, bb) => Left((aa, bb))
    }

  }

  def this(s: Seq[(String, PType)]) = this(s.toMap)

  def isFullyReduced =
    m.values.forall(pt => (pt.freeTypeVariables intersect m.keySet).isEmpty)

  assert(isFullyReduced)
  //  assert(keySet.forall(PTypeVar.isFreePTVName))
}

object PTypeSubstitution {
  val id = new PTypeSubstitution(Seq())

  implicit def apply(m: Map[String, PType]): PTypeSubstitution = new PTypeSubstitution(m)

  val defaultType = Int
}

class PTypeRenaming(val mm: Map[String, String])
  extends PTypeSubstitution(mm.map(kv => kv._1 -> PTypeVar(kv._2))) {
  def +(kv: (String, String)): PTypeRenaming = new PTypeRenaming(mm + (kv._1 -> kv._2))

  def getS(key: String): Option[String] = mm.get(key)

  def rename(key: String): String = getS(key) match {
    case Some(s) => s
    case None => key
  }
}

///////////////////////////////////////////////////////////////////////////
// Operator applications

trait POpApp extends PExp {
  def args: Seq[PExp]
  /** Which `args` must be pure? Enforced at type checking. */
  def requirePure: Seq[PExp] = Nil

  private val _typeSubstitutions = new scala.collection.mutable.ArrayDeque[PTypeSubstitution]()

  final override def typeSubstitutions = _typeSubstitutions

  def signatures: List[PTypeSubstitution]

  def extraLocalTypeVariables: Set[PDomainType] = Set()

  def localScope: Set[PDomainType] =
    extraLocalTypeVariables union
      Set(POpApp.pRes) union
      args.indices.map(POpApp.pArg).toSet

  def forceSubstitution(ts: PTypeSubstitution) = {
    typeSubstitutions.clear()
    typeSubstitutions += ts
    typ = typ.substitute(ts)
    assert(typ.isGround)
    args.foreach(_.forceSubstitution(ts))
  }
}

object POpApp {
  //type PTypeSubstitution = Map[PDomainType,PType]
  val idPTypeSubstitution = Map[PDomainType, PType]()

  def pArgS(n: Int) = {
    require(n >= 0)
    "#T" + n.toString
  }

  def pResS = "#R"

  def pArg(n: Int) = {
    require(n >= 0)
    PTypeVar(pArgS(n))
  }

  def pRes = PTypeVar(pResS)
}

trait PCallLike extends POpApp {
  override def args = callArgs.inner.toSeq
  def callArgs: PDelimited.Comma[PSym.Paren, PExp]
}

case class PCall(idnref: PIdnRef[PCallable], callArgs: PDelimited.Comma[PSym.Paren, PExp], typeAnnotated: Option[(PSym.Colon, PType)])(val pos: (Position, Position))
  extends PCallLike with PLocationAccess with PAccAssertion with PAssignTarget {
  override def loc = this
  override def perm = PFullPerm.implied()

  override def signatures: List[PTypeSubstitution] = (funcDecl match {
    case Some(pf: PFunction) if pf.formalArgs.size == args.size => List(
        (args.indices.map(i => POpApp.pArgS(i) -> pf.formalArgs(i).typ) :+ (POpApp.pResS -> pf.typ.resultType)).toMap
      )
    case Some(pdf: PDomainFunction) if pdf.formalArgs.size == args.size && domainTypeRenaming.isDefined => List(
        (args.indices.map(i => POpApp.pArgS(i) -> pdf.formalArgs(i).typ.substitute(domainTypeRenaming.get)) :+
            (POpApp.pResS -> pdf.typ.resultType.substitute(domainTypeRenaming.get))).toMap
      )
    case Some(pp: PPredicate) if pp.formalArgs.size == args.size => List(
        (args.indices.map(i => POpApp.pArgS(i) -> pp.formalArgs(i).typ) :+ (POpApp.pResS -> pp.resultType)).toMap
      )
    // this case is handled in Resolver.scala (- method check) which generates the appropriate error message
    case _ => Nil
  })

  def funcDecl: Option[PAnyFunction] = idnref.decl.filter(_.isInstanceOf[PAnyFunction]).map(_.asInstanceOf[PAnyFunction])
  def methodDecl: Option[PMethod] = idnref.decl.filter(_.isInstanceOf[PMethod]).map(_.asInstanceOf[PMethod])
  // def formalArgs: Option[Seq[PFormalArgDecl]] = decl.map(_.formalArgs)

  override def extraLocalTypeVariables = _extraLocalTypeVariables

  var _extraLocalTypeVariables: Set[PDomainType] = Set()
  var domainTypeRenaming: Option[PTypeRenaming] = None

  def isDomainFunction = domainTypeRenaming.isDefined
  def isPredicate = funcDecl.map(_.isInstanceOf[PPredicate]).getOrElse(false)
  def isMethod = methodDecl.isDefined

  var domainSubstitution: Option[PTypeSubstitution] = None

  override def forceSubstitution(ots: PTypeSubstitution) = {

    val ts = domainTypeRenaming match {
      case Some(dtr) =>
        val s3 = PTypeSubstitution(dtr.mm.map(kv => kv._1 -> (ots.get(kv._2) match {
          case Some(pt) => pt
          case None => PTypeSubstitution.defaultType
        })))
        assert(s3.m.keySet == dtr.mm.keySet)
        assert(s3.m.forall(_._2.isGround))
        domainSubstitution = Some(s3)
        dtr.mm.values.foldLeft(ots)(
          (tss, s) => if (tss.contains(s)) tss else tss.add(s, PTypeSubstitution.defaultType).getOrElse(null))
      case _ => ots
    }
    super.forceSubstitution(ts)
    typeSubstitutions.clear()
    typeSubstitutions += ts
    typ = typ.substitute(ts)
    assert(typ.isGround)
    args.foreach(_.forceSubstitution(ts))
  }
}

class PBinExp(val left: PExp, val op: PReserved[PBinaryOp], val right: PExp)(val pos: (Position, Position)) extends POpApp {
  override val args = Seq(left, right)

  override val extraLocalTypeVariables = if (op.rs.isInstanceOf[PCollectionOp]) Set(PCollectionOp.infVar) else Set()
  override def requirePure = if (op.rs.requirePureArgs) args else Nil
  override def signatures: List[PTypeSubstitution] = op.rs.signatures

  override def canEqual(that: Any): Boolean = that.isInstanceOf[PBinExp]

  override def productElement(n: Int): Any = n match {
    case 0 => left
    case 1 => op
    case 2 => right
    case _ => throw new IndexOutOfBoundsException
  }

  override def productArity: Int = 3

  override def equals(that: Any): Boolean = {
    if (this.canEqual(that)) {
      val other = that.asInstanceOf[PBinExp]
      other.op.rs.operator.equals(this.op.rs.operator) && other.right.equals(this.right) && other.left.equals(this.left)
    } else false
  }

  override def hashCode(): Int = viper.silver.utility.Common.generateHashCode(left, op.rs.operator, right)
  override def toString(): String = s"PBinExp($left,$op,$right)"
}

object PBinExp {
  def apply(left: PExp, op: PReserved[PBinaryOp], right: PExp)(pos: (Position, Position)): PBinExp =
    new PBinExp(left, op, right)(pos)

  def unapply(arg: PBinExp): Option[(PExp, PReserved[PBinaryOp], PExp)] = Some(arg.left, arg.op, arg.right)
}

case class PMagicWandExp(override val left: PExp, wand: PSymOp.Wand, override val right: PExp)(override val pos: (Position, Position)) extends PBinExp(left, wand, right)(pos) with PResourceAccess

case class PUnExp(op: PReserved[PUnaryOp], exp: PExp)(val pos: (Position, Position)) extends POpApp {
  override val args = Seq(exp)
  override val signatures = op.rs.signatures
}

case class PCondExp(cond: PExp, q: PSymOp.Question, thn: PExp, c: PSymOp.Colon, els: PExp)(val pos: (Position, Position)) extends POpApp {
  override val args = Seq(cond, thn, els)
  val signatures: List[PTypeSubstitution] = List(
    Map(POpApp.pArgS(0) -> Bool, POpApp.pArgS(2) -> POpApp.pArg(1), POpApp.pResS -> POpApp.pArg(1))
  )
}

// Simple literals
sealed trait PSimpleLiteral extends PExp {
  override final val typeSubstitutions = Seq(PTypeSubstitution.id)

  def forceSubstitution(ts: PTypeSubstitution) = {}
}

sealed trait PConstantLiteral extends PSimpleLiteral {
  val keyword: PReserved[PKeywordConstant]
}

case class PIntLit(i: BigInt)(val pos: (Position, Position)) extends PSimpleLiteral with PLeaf {
  typ = Int
  override def display = i.toString()
}

case class PResultLit(result: PKw.Result)(val pos: (Position, Position)) extends PSimpleLiteral

case class PBoolLit(keyword: PReserved[PKeywordConstant])(val pos: (Position, Position)) extends PConstantLiteral {
  def b: Boolean = keyword.rs.keyword match {
    case PKw.True.keyword => true
    case PKw.False.keyword => false
  }
  typ = Bool
}

case class PNullLit(keyword: PKw.Null)(val pos: (Position, Position)) extends PConstantLiteral {
  typ = Ref
}

sealed trait PHeapOpApp extends POpApp

sealed trait PResourceAccess extends PHeapOpApp

trait PLocationAccess extends PResourceAccess {
  def idnref: PIdnUse
}

case class PFieldAccess(rcv: PExp, dot: PSymOp.Dot, idnref: PIdnRef[PFieldDecl])(val pos: (Position, Position)) extends PLocationAccess with PAssignTarget {
  override final val args = Seq(rcv)

  override def signatures = idnref.decl match {
    case Some(f: PFieldDecl) if f.typ.isValidOrUndeclared && rcv.typ.isValidOrUndeclared => List(
        Map(POpApp.pArgS(0) -> Ref, POpApp.pResS -> f.typ)
      )
    case _ => List()
  }
}

case class PUnfolding(unfolding: PKwOp.Unfolding, acc: PAccAssertion, in: PKwOp.In, exp: PExp)(val pos: (Position, Position)) extends PHeapOpApp {
  override val args = Seq(acc, exp)
  override val signatures: List[PTypeSubstitution] =
    List(Map(POpApp.pArgS(0) -> Predicate, POpApp.pResS -> POpApp.pArg(1)))
}

case class PApplying(applying: PKwOp.Applying, wand: PExp, in: PKwOp.In, exp: PExp)(val pos: (Position, Position)) extends PHeapOpApp {
  override val args = Seq(wand, exp)
  override val signatures: List[PTypeSubstitution] =
    List(Map(POpApp.pArgS(0) -> Wand, POpApp.pResS -> POpApp.pArg(1)))
}

sealed trait PBinder extends PExp with PScope {
  def boundVars: Seq[PLogicalVarDecl]

  def body: PExp

  var _typeSubstitutions: List[PTypeSubstitution] = null

  override def typeSubstitutions = _typeSubstitutions

  override def forceSubstitution(ts: PTypeSubstitution) = {
    _typeSubstitutions = List(ts)
    typ = typ.substitute(ts)
    body.forceSubstitution(ts)
  }
}

case class PTrigger(exp: PDelimited.Comma[PSym.Brace, PExp])(val pos: (Position, Position)) extends PNode with PPrettySubnodes {
  override def pretty = exp.pretty
}

sealed trait PQuantifier extends PBinder {
  def keyword: PReserved[PKeywordLang]
  def c: PSym.ColonColon
  def vars: PDelimited[PLogicalVarDecl, PSym.Comma]
  def triggers: Seq[PTrigger]
  override def boundVars = vars.toSeq
}

case class PExists(keyword: PKw.Exists, vars: PDelimited[PLogicalVarDecl, PSym.Comma], c: PSym.ColonColon, triggers: Seq[PTrigger], body: PExp)(val pos: (Position, Position)) extends PQuantifier

case class PForall(keyword: PKw.Forall, vars: PDelimited[PLogicalVarDecl, PSym.Comma], c: PSym.ColonColon, triggers: Seq[PTrigger], body: PExp)(val pos: (Position, Position)) extends PQuantifier

case class PForPerm(keyword: PKw.Forperm, vars: PDelimited[PLogicalVarDecl, PSym.Comma], accessRes: PGrouped[PSym.Bracket, PResourceAccess], c: PSym.ColonColon, body: PExp)(val pos: (Position, Position)) extends PQuantifier {
  val triggers: Seq[PTrigger] = Seq()
}

/* Let-expressions `let x == e1 in e2` are represented by the nested structure
 * `PLet(e1, PLetNestedScope(x, e2))`, where `PLetNestedScope <: PScope` (but
 * `PLet` isn't) in order to work with the current architecture of the resolver.
 *
 * More precisely, `NameAnalyser.run` visits a given program to ensure that all
 * used symbol are actually declared. While traversing the program, it
 * pushes/pops `PScope`s to/from the stack. If let-expressions were represented
 * by a flat `PLet(x, e1, e2) <: PScope`, then the let-bound variable `x` would
 * already be in scope while checking `e1`, which wouldn't be correct.
 */
// let variable == exp in nestedScope
case class PLet(l: PKwOp.Let, variable: PIdnDef, eq: PSymOp.EqEq, exp: PGrouped.Paren[PExp], in: PKwOp.In, nestedScope: PLetNestedScope)(val pos: (Position, Position)) extends PExp with PScope {
  def decl: PLogicalVarDecl = PLogicalVarDecl(variable, PReserved.implied(PSym.Colon), exp.inner.typ)(variable.pos)

  override def typeSubstitutions = (for (ts1 <- nestedScope.body.typeSubstitutions; ts2 <- exp.inner.typeSubstitutions) yield (ts1 * ts2).toOption).flatten.toList.distinct
  override def forceSubstitution(ts: PTypeSubstitution) = {
    exp.inner.forceSubstitution(ts)
    nestedScope.body.forceSubstitution(ts)
    typ = nestedScope.body.typ
  }
}

case class PLetNestedScope(body: PExp)(val pos: (Position, Position)) extends PTypedVarDecl with PLocalDeclaration with PScopeUniqueDeclaration {
  def outerLet: PLet = getAncestor[PLet].get
  override def idndef: PIdnDef = outerLet.variable
  override def typ: PType = outerLet.exp.inner.typ
}

// [in,ex]
case class PInhaleExhaleExp(l: PSymOp.LBracket, in: PExp, c: PSymOp.Comma, ex: PExp, r: PSymOp.RBracket)(val pos: (Position, Position)) extends PHeapOpApp {
  override val args = Seq(in, ex)

  val signatures: List[PTypeSubstitution] = List(
    Map(POpApp.pArgS(0) -> Bool, POpApp.pArgS(1) -> Bool, POpApp.pResS -> Bool),
    Map(POpApp.pArgS(0) -> Impure, POpApp.pArgS(1) -> Impure, POpApp.pResS -> Impure),
  )
}

case class PNoPerm(keyword: PKw.None)(val pos: (Position, Position)) extends PConstantLiteral {
  typ = Perm
}

case class PFullPerm(keyword: PKw.Write)(val pos: (Position, Position)) extends PConstantLiteral {
  typ = Perm
}
object PFullPerm {
  def implied(): PFullPerm = PFullPerm(PReserved(PKw.Write)(NoPosition, NoPosition))(NoPosition, NoPosition)
}

case class PWildcard(keyword: PKw.Wildcard)(val pos: (Position, Position)) extends PConstantLiteral {
  typ = Perm
}

case class PEpsilon(keyword: PKw.Epsilon)(val pos: (Position, Position)) extends PConstantLiteral {
  typ = Perm
}

trait PCallKeyword extends POpApp {
  def op: PReserved[POperatorKeyword]
}

case class PCurPerm(op: PKwOp.Perm, res: PGrouped.Paren[PResourceAccess])(val pos: (Position, Position)) extends PCallKeyword with PHeapOpApp {
  override val args = Seq(res.inner)
  val signatures: List[PTypeSubstitution] = List(
    Map(POpApp.pResS -> Perm)
  )
}

case class PPairArgument[+T, +U](first: T, c: PSym.Comma, second: U)(val pos: (Position, Position)) extends PNode with PPrettySubnodes
case class PMaybePairArgument[+T, +U](first: T, second: Option[(PSym.Comma, U)])(val pos: (Position, Position)) extends PNode with PPrettySubnodes

sealed trait PAccAssertion extends PExp {
  def loc: PLocationAccess
  def perm: PExp
}

case class PAccPred(op: PKwOp.Acc, amount: PGrouped.Paren[PMaybePairArgument[PLocationAccess, PExp]])(val pos: (Position, Position)) extends PCallKeyword with PAccAssertion {
  override val signatures: List[PTypeSubstitution] = List(
    Map(POpApp.pArgS(0) -> Predicate, POpApp.pArgS(1) -> Perm, POpApp.pResS -> Predicate),
    Map(POpApp.pArgS(1) -> Perm, POpApp.pResS -> Impure),
  )
  def loc = amount.inner.first
  def perm = amount.inner.second.map(_._2).getOrElse(PFullPerm.implied())
  override val args = Seq(loc, perm)
}

case class POldExp(op: PKwOp.Old, label: Option[PGrouped[PSym.Bracket, Either[PKw.Lhs, PIdnRef[PLabel]]]], e: PGrouped.Paren[PExp])(val pos: (Position, Position)) extends PCallKeyword with PHeapOpApp {
  override val args = Seq(e.inner)
  override def requirePure = args
  override val signatures: List[PTypeSubstitution] = List(Map(POpApp.pResS -> POpApp.pArg(0)))
}

sealed trait PCollectionLiteral extends PCallKeyword {
  override def args: Seq[PExp] = callArgs.inner.toSeq
  def callArgs: PDelimited.Comma[PSym.Paren, PExp]
  def pElementType: PType

  def pCollectionType(pType: PType): PType

  def explicitType: Option[PType]
}

sealed trait PEmptyCollectionLiteral extends PCollectionLiteral {
  override def pElementType = pAnnotatedType.map(_.inner).getOrElse(PTypeVar("#E"))
  def pAnnotatedType: Option[PGrouped[PSym.Bracket, PType]]

  override val extraLocalTypeVariables: Set[PDomainType] =
    pElementType match {
      case pdt: PDomainType if pdt.isTypeVar => Set(pdt)
      case _ => Set()
    }

  override def signatures: List[PTypeSubstitution] =
    List(Map(POpApp.pResS -> pCollectionType(pElementType)))

  override def explicitType: Option[PType] = pElementType match {
      case PTypeVar("#E") => None
      case tp => Some(tp)
    }
}

sealed trait PExplicitCollectionLiteral extends PCollectionLiteral {
  override val signatures: List[PTypeSubstitution] =
    List(
      ((0 until args.size) map
        (n => if (n == 0) POpApp.pResS -> pCollectionType(POpApp.pArg(0)) else POpApp.pArgS(n) -> POpApp.pArg(0))).toMap
    )

  override val pElementType = args.head.typ
  override def explicitType: Option[PType] = None
}

sealed trait PSeqLiteral extends PCollectionLiteral {
  def pCollectionType(pType: PType) = if (pType.isUnknown) PUnknown() else MakeSeq(pType)
}

case class PEmptySeq(op: PKwOp.Seq, pAnnotatedType: Option[PGrouped[PSym.Bracket, PType]], callArgs: PDelimited.Comma[PSym.Paren, Nothing])(val pos: (Position, Position)) extends PSeqLiteral with PEmptyCollectionLiteral

case class PExplicitSeq(op: PKwOp.Seq, callArgs: PDelimited.Comma[PSym.Paren, PExp])(val pos: (Position, Position)) extends PSeqLiteral with PExplicitCollectionLiteral

// [low..high)
case class PRangeSeq(l: PSymOp.LBracket, low: PExp, ds: PSymOp.DotDot, high: PExp, r: PSymOp.RParen)(val pos: (Position, Position)) extends POpApp {
  override val args = Seq(low, high)

  override val signatures: List[PTypeSubstitution] = List(
    Map(POpApp.pArgS(0) -> Int, POpApp.pArgS(1) -> Int, POpApp.pResS -> MakeSeq(Int)))
}

// base[idx]
case class PLookup(base: PExp, l: PSymOp.LBracket, idx: PExp, r: PSymOp.RBracket)(val pos: (Position, Position)) extends POpApp {
  val keyType: PDomainType = POpApp.pArg(1)

  override val args = Seq(base, idx)
  override val extraLocalTypeVariables: Set[PDomainType] = Set(keyType)

  override val signatures: List[PTypeSubstitution] = List(
    Map(POpApp.pArgS(0) -> MakeSeq(POpApp.pRes), POpApp.pArgS(1) -> Int),
    Map(POpApp.pArgS(0) -> MakeMap(keyType, POpApp.pRes))
  )
}

case class PSeqSlice(seq: PExp, l: PSymOp.LBracket, s: Option[PExp], d: PSymOp.DotDot, e: Option[PExp], r: PSymOp.RBracket)(val pos: (Position, Position)) extends POpApp {
  val elementType = PTypeVar("#E")
  override val extraLocalTypeVariables = Set(elementType)
  override val args = seq +: (s.toSeq ++ e.toSeq)
  override val signatures: List[PTypeSubstitution] = List(Map(
        POpApp.pArgS(0) -> MakeSeq(elementType),
        POpApp.pResS -> MakeSeq(elementType)
    ) ++ ((s, e) match {
    case (Some(_), Some(_)) => Map(POpApp.pArgS(1) -> Int, POpApp.pArgS(2) -> Int)
    case (Some(_), None) | (None, Some(_)) => Map(POpApp.pArgS(1) -> Int)
    case (None, None) => Map() 
  }))
}

case class PUpdate(base: PExp, l: PSymOp.LBracket, key: PExp, a: PSymOp.Assign, value: PExp, r: PSymOp.RBracket)(val pos: (Position, Position)) extends POpApp {
  val keyType: PDomainType = POpApp.pArg(1)
  val elementType: PDomainType = POpApp.pArg(2)

  override val args = Seq(base, key, value)
  override val extraLocalTypeVariables: Set[PDomainType] = Set(keyType, elementType)

  override val signatures: List[PTypeSubstitution] = List(
    Map(POpApp.pArgS(0) -> MakeSeq(elementType), POpApp.pArgS(1) -> Int, POpApp.pResS -> MakeSeq(elementType)),
    Map(POpApp.pArgS(0) -> MakeMap(keyType, elementType), POpApp.pResS -> MakeMap(keyType, elementType))
  )
}

case class PSize(l: PSymOp.Or, seq: PExp, r: PSymOp.Or)(val pos: (Position, Position)) extends POpApp {
  val keyType: PDomainType = PTypeVar("#K")
  val elementType: PDomainType = PTypeVar("#E")

  override val extraLocalTypeVariables: Set[PDomainType] = Set(keyType, elementType)
  override val args = Seq(seq)

  override val signatures: List[PTypeSubstitution] = List(
    // Maps:
    Map(POpApp.pArgS(0) -> MakeSeq(elementType), POpApp.pResS -> Int),
    Map(POpApp.pArgS(0) -> MakeSet(elementType), POpApp.pResS -> Int),
    Map(POpApp.pArgS(0) -> MakeMultiset(elementType), POpApp.pResS -> Int),
    Map(POpApp.pArgS(0) -> MakeMap(keyType, elementType), POpApp.pResS -> Int)
  )
}

sealed trait PSetLiteral extends PCollectionLiteral {
  def pCollectionType(pType: PType) = if (pType.isUnknown) PUnknown() else MakeSet(pType)
}

case class PEmptySet(op: PKwOp.Set, pAnnotatedType: Option[PGrouped[PSym.Bracket, PType]], callArgs: PDelimited.Comma[PSym.Paren, Nothing])(val pos: (Position, Position)) extends PSetLiteral with PEmptyCollectionLiteral

case class PExplicitSet(op: PKwOp.Set, callArgs: PDelimited.Comma[PSym.Paren, PExp])(val pos: (Position, Position)) extends PSetLiteral with PExplicitCollectionLiteral

sealed trait PMultiSetLiteral extends PCollectionLiteral {
  def pCollectionType(pType: PType) = if (pType.isUnknown) PUnknown() else MakeMultiset(pType)
}

case class PEmptyMultiset(op: PKwOp.Multiset, pAnnotatedType: Option[PGrouped[PSym.Bracket, PType]], callArgs: PDelimited.Comma[PSym.Paren, Nothing])(val pos: (Position, Position)) extends PMultiSetLiteral with PEmptyCollectionLiteral

case class PExplicitMultiset(op: PKwOp.Multiset, callArgs: PDelimited.Comma[PSym.Paren, PExp])(val pos: (Position, Position)) extends PMultiSetLiteral with PExplicitCollectionLiteral


/* ** Maps */

sealed trait PMapLiteral extends POpApp {
  override def args: Seq[PExp] = callArgs.inner.toSeq
  def callArgs: PDelimited.Comma[PSym.Paren, PExp]
  def pKeyType: PType
  def pValueType: PType

  def pMapType(keyType: PType, valueType: PType): PType =
    if (keyType.isUnknown || valueType.isUnknown) PUnknown()
    else MakeMap(keyType, valueType)
}

case class PEmptyMap(op: PKwOp.Map, pAnnotatedType: Option[PGrouped[PSym.Bracket, PPairArgument[PType, PType]]], callArgs: PDelimited.Comma[PSym.Paren, Nothing])(val pos: (Position, Position)) extends PMapLiteral {
  override val args = Seq()
  override def pKeyType = pAnnotatedType.map(_.inner.first).getOrElse(PTypeVar("#K"))
  override def pValueType = pAnnotatedType.map(_.inner.second).getOrElse(PTypeVar("#E"))

  override val extraLocalTypeVariables: Set[PDomainType] =
    Set(pKeyType, pValueType) collect { case t: PDomainType if t.isTypeVar => t }

  override def signatures: List[PTypeSubstitution] = List(Map(
    POpApp.pResS -> pMapType(pKeyType, pValueType)
  ))

  def explicitType: Option[(PType, PType)] = pAnnotatedType.map(t => (t.inner.first, t.inner.second))
}

case class PExplicitMap(op: PKwOp.Map, callArgs: PDelimited.Comma[PSym.Paren, PMaplet])(val pos: (Position, Position)) extends PMapLiteral {
  override def pKeyType: PType = callArgs.inner.head.key.typ
  override def pValueType: PType = callArgs.inner.head.value.typ

  override def signatures: List[PTypeSubstitution] = List(
    (0 until callArgs.inner.length).map {
      case 0 => POpApp.pResS -> POpApp.pArg(0)
      case n => POpApp.pArgS(n) -> POpApp.pArg(0)
    }.toMap
  )
}

/**
  * A key-value pair (i.e., an entry of an `PExplicitMap`) is
  * considered to be a singleton map literal itself.
  */
case class PMaplet(key: PExp, a: PSymOp.Assign, value: PExp)(val pos: (Position, Position)) extends POpApp with PPrettySubnodes {
  override def args: Seq[PExp] = Seq(key, value)
  override def signatures: List[PTypeSubstitution] = List(Map(
    POpApp.pResS -> MakeMap(POpApp.pArg(0), POpApp.pArg(1))
  ))
}

case class PMapDomain(keyword: PKwOp.Domain, base: PGrouped.Paren[PExp])(val pos: (Position, Position)) extends POpApp {
  val keyType: PDomainType = PTypeVar("#K")
  val valueType: PDomainType = PTypeVar("#E")

  override val args = Seq(base.inner)
  override val extraLocalTypeVariables: Set[PDomainType] = Set(keyType, valueType)

  override val signatures: List[PTypeSubstitution] = List(Map(
    POpApp.pArgS(0) -> MakeMap(keyType, valueType),
    POpApp.pResS -> MakeSet(keyType)
  ))
}

case class PMapRange(keyword: PKwOp.Range, base: PGrouped.Paren[PExp])(val pos: (Position, Position)) extends POpApp {
  val keyType: PDomainType = PTypeVar("#K")
  val valueType: PDomainType = PTypeVar("#E")

  override val args = Seq(base.inner)
  override val extraLocalTypeVariables: Set[PDomainType] = Set(keyType, valueType)

  override val signatures: List[PTypeSubstitution] = List(Map(
    POpApp.pArgS(0) -> MakeMap(keyType, valueType),
    POpApp.pResS -> MakeSet(valueType)
  ))
}


///////////////////////////////////////////////////////////////////////////
// Statements
trait PStmt extends PNode with PPrettySubnodes

<<<<<<< HEAD
case class PAnnotatedStmt(stmt: PStmt, annotation: (String, Seq[String]))(val pos: (Position, Position)) extends PStmt

case class PSeqn(ss: Seq[PStmt])(val pos: (Position, Position)) extends PStmt with PScope

/**
  * PSeqn representing the expanded body of a statement macro.
  * Unlike a normal PSeqn, it does not represent its own scope.
  * Is created only temporarily during macro expansion and eliminated (i.e., expanded into the surrounding scope)
  * before translation.
  */
case class PMacroSeqn(ss: Seq[PStmt])(val pos: (Position, Position)) extends PStmt

case class PFold(e: PExp)(val pos: (Position, Position)) extends PStmt

case class PUnfold(e: PExp)(val pos: (Position, Position)) extends PStmt

case class PPackageWand(wand: PExp, proofScript: PSeqn)(val pos: (Position, Position)) extends PStmt

case class PApplyWand(e: PExp)(val pos: (Position, Position)) extends PStmt
=======
case class PAnnotatedStmt(annotation: PAnnotation, stmt: PStmt)(val pos: (Position, Position)) extends PStmt

case class PSeqn(ss: PDelimited.Block[PStmt])(val pos: (Position, Position)) extends PStmt with PScope {
  override def pretty = ss.prettyLines
}
>>>>>>> dd76004d

/**
  * PSeqn representing the expanded body of a statement macro.
  * Unlike a normal PSeqn, it does not represent its own scope.
  * Is created only temporarily during macro expansion and eliminated (i.e., expanded into the surrounding scope)
  * before translation.
  */
case class PMacroSeqn(ss: PDelimited.Block[PStmt])(val pos: (Position, Position)) extends PStmt

case class PFold(fold: PKw.Fold, e: PExp)(val pos: (Position, Position)) extends PStmt

case class PUnfold(unfold: PKw.Unfold, e: PExp)(val pos: (Position, Position)) extends PStmt

case class PPackageWand(pckg: PKw.Package, e: PExp, proofScript: Option[PSeqn])(val pos: (Position, Position)) extends PStmt

case class PApplyWand(apply: PKw.Apply, e: PExp)(val pos: (Position, Position)) extends PStmt

case class PExhale(exhale: PKw.Exhale, e: PExp)(val pos: (Position, Position)) extends PStmt

case class PAssert(assert: PKw.Assert, e: PExp)(val pos: (Position, Position)) extends PStmt

case class PAssume(assume: PKw.Assume, e: PExp)(val pos: (Position, Position)) extends PStmt

case class PInhale(inhale: PKw.Inhale, e: PExp)(val pos: (Position, Position)) extends PStmt

/** Can also represent a method call or statement macro with no `:=` when `targets` is empty. */
case class PAssign(targets: PDelimited[PExp with PAssignTarget, PSym.Comma], op: Option[PSymOp.Assign], rhs: PExp)(val pos: (Position, Position)) extends PStmt

sealed trait PIfContinuation extends PStmt
case class PIf(keyword: PReserved[PKeywordIf], cond: PGrouped.Paren[PExp], thn: PSeqn, els: Option[PIfContinuation])(val pos: (Position, Position)) extends PStmt with PIfContinuation
case class PElse(k: PKw.Else, els: PSeqn)(val pos: (Position, Position)) extends PStmt with PIfContinuation

case class PWhile(keyword: PKw.While, cond: PGrouped.Paren[PExp], invs: PDelimited[PSpecification[PKw.InvSpec], Option[PSym.Semi]], body: PSeqn)(val pos: (Position, Position)) extends PStmt

case class PVars(keyword: PKw.Var, vars: PDelimited[PLocalVarDecl, PSym.Comma], init: Option[(PSymOp.Assign, PExp)])(val pos: (Position, Position)) extends PStmt {
  def assign: Option[PAssign] = init map (i => PAssign(vars.update(vars.toSeq.map(_.toIdnUse)), Some(i._1), i._2)(pos))
}

case class PLabel(label: PKw.Label, idndef: PIdnDef, invs: PDelimited[PSpecification[PKw.InvSpec], Option[PSym.Semi]])(val pos: (Position, Position)) extends PStmt with PMemberDeclaration with PBackwardDeclaration

case class PGoto(goto: PKw.Goto, target: PIdnRef[PLabel])(val pos: (Position, Position)) extends PStmt

// Should this be sealed?
sealed trait PTypeDeclaration extends PDeclarationInner

case class PTypeVarDecl(idndef: PIdnDef)(val pos: (Position, Position)) extends PMemberDeclaration with PTypeDeclaration with PPrettySubnodes

case class PSkip()(val pos: (Position, Position)) extends PStmt

case class PQuasihavoc(quasihavoc: PKw.Quasihavoc, lhs: Option[(PExp, PSymOp.Implies)], e: PExp)(val pos: (Position, Position)) extends PStmt

case class PQuasihavocall(quasihavocall: PKw.Quasihavocall, vars: PDelimited[PLogicalVarDecl, PSym.Comma], colons: PSym.ColonColon, lhs: Option[(PExp, PSymOp.Implies)], e: PExp)(val pos: (Position, Position)) extends PStmt with PScope

/* new(f1, ..., fn) or new(*) */
case class PNewExp(keyword: PKw.New, fields: PGrouped.Paren[Either[PSym.Star, PDelimited[PIdnRef[PFieldDecl], PSym.Comma]]])(val pos: (Position, Position)) extends PExp {
  override final val typeSubstitutions = Seq(PTypeSubstitution.id)
  def forceSubstitution(ts: PTypeSubstitution) = {}
}

sealed trait PScope extends PNode {
  val scopeId = PScope.uniqueId()
}

object PScope {
  type Id = Long

  private[this] val counter = new AtomicLong(0)

  private def uniqueId() = {
    val id = counter.getAndIncrement()

    id
  }
}

// Annotations
trait PAnnotated extends PNode {
  def annotations: Seq[PAnnotation]
}

// Assignments
sealed trait PAssignTarget

// Declarations

/** An entity is a declaration (named) or an error node */
sealed trait PEntity

trait PDeclarationInner extends PNode {
  def idndef: PIdnDef
}

sealed trait PDeclaration extends PDeclarationInner with PEntity

sealed trait PUniqueDeclaration

// Unique within contained `PProgram`, can only be attached to `PGlobalDeclaration`
trait PGlobalUniqueDeclaration extends PUniqueDeclaration

// Unique within contained `PMember`
trait PMemberUniqueDeclaration extends PUniqueDeclaration

// Unique within contained `PScope` (but not necessarily parent or child scopes)
trait PScopeUniqueDeclaration extends PUniqueDeclaration

// Can be referenced before declaration
trait PBackwardDeclaration

// A declaration which shadows any previous declarations with the same name
trait POverridesDeclaration

sealed trait PUnnamedTypedDeclaration extends PNode {
  def typ: PType
}

// Can be referenced from anywhere within the `PProgram` (needs `PBackwardDeclaration` since PProgram reorders declarations)
trait PGlobalDeclaration extends PDeclaration with PBackwardDeclaration with PAnnotated

// Can be referenced from anywhere within the containing `PMember`
trait PMemberDeclaration extends PDeclaration

// Can be referenced from anywhere within the containing `PScope`
trait PLocalDeclaration extends PDeclaration

trait PTypedDeclaration extends PUnnamedTypedDeclaration

case class PBracedExp(e: PGrouped[PSym.Brace, PExp])(val pos: (Position, Position)) extends PNode {
  override def pretty = s" ${e.l.pretty}\n  ${e.inner.pretty.replace("\n", "\n  ")}\n${e.r.pretty}"
}

trait PCallable extends PDeclarationInner {
  def keyword: PReserved[PKeywordLang]
  def idndef: PIdnDef
  def args: PDelimited.Comma[PSym.Paren, PAnyFormalArgDecl]
  def returnNodes: Seq[PNode]
  def pres: PDelimited[PSpecification[PKw.PreSpec], Option[PSym.Semi]]
  def posts: PDelimited[PSpecification[PKw.PostSpec], Option[PSym.Semi]]
  def body: Option[PNode]

  def formalArgs: Seq[PAnyFormalArgDecl] = args.inner.toSeq
}

trait PGlobalCallable extends PCallable with PGlobalDeclaration
trait PGlobalCallableNamedArgs extends PGlobalCallable {
  override def args: PDelimited.Comma[PSym.Paren, PFormalArgDecl]
  override def formalArgs: Seq[PFormalArgDecl] = args.inner.toSeq
}

abstract class PErrorEntity extends PEntity {
  def name: String
}

// a member (like method or axiom) that is its own name scope
<<<<<<< HEAD
trait PMember extends PDeclaration with PScope {

=======
trait PMember extends PScope with PAnnotated {
  def declares: Seq[PGlobalDeclaration]
>>>>>>> dd76004d
}

/** Anything that is a PMember and declares only a single thing (itself) */
trait PSingleMember extends PMember with PGlobalDeclaration with PGlobalUniqueDeclaration {
  override def declares = Seq(this)
}

trait PAnyFunction extends PScope with PTypedDeclaration with PGlobalCallable {
  def c: PSym.Colon
  def resultType: PType
  override def typ: PFunctionType = PFunctionType(formalArgs.map(_.typ), resultType)

  override def returnNodes: Seq[PNode] = Seq(c, resultType)
}

trait PNoSpecsFunction extends PAnyFunction {
  override def pres = PDelimited.empty
  override def posts = PDelimited.empty
}

///////////////////////////////////////////////////////////////////////////
// Program Members

case class PProgram(imported: Seq[PProgram], members: Seq[PMember])(val pos: (Position, Position), val localErrors: Seq[ParseReport]) extends PNode {
  val imports: Seq[PImport] = members.collect { case i: PImport => i } ++ imported.flatMap(_.imports)
  val macros: Seq[PDefine] = members.collect { case m: PDefine => m } ++ imported.flatMap(_.macros)
  val domains: Seq[PDomain] = members.collect { case d: PDomain => d } ++ imported.flatMap(_.domains)
  val fields: Seq[PFields] = members.collect { case f: PFields => f } ++ imported.flatMap(_.fields)
  val functions: Seq[PFunction] = members.collect { case f: PFunction => f } ++ imported.flatMap(_.functions)
  val predicates: Seq[PPredicate] = members.collect { case p: PPredicate => p } ++ imported.flatMap(_.predicates)
  val methods: Seq[PMethod] = members.collect { case m: PMethod => m } ++ imported.flatMap(_.methods)
  val extensions: Seq[PExtender] = members.collect { case e: PExtender => e } ++ imported.flatMap(_.extensions)
  val errors: Seq[ParseReport] = localErrors ++ imported.flatMap(_.errors)

  override def pretty = {
    val prefix = if (pos._1.isInstanceOf[FilePosition]) s"// ${pos._1.asInstanceOf[FilePosition].file.toString()} \n" else ""
    val m = members.map(_.pretty).mkString("\n")
    val i = imported.map(_.pretty).mkString("\n")
    prefix + m + "\n\n" + i
  }
  // Pretty print members in a specific order
  def prettyOrdered: String = {
    val all = Seq(imports, macros, domains, fields, functions, predicates, methods, extensions).filter(_.length > 0)
    all.map(_.map(_.pretty).mkString("\n")).mkString("\n")
  }

  override def getExtraVals: Seq[Any] = Seq(pos, localErrors)

  def filterMembers(f: PMember => Boolean): PProgram = PProgram(imported.map(_.filterMembers(f)), members.filter(f))(pos, localErrors)
  def newImported(newImported: Seq[PProgram]): PProgram = if (newImported.isEmpty) this else PProgram(imported ++ newImported, members)(pos, localErrors)
}

<<<<<<< HEAD
case class PMethod(idndef: PIdnDef, formalArgs: Seq[PFormalArgDecl], formalReturns: Seq[PFormalArgDecl], pres: Seq[PExp], posts: Seq[PExp], body: Option[PStmt])
                  (val pos: (Position, Position), val annotations: Seq[(String, Seq[String])]) extends PMember with PGlobalDeclaration {
  def deepCopy(idndef: PIdnDef = this.idndef, formalArgs: Seq[PFormalArgDecl] = this.formalArgs, formalReturns: Seq[PFormalArgDecl] = this.formalReturns, pres: Seq[PExp] = this.pres, posts: Seq[PExp] = this.posts, body: Option[PStmt] = this.body): PMethod = {
    StrategyBuilder.Slim[PNode]({
      case p: PMethod => PMethod(idndef, formalArgs, formalReturns, pres, posts, body)(p.pos, p.annotations)
    }).execute[PMethod](this)
  }

  def deepCopyWithNameSubstitution(idndef: PIdnDef = this.idndef, formalArgs: Seq[PFormalArgDecl] = this.formalArgs, formalReturns: Seq[PFormalArgDecl] = this.formalReturns, pres: Seq[PExp] = this.pres, posts: Seq[PExp] = this.posts, body: Option[PStmt] = this.body)
                                  (idn_generic_name: String, idn_substitution: String): PMethod = {
    StrategyBuilder.Slim[PNode]({
      case p: PMethod => PMethod(idndef, formalArgs, formalReturns, pres, posts, body)(p.pos, p.annotations)
      case p@PIdnDef(name) if name == idn_generic_name => PIdnDef(idn_substitution)(p.pos)
      case p@PIdnUse(name) if name == idn_generic_name => PIdnUse(idn_substitution)(p.pos)
    }).execute[PMethod](this)
  }
}

case class PDomain(idndef: PIdnDef, typVars: Seq[PTypeVarDecl], funcs: Seq[PDomainFunction], axioms: Seq[PAxiom], interpretations: Option[Map[String, String]])
                  (val pos: (Position, Position), val annotations: Seq[(String, Seq[String])]) extends PMember with PGlobalDeclaration
case class PFunction(idndef: PIdnDef, formalArgs: Seq[PFormalArgDecl], typ: PType, pres: Seq[PExp], posts: Seq[PExp], body: Option[PExp])
                    (val pos: (Position, Position), val annotations: Seq[(String, Seq[String])]) extends PAnyFunction {
  def deepCopy(idndef: PIdnDef = this.idndef, formalArgs: Seq[PFormalArgDecl] = this.formalArgs, typ: PType = this.typ, pres: Seq[PExp] = this.pres, posts: Seq[PExp] = this.posts, body: Option[PExp] = this.body): PFunction = {
    StrategyBuilder.Slim[PNode]({
      case p: PFunction => PFunction(idndef, formalArgs, typ, pres, posts, body)(p.pos, p.annotations)
    }).execute[PFunction](this)
  }
}

case class PDomainFunction(idndef: PIdnDef, formalArgs: Seq[PAnyFormalArgDecl], typ: PType, unique: Boolean, interpretation: Option[String])
                          (val domainName:PIdnUse)(val pos: (Position, Position), val annotations: Seq[(String, Seq[String])]) extends PAnyFunction
case class PAxiom(idndef: Option[PIdnDef], exp: PExp)(val domainName:PIdnUse)(val pos: (Position, Position), val annotations: Seq[(String, Seq[String])]) extends PScope
case class PField(idndef: PIdnDef, typ: PType)(val pos: (Position, Position), val annotations: Seq[(String, Seq[String])]) extends PMember with PTypedDeclaration with PGlobalDeclaration
case class PPredicate(idndef: PIdnDef, formalArgs: Seq[PFormalArgDecl], body: Option[PExp])
                     (val pos: (Position, Position), val annotations: Seq[(String, Seq[String])]) extends PMember with PTypedDeclaration with PGlobalDeclaration{
  val typ = PPredicateType()()
}

case class PDomainFunction1(idndef: PIdnDef, formalArgs: Seq[PAnyFormalArgDecl], typ: PType, unique: Boolean, interpretation: Option[String])(val pos: (Position, Position), val annotations: Seq[(String, Seq[String])])
case class PAxiom1(idndef: Option[PIdnDef], exp: PExp)(val pos: (Position, Position), val annotations: Seq[(String, Seq[String])])
=======
object PProgram {
  def error(error: ParseReport): PProgram = PProgram(Nil, Nil)((error.pos, error.pos), Seq(error))
}

case class PImport(annotations: Seq[PAnnotation], imprt: PKw.Import, file: PStringLiteral)(val pos: (FilePosition, FilePosition)) extends PMember with PPrettySubnodes {
  var local: Boolean = true
  var resolved: Option[Path] = None
  def declares = Nil
}

case class PDefineParam(idndef: PIdnDef)(val pos: (Position, Position)) extends PNode with PLocalDeclaration with PPrettySubnodes

case class PDefine(annotations: Seq[PAnnotation], define: PKw.Define, idndef: PIdnDef, parameters: Option[PDelimited.Comma[PSym.Paren, PDefineParam]], body: PNode)(val pos: (FilePosition, FilePosition)) extends PSingleMember with PStmt with PNameAnalyserOpaque

case class PDomain(annotations: Seq[PAnnotation], domain: PKw.Domain, idndef: PIdnDef, typVars: Option[PDelimited.Comma[PSym.Bracket, PTypeVarDecl]], interpretations: Option[PDomainInterpretations], members: PGrouped[PSym.Brace, PDomainMembers])
                  (val pos: (Position, Position)) extends PSingleMember with PTypeDeclaration with PPrettySubnodes {
  def typVarsSeq: Seq[PTypeVarDecl] = typVars.map(_.inner.toSeq).getOrElse(Nil)
}

case class PDomainFunctionInterpretation(k: PKw.Interpretation, i: PStringLiteral)(val pos: (Position, Position)) extends PNode with PPrettySubnodes {
  override def pretty = s"\n  ${super.pretty}"
}
trait PDomainMember extends PScope {
  def domain: PDomain = getAncestor[PDomain].get
}
case class PDomainFunction(annotations: Seq[PAnnotation], unique: Option[PKw.Unique], keyword: PKw.FunctionD, idndef: PIdnDef, args: PDelimited.Comma[PSym.Paren, PDomainFunctionArg], c: PSym.Colon, resultType: PType, interpretation: Option[PDomainFunctionInterpretation])(val pos: (Position, Position)) extends PSingleMember with PNoSpecsFunction with PDomainMember with PPrettySubnodes {
  override def body = None
}

case class PAxiom(annotations: Seq[PAnnotation], axiom: PKw.Axiom, idndef: Option[PIdnDef], exp: PBracedExp)(val pos: (Position, Position)) extends PDomainMember with PPrettySubnodes
case class PDomainMembers(funcs: PDelimited[PDomainFunction, Option[PSym.Semi]], axioms: PDelimited[PAxiom, Option[PSym.Semi]])(val pos: (Position, Position)) extends PNode {
  override def pretty: String = {
    val fPretty = if (funcs.length == 0) "" else s"\n  ${funcs.prettyLines.replace("\n", "\n  ")}\n"
    val aPretty = if (axioms.length == 0) "" else s"\n  ${axioms.prettyLines.replace("\n", "\n  ")}\n"
    s"${fPretty}${aPretty}"
  }
}

case class PDomainInterpretation(name: PRawString, c: PSym.Colon, lit: PStringLiteral)(val pos: (Position, Position)) extends PNode with PPrettySubnodes
case class PDomainInterpretations(k: PReserved[PKeywordLang], m: PDelimited.Comma[PSym.Paren, PDomainInterpretation])(val pos: (Position, Position)) extends PNode with PPrettySubnodes {
  def interps: Map[String, String] = m.inner.toSeq.map(i => i.name.str -> i.lit.str).toMap
}

trait PDomainMember1 extends PNode with PPrettySubnodes
case class PDomainFunction1(annotations: Seq[PAnnotation], unique: Option[PKw.Unique], function: PKw.FunctionD, idndef: PIdnDef, args: PDelimited.Comma[PSym.Paren, PDomainFunctionArg], c: PSym.Colon, typ: PType, interpretation: Option[PDomainFunctionInterpretation], s: Option[PSym.Semi])(val pos: (Position, Position)) extends PDomainMember1
case class PAxiom1(annotations: Seq[PAnnotation], axiom: PKw.Axiom, idndef: Option[PIdnDef], exp: PBracedExp, s: Option[PSym.Semi])(val pos: (Position, Position)) extends PDomainMember1
case class PDomainMembers1(members: Seq[PDomainMember1])(val pos: (Position, Position)) extends PNode with PPrettySubnodes


case class PFields(annotations: Seq[PAnnotation], field: PKw.Field, fields: PDelimited[PFieldDecl, PSym.Comma], s: Option[PSym.Semi])(val pos: (Position, Position)) extends PMember with PPrettySubnodes {
  override def declares: Seq[PGlobalDeclaration] = fields.toSeq
}

case class PSpecification[+T <: PKw.Spec](k: PReserved[PKw.Spec], e: PExp)(val pos: (Position, Position)) extends PNode with PPrettySubnodes {
  override def pretty: String = "\n  " + super.pretty
}

case class PFunction(annotations: Seq[PAnnotation], keyword: PKw.Function, idndef: PIdnDef, args: PDelimited.Comma[PSym.Paren, PFormalArgDecl], c: PSym.Colon, resultType: PType, pres: PDelimited[PSpecification[PKw.PreSpec], Option[PSym.Semi]], posts: PDelimited[PSpecification[PKw.PostSpec], Option[PSym.Semi]], body: Option[PBracedExp])
                    (val pos: (Position, Position)) extends PSingleMember with PAnyFunction with PGlobalCallableNamedArgs with PPrettySubnodes
>>>>>>> dd76004d

case class PPredicate(annotations: Seq[PAnnotation], keyword: PKw.Predicate, idndef: PIdnDef, args: PDelimited.Comma[PSym.Paren, PFormalArgDecl], body: Option[PBracedExp])(val pos: (Position, Position))
  extends PSingleMember with PNoSpecsFunction with PGlobalCallableNamedArgs with PPrettySubnodes {
  override def c = PReserved.implied(PSym.Colon)
  override def resultType = Predicate
}

case class PMethod(annotations: Seq[PAnnotation], keyword: PKw.Method, idndef: PIdnDef, args: PDelimited.Comma[PSym.Paren, PFormalArgDecl], returns: Option[PMethodReturns], pres: PDelimited[PSpecification[PKw.PreSpec], Option[PSym.Semi]], posts: PDelimited[PSpecification[PKw.PostSpec], Option[PSym.Semi]], body: Option[PSeqn])
                  (val pos: (Position, Position)) extends PSingleMember with PGlobalCallableNamedArgs with PPrettySubnodes {
  def formalReturns: Seq[PFormalReturnDecl] = returns.map(_.formalReturns.inner.toSeq).getOrElse(Nil)
  override def returnNodes = returns.toSeq
}

case class PMethodReturns(k: PKw.Returns, formalReturns: PGrouped.Paren[PDelimited[PFormalReturnDecl, PSym.Comma]])(val pos: (Position, Position)) extends PNode with PPrettySubnodes

/**
  * Used for parsing annotation for top level members. Passed as an argument to the members to construct them.
  */
case class PAnnotationsPosition(annotations: Seq[PAnnotation], pos: (FilePosition, FilePosition))

case class PAnnotation(at: PSym.At, key: PRawString, values: PGrouped.Paren[PDelimited[PStringLiteral, PSym.Comma]])(val pos: (Position, Position)) extends PNode with PPrettySubnodes {
  override def pretty: String = super.pretty + "\n"
}

// Any unenclosed string (e.g. `hello`)
case class PRawString(str: String)(val pos: (Position, Position)) extends PNode with PLeaf {
  override def display: String = str
}

// Any enclosed string (e.g. `"hello"`)
case class PStringLiteral(grouped: PGrouped[_, PRawString])(val pos: (Position, Position)) extends PNode with PPrettySubnodes {
  def str: String = grouped.inner.str
}

trait PExtender extends PNode {
  def typecheck(t: TypeChecker, n: NameAnalyser): Option[Seq[String]] = ???

  def typecheck(t: TypeChecker, n: NameAnalyser, expected: PType): Option[Seq[String]] = ???

  def translateMemberSignature(t: Translator): Member = ???

  def translateMember(t: Translator): Member = ???

  def translateStmt(t: Translator): Stmt = ???

  def translateExp(t: Translator): Exp = ???

  def translateType(t: Translator): Type = ???
<<<<<<< HEAD

  def transformExtension(t: Transformer.type): PNode = ???
}


/**
  * Utility methods for parser parserAST nodes.
  */
object Nodes {

  /**
    * See PNode.subnodes.
    */
  def subnodes(n: PNode): Seq[PNode] = {
    n match {
      case PIdnDef(_) => Nil
      case PIdnUse(_) => Nil
      case PFormalArgDecl(idndef, typ) => Seq(idndef, typ)
      case PPrimitiv(_) => Nil
      case PDomainType(domain, args) => Seq(domain) ++ args
      case PSeqType(elemType) => Seq(elemType)
      case PSetType(elemType) => Seq(elemType)
      case PMultisetType(elemType) => Seq(elemType)
      case PMapType(keyType, valueType) => Seq(keyType, valueType)
      case PUnknown() => Nil
      case PBinExp(left, _, right) => Seq(left, right)
      case PMagicWandExp(left, right) => Seq(left, right)
      case PUnExp(_, exp) => Seq(exp)
      case PTrigger(exp) => exp
      case PIntLit(_) => Nil
      case PBoolLit(_) => Nil
      case PNullLit() => Nil
      case PPredicateType() => Nil
      case PWandType() => Nil
      case PResultLit() => Nil
      case PFieldAccess(rcv, field) => Seq(rcv, field)
      case PPredicateAccess(args, pred) => args ++ Seq(pred)
      case PCall(func, args, optType) => Seq(func) ++ args ++ (optType match {
        case Some(t) => Seq(t)
        case None => Nil
      })
      case PUnfolding(acc, exp) => Seq(acc, exp)
      case PApplying(wand, exp) => Seq(wand, exp)
      case PExists(vars, triggers, exp) => vars ++ triggers ++ Seq(exp)
      case PLabelledOld(id, e) => Seq(id, e)
      case po: POldExp => Seq(po.e)
      case PLet(exp, nestedScope) => Seq(exp, nestedScope)
      case PLetNestedScope(variable, body) => Seq(variable, body)
      case PForall(vars, triggers, exp) => vars ++ triggers ++ Seq(exp)
      case PForPerm(vars, res, expr) => vars :+ res :+ expr
      case PCondExp(cond, thn, els) => Seq(cond, thn, els)
      case PInhaleExhaleExp(in, ex) => Seq(in, ex)
      case PCurPerm(loc) => Seq(loc)
      case PNoPerm() => Nil
      case PFullPerm() => Nil
      case PWildcard() => Nil
      case PEpsilon() => Nil
      case PAccPred(loc, perm) => Seq(loc, perm)
      case PEmptySeq(_) => Nil
      case PSeqIndex(seq, idx) => Seq(seq, idx)
      case PExplicitSeq(elems) => elems
      case PRangeSeq(low, high) => Seq(low, high)
      case PSeqTake(seq, nn) => Seq(seq, nn)
      case PSeqDrop(seq, nn) => Seq(seq, nn)
      case PSeqUpdate(seq, idx, elem) => Seq(seq, idx, elem)
      case PLookup(seq, idx) => Seq(seq, idx)
      case PUpdate(seq, idx, elem) => Seq(seq, idx, elem)
      case PSize(seq) => Seq(seq)
      case PEmptySet(t) => Seq(t)
      case PExplicitSet(elems) => elems
      case PEmptyMultiset(t) => Seq(t)
      case PExplicitMultiset(elems) => elems
      case PMacroRef(_) => Nil
      case PEmptyMap(k, v) => Seq(k, v)
      case PExplicitMap(elems) => elems
      case PMapRange(base) => Seq(base)
      case PMapDomain(base) => Seq(base)
      case PMaplet(key, value) => Seq(key, value)
      case PSeqn(ss) => ss
      case PFold(exp) => Seq(exp)
      case PUnfold(exp) => Seq(exp)
      case PPackageWand(exp, proofScript) => Seq(exp, proofScript)
      case PApplyWand(exp) => Seq(exp)
      case PExhale(exp) => Seq(exp)
      case PAssert(exp) => Seq(exp)
      case PInhale(exp) => Seq(exp)
      case PAssume(exp) => Seq(exp)
      case PRegularNewStmt(target, fields) => Seq(target) ++ fields
      case PStarredNewStmt(target) => Seq(target)
      case PMethodCall(targets, method, args) => targets ++ Seq(method) ++ args
      case PLabel(name, invs) => Seq(name) ++ invs
      case PGoto(label) => Seq(label)
      case PVarAssign(target, rhs) => Seq(target, rhs)
      case PFieldAssign(field, rhs) => Seq(field, rhs)
      case PMacroAssign(call, exp) => Seq(call, exp)
      case PIf(cond, thn, els) => Seq(cond, thn, els)
      case PWhile(cond, invs, body) => Seq(cond) ++ invs ++ Seq(body)
      case PLocalVarDecl(idndef, typ, init) => Seq(idndef, typ) ++ (if (init.isDefined) Seq(init.get) else Nil)
      case PProgram(_, _, domains, fields, functions, predicates, methods, extensions, _) =>
        domains ++ fields ++ functions ++ predicates ++ methods ++ extensions
      case PLocalImport(_) =>
        Seq()
      case PStandardImport(_) => Seq()
      case PDomain(idndef, typVars, funcs, axioms, _) => Seq(idndef) ++ typVars ++ funcs ++ axioms
      case PField(idndef, typ) => Seq(idndef, typ)
      case PMethod(idndef, args, rets, pres, posts, body) =>
        Seq(idndef) ++ args ++ rets ++ pres ++ posts ++ body.toSeq
      case PFunction(name, args, typ, pres, posts, body) =>
        Seq(name) ++ args ++ Seq(typ) ++ pres ++ posts ++ body
      case PDomainFunction(name, args, typ, _, _) =>
        Seq(name) ++ args ++ Seq(typ)
      case PPredicate(name, args, body) =>
        Seq(name) ++ args ++ body
      case PAxiom(idndef, exp) => (if (idndef.isDefined) Seq(idndef.get) else Nil) ++ Seq(exp)
      case PTypeVarDecl(name) => Seq(name)
      case PDefine(idndef, optArgs, body) => Seq(idndef) ++ optArgs.getOrElse(Nil) ++ Seq(body)
      case PQuasihavoc(lhs, e) => lhs.toSeq :+ e
      case PQuasihavocall(vars, lhs, e) => vars ++ lhs.toSeq :+ e
      case PAnnotatedExp(e, _) => Seq(e)
      case PAnnotatedStmt(s, _) => Seq(s)
      case t: PExtender => t.getSubnodes()
      case _: PSkip => Nil
      case PUnnamedFormalArgDecl(typ) => Seq(typ)
    }
  }
=======
>>>>>>> dd76004d
}<|MERGE_RESOLUTION|>--- conflicted
+++ resolved
@@ -645,14 +645,6 @@
   override def forceSubstitution(ts: PTypeSubstitution): Unit = e.forceSubstitution(ts)
 }
 
-<<<<<<< HEAD
-case class PAnnotatedExp(e: PExp, annotation: (String, Seq[String]))(val pos: (Position, Position)) extends PExp {
-  override def typeSubstitutions: collection.Seq[PTypeSubstitution] = e.typeSubstitutions
-  override def forceSubstitution(ts: PTypeSubstitution): Unit = e.forceSubstitution(ts)
-}
-
-case class PMagicWandExp(override val left: PExp, override val right: PExp)(val posi: (Position, Position)) extends PBinExp(left, MagicWandOp.op, right)(posi) with PResourceAccess
-=======
 trait PSubstitutionMap[S <: PSubstitutionMap[S]] {
   /** Add a new substitution from `a` to `b`. */
   def add[T <: PSubstitutionMap[T]](a: PType, b: PType, default: T): Either[(PType, PType), T]
@@ -696,7 +688,6 @@
   // sub-maps to ensure that we also `add` any generics with the match case of `PGenericType`.
   override def add[T <: PSubstitutionMap[T]](a: PType, b: PType, default: T = this): Either[(PType, PType), T] =
     m.add(a, b, default)
->>>>>>> dd76004d
 
   def collapse: PTypeSubstitution =
     added.m.foldLeft(m)({
@@ -1412,33 +1403,11 @@
 // Statements
 trait PStmt extends PNode with PPrettySubnodes
 
-<<<<<<< HEAD
-case class PAnnotatedStmt(stmt: PStmt, annotation: (String, Seq[String]))(val pos: (Position, Position)) extends PStmt
-
-case class PSeqn(ss: Seq[PStmt])(val pos: (Position, Position)) extends PStmt with PScope
-
-/**
-  * PSeqn representing the expanded body of a statement macro.
-  * Unlike a normal PSeqn, it does not represent its own scope.
-  * Is created only temporarily during macro expansion and eliminated (i.e., expanded into the surrounding scope)
-  * before translation.
-  */
-case class PMacroSeqn(ss: Seq[PStmt])(val pos: (Position, Position)) extends PStmt
-
-case class PFold(e: PExp)(val pos: (Position, Position)) extends PStmt
-
-case class PUnfold(e: PExp)(val pos: (Position, Position)) extends PStmt
-
-case class PPackageWand(wand: PExp, proofScript: PSeqn)(val pos: (Position, Position)) extends PStmt
-
-case class PApplyWand(e: PExp)(val pos: (Position, Position)) extends PStmt
-=======
 case class PAnnotatedStmt(annotation: PAnnotation, stmt: PStmt)(val pos: (Position, Position)) extends PStmt
 
 case class PSeqn(ss: PDelimited.Block[PStmt])(val pos: (Position, Position)) extends PStmt with PScope {
   override def pretty = ss.prettyLines
 }
->>>>>>> dd76004d
 
 /**
   * PSeqn representing the expanded body of a statement macro.
@@ -1592,13 +1561,8 @@
 }
 
 // a member (like method or axiom) that is its own name scope
-<<<<<<< HEAD
-trait PMember extends PDeclaration with PScope {
-
-=======
 trait PMember extends PScope with PAnnotated {
   def declares: Seq[PGlobalDeclaration]
->>>>>>> dd76004d
 }
 
 /** Anything that is a PMember and declares only a single thing (itself) */
@@ -1651,48 +1615,6 @@
   def newImported(newImported: Seq[PProgram]): PProgram = if (newImported.isEmpty) this else PProgram(imported ++ newImported, members)(pos, localErrors)
 }
 
-<<<<<<< HEAD
-case class PMethod(idndef: PIdnDef, formalArgs: Seq[PFormalArgDecl], formalReturns: Seq[PFormalArgDecl], pres: Seq[PExp], posts: Seq[PExp], body: Option[PStmt])
-                  (val pos: (Position, Position), val annotations: Seq[(String, Seq[String])]) extends PMember with PGlobalDeclaration {
-  def deepCopy(idndef: PIdnDef = this.idndef, formalArgs: Seq[PFormalArgDecl] = this.formalArgs, formalReturns: Seq[PFormalArgDecl] = this.formalReturns, pres: Seq[PExp] = this.pres, posts: Seq[PExp] = this.posts, body: Option[PStmt] = this.body): PMethod = {
-    StrategyBuilder.Slim[PNode]({
-      case p: PMethod => PMethod(idndef, formalArgs, formalReturns, pres, posts, body)(p.pos, p.annotations)
-    }).execute[PMethod](this)
-  }
-
-  def deepCopyWithNameSubstitution(idndef: PIdnDef = this.idndef, formalArgs: Seq[PFormalArgDecl] = this.formalArgs, formalReturns: Seq[PFormalArgDecl] = this.formalReturns, pres: Seq[PExp] = this.pres, posts: Seq[PExp] = this.posts, body: Option[PStmt] = this.body)
-                                  (idn_generic_name: String, idn_substitution: String): PMethod = {
-    StrategyBuilder.Slim[PNode]({
-      case p: PMethod => PMethod(idndef, formalArgs, formalReturns, pres, posts, body)(p.pos, p.annotations)
-      case p@PIdnDef(name) if name == idn_generic_name => PIdnDef(idn_substitution)(p.pos)
-      case p@PIdnUse(name) if name == idn_generic_name => PIdnUse(idn_substitution)(p.pos)
-    }).execute[PMethod](this)
-  }
-}
-
-case class PDomain(idndef: PIdnDef, typVars: Seq[PTypeVarDecl], funcs: Seq[PDomainFunction], axioms: Seq[PAxiom], interpretations: Option[Map[String, String]])
-                  (val pos: (Position, Position), val annotations: Seq[(String, Seq[String])]) extends PMember with PGlobalDeclaration
-case class PFunction(idndef: PIdnDef, formalArgs: Seq[PFormalArgDecl], typ: PType, pres: Seq[PExp], posts: Seq[PExp], body: Option[PExp])
-                    (val pos: (Position, Position), val annotations: Seq[(String, Seq[String])]) extends PAnyFunction {
-  def deepCopy(idndef: PIdnDef = this.idndef, formalArgs: Seq[PFormalArgDecl] = this.formalArgs, typ: PType = this.typ, pres: Seq[PExp] = this.pres, posts: Seq[PExp] = this.posts, body: Option[PExp] = this.body): PFunction = {
-    StrategyBuilder.Slim[PNode]({
-      case p: PFunction => PFunction(idndef, formalArgs, typ, pres, posts, body)(p.pos, p.annotations)
-    }).execute[PFunction](this)
-  }
-}
-
-case class PDomainFunction(idndef: PIdnDef, formalArgs: Seq[PAnyFormalArgDecl], typ: PType, unique: Boolean, interpretation: Option[String])
-                          (val domainName:PIdnUse)(val pos: (Position, Position), val annotations: Seq[(String, Seq[String])]) extends PAnyFunction
-case class PAxiom(idndef: Option[PIdnDef], exp: PExp)(val domainName:PIdnUse)(val pos: (Position, Position), val annotations: Seq[(String, Seq[String])]) extends PScope
-case class PField(idndef: PIdnDef, typ: PType)(val pos: (Position, Position), val annotations: Seq[(String, Seq[String])]) extends PMember with PTypedDeclaration with PGlobalDeclaration
-case class PPredicate(idndef: PIdnDef, formalArgs: Seq[PFormalArgDecl], body: Option[PExp])
-                     (val pos: (Position, Position), val annotations: Seq[(String, Seq[String])]) extends PMember with PTypedDeclaration with PGlobalDeclaration{
-  val typ = PPredicateType()()
-}
-
-case class PDomainFunction1(idndef: PIdnDef, formalArgs: Seq[PAnyFormalArgDecl], typ: PType, unique: Boolean, interpretation: Option[String])(val pos: (Position, Position), val annotations: Seq[(String, Seq[String])])
-case class PAxiom1(idndef: Option[PIdnDef], exp: PExp)(val pos: (Position, Position), val annotations: Seq[(String, Seq[String])])
-=======
 object PProgram {
   def error(error: ParseReport): PProgram = PProgram(Nil, Nil)((error.pos, error.pos), Seq(error))
 }
@@ -1752,7 +1674,6 @@
 
 case class PFunction(annotations: Seq[PAnnotation], keyword: PKw.Function, idndef: PIdnDef, args: PDelimited.Comma[PSym.Paren, PFormalArgDecl], c: PSym.Colon, resultType: PType, pres: PDelimited[PSpecification[PKw.PreSpec], Option[PSym.Semi]], posts: PDelimited[PSpecification[PKw.PostSpec], Option[PSym.Semi]], body: Option[PBracedExp])
                     (val pos: (Position, Position)) extends PSingleMember with PAnyFunction with PGlobalCallableNamedArgs with PPrettySubnodes
->>>>>>> dd76004d
 
 case class PPredicate(annotations: Seq[PAnnotation], keyword: PKw.Predicate, idndef: PIdnDef, args: PDelimited.Comma[PSym.Paren, PFormalArgDecl], body: Option[PBracedExp])(val pos: (Position, Position))
   extends PSingleMember with PNoSpecsFunction with PGlobalCallableNamedArgs with PPrettySubnodes {
@@ -1801,132 +1722,4 @@
   def translateExp(t: Translator): Exp = ???
 
   def translateType(t: Translator): Type = ???
-<<<<<<< HEAD
-
-  def transformExtension(t: Transformer.type): PNode = ???
-}
-
-
-/**
-  * Utility methods for parser parserAST nodes.
-  */
-object Nodes {
-
-  /**
-    * See PNode.subnodes.
-    */
-  def subnodes(n: PNode): Seq[PNode] = {
-    n match {
-      case PIdnDef(_) => Nil
-      case PIdnUse(_) => Nil
-      case PFormalArgDecl(idndef, typ) => Seq(idndef, typ)
-      case PPrimitiv(_) => Nil
-      case PDomainType(domain, args) => Seq(domain) ++ args
-      case PSeqType(elemType) => Seq(elemType)
-      case PSetType(elemType) => Seq(elemType)
-      case PMultisetType(elemType) => Seq(elemType)
-      case PMapType(keyType, valueType) => Seq(keyType, valueType)
-      case PUnknown() => Nil
-      case PBinExp(left, _, right) => Seq(left, right)
-      case PMagicWandExp(left, right) => Seq(left, right)
-      case PUnExp(_, exp) => Seq(exp)
-      case PTrigger(exp) => exp
-      case PIntLit(_) => Nil
-      case PBoolLit(_) => Nil
-      case PNullLit() => Nil
-      case PPredicateType() => Nil
-      case PWandType() => Nil
-      case PResultLit() => Nil
-      case PFieldAccess(rcv, field) => Seq(rcv, field)
-      case PPredicateAccess(args, pred) => args ++ Seq(pred)
-      case PCall(func, args, optType) => Seq(func) ++ args ++ (optType match {
-        case Some(t) => Seq(t)
-        case None => Nil
-      })
-      case PUnfolding(acc, exp) => Seq(acc, exp)
-      case PApplying(wand, exp) => Seq(wand, exp)
-      case PExists(vars, triggers, exp) => vars ++ triggers ++ Seq(exp)
-      case PLabelledOld(id, e) => Seq(id, e)
-      case po: POldExp => Seq(po.e)
-      case PLet(exp, nestedScope) => Seq(exp, nestedScope)
-      case PLetNestedScope(variable, body) => Seq(variable, body)
-      case PForall(vars, triggers, exp) => vars ++ triggers ++ Seq(exp)
-      case PForPerm(vars, res, expr) => vars :+ res :+ expr
-      case PCondExp(cond, thn, els) => Seq(cond, thn, els)
-      case PInhaleExhaleExp(in, ex) => Seq(in, ex)
-      case PCurPerm(loc) => Seq(loc)
-      case PNoPerm() => Nil
-      case PFullPerm() => Nil
-      case PWildcard() => Nil
-      case PEpsilon() => Nil
-      case PAccPred(loc, perm) => Seq(loc, perm)
-      case PEmptySeq(_) => Nil
-      case PSeqIndex(seq, idx) => Seq(seq, idx)
-      case PExplicitSeq(elems) => elems
-      case PRangeSeq(low, high) => Seq(low, high)
-      case PSeqTake(seq, nn) => Seq(seq, nn)
-      case PSeqDrop(seq, nn) => Seq(seq, nn)
-      case PSeqUpdate(seq, idx, elem) => Seq(seq, idx, elem)
-      case PLookup(seq, idx) => Seq(seq, idx)
-      case PUpdate(seq, idx, elem) => Seq(seq, idx, elem)
-      case PSize(seq) => Seq(seq)
-      case PEmptySet(t) => Seq(t)
-      case PExplicitSet(elems) => elems
-      case PEmptyMultiset(t) => Seq(t)
-      case PExplicitMultiset(elems) => elems
-      case PMacroRef(_) => Nil
-      case PEmptyMap(k, v) => Seq(k, v)
-      case PExplicitMap(elems) => elems
-      case PMapRange(base) => Seq(base)
-      case PMapDomain(base) => Seq(base)
-      case PMaplet(key, value) => Seq(key, value)
-      case PSeqn(ss) => ss
-      case PFold(exp) => Seq(exp)
-      case PUnfold(exp) => Seq(exp)
-      case PPackageWand(exp, proofScript) => Seq(exp, proofScript)
-      case PApplyWand(exp) => Seq(exp)
-      case PExhale(exp) => Seq(exp)
-      case PAssert(exp) => Seq(exp)
-      case PInhale(exp) => Seq(exp)
-      case PAssume(exp) => Seq(exp)
-      case PRegularNewStmt(target, fields) => Seq(target) ++ fields
-      case PStarredNewStmt(target) => Seq(target)
-      case PMethodCall(targets, method, args) => targets ++ Seq(method) ++ args
-      case PLabel(name, invs) => Seq(name) ++ invs
-      case PGoto(label) => Seq(label)
-      case PVarAssign(target, rhs) => Seq(target, rhs)
-      case PFieldAssign(field, rhs) => Seq(field, rhs)
-      case PMacroAssign(call, exp) => Seq(call, exp)
-      case PIf(cond, thn, els) => Seq(cond, thn, els)
-      case PWhile(cond, invs, body) => Seq(cond) ++ invs ++ Seq(body)
-      case PLocalVarDecl(idndef, typ, init) => Seq(idndef, typ) ++ (if (init.isDefined) Seq(init.get) else Nil)
-      case PProgram(_, _, domains, fields, functions, predicates, methods, extensions, _) =>
-        domains ++ fields ++ functions ++ predicates ++ methods ++ extensions
-      case PLocalImport(_) =>
-        Seq()
-      case PStandardImport(_) => Seq()
-      case PDomain(idndef, typVars, funcs, axioms, _) => Seq(idndef) ++ typVars ++ funcs ++ axioms
-      case PField(idndef, typ) => Seq(idndef, typ)
-      case PMethod(idndef, args, rets, pres, posts, body) =>
-        Seq(idndef) ++ args ++ rets ++ pres ++ posts ++ body.toSeq
-      case PFunction(name, args, typ, pres, posts, body) =>
-        Seq(name) ++ args ++ Seq(typ) ++ pres ++ posts ++ body
-      case PDomainFunction(name, args, typ, _, _) =>
-        Seq(name) ++ args ++ Seq(typ)
-      case PPredicate(name, args, body) =>
-        Seq(name) ++ args ++ body
-      case PAxiom(idndef, exp) => (if (idndef.isDefined) Seq(idndef.get) else Nil) ++ Seq(exp)
-      case PTypeVarDecl(name) => Seq(name)
-      case PDefine(idndef, optArgs, body) => Seq(idndef) ++ optArgs.getOrElse(Nil) ++ Seq(body)
-      case PQuasihavoc(lhs, e) => lhs.toSeq :+ e
-      case PQuasihavocall(vars, lhs, e) => vars ++ lhs.toSeq :+ e
-      case PAnnotatedExp(e, _) => Seq(e)
-      case PAnnotatedStmt(s, _) => Seq(s)
-      case t: PExtender => t.getSubnodes()
-      case _: PSkip => Nil
-      case PUnnamedFormalArgDecl(typ) => Seq(typ)
-    }
-  }
-=======
->>>>>>> dd76004d
 }