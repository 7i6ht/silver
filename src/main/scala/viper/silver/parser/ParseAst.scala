/*
 * This Source Code Form is subject to the terms of the Mozilla Public
 * License, v. 2.0. If a copy of the MPL was not distributed with this
 * file, You can obtain one at http://mozilla.org/MPL/2.0/.
 */

package viper.silver.parser

import viper.silver.FastPositions
import viper.silver.ast.MagicWandOp
import viper.silver.ast.utility.Rewriter.Rewritable
import viper.silver.ast.utility.Visitor
import viper.silver.parser.TypeHelper._
import viper.silver.verifier.ParseReport

import scala.collection.{GenTraversable, Set}
import scala.language.implicitConversions
import scala.util.parsing.input.Position


trait FastPositioned {

  /** Do not use these first three interfaces for reporting the positions.
    * They may or may not contain the rel_file field, depending on whether
    * the AST is constructed through the Parser or via the Scala interfaces. */

  /** TODO get ride of 'implicit def liftPos' of Translator.scala and make these methods private. */
  def start = FastPositions.getStart(this)
  def finish = FastPositions.getFinish(this)

  /** Used for reporting the starting position of an AST node. */
  def startPosStr = start match {
    case fp: FilePosition =>
      s"${fp.file.getFileName}@${start}"
    case _ =>
      s"${start}"
  }

  /** Used for reporting the range of positions occupied by an AST node. */
  def rangeStr = start match {
       case fp_a: FilePosition =>
      require(finish.isInstanceOf[FilePosition],
        s"start and finish positions must be instances of FilePosition at the same time")
      val fp_b = finish.asInstanceOf[FilePosition]
      if (fp_a.file == fp_b.file)
        s"${fp_a.file.getFileName}@[${start.line}.${start.column}-${finish.line}.${finish.column}]"
      else
      // An AST node should probably not spread between multiple source files, but who knows?
        s"[${fp_a.toString}--]"
    case _ =>
      s"[${start}-${finish}]"
  }

  private def setStart(p: Position) = FastPositions.setStart(this, (p))
  private def setFinish(p: Position) = FastPositions.setFinish(this, (p))

  def setPos(a: FastPositioned): this.type = {
    setStart(a.start)
    setFinish(a.finish)
    this
  }
}


/**
 * The root of the parser abstract syntax tree.  Note that we prefix all nodes with `P` to avoid confusion
 * with the actual SIL abstract syntax tree.
 */
sealed trait PNode extends FastPositioned with Product with Rewritable {

  /** Returns a list of all direct sub-nodes of this node. */
  def subnodes = Nodes.subnodes(this)

  /** @see [[Visitor.reduceTree()]] */
  def reduceTree[T](f: (PNode, Seq[T]) => T) = Visitor.reduceTree(this, Nodes.subnodes)(f)

  /** @see [[Visitor.reduceWithContext()]] */
  def reduceWithContext[C, R](context: C, enter: (PNode, C) => C, combine: (PNode, C, Seq[R]) => R) = {
    Visitor.reduceWithContext(this, Nodes.subnodes)(context, enter, combine)
  }

  /** @see [[Visitor.visit()]] */
  def visit(f: PartialFunction[PNode, Unit]) {
    Visitor.visit(this, Nodes.subnodes)(f)
  }

  /** @see [[Visitor.visit()]] */
  def visit(f1: PartialFunction[PNode, Unit], f2: PartialFunction[PNode, Unit]) {
    Visitor.visit(this, Nodes.subnodes, f1, f2)
  }

  /** @see [[Visitor.visitOpt()]] */
  def visitOpt(f: PNode => Boolean) {
    Visitor.visitOpt(this, Nodes.subnodes)(f)
  }

  /** @see [[Visitor.visitOpt()]] */
  def visitOpt(f1: PNode => Boolean, f2: PNode => Unit) {
    Visitor.visitOpt(this, Nodes.subnodes, f1, f2)
  }

  /** @see [[Transformer.transform()]]  */
  def transform(pre: PartialFunction[PNode, PNode] = PartialFunction.empty)
               (recursive: PNode => Boolean = !pre.isDefinedAt(_),
                post: PartialFunction[PNode, PNode] = PartialFunction.empty,
                allowChangingNodeType: Boolean = false,
                resultCheck : PartialFunction[(PNode, PNode), Unit] = PartialFunction.empty)
               : this.type =

    Transformer.transform[this.type](this, pre)(recursive, post, allowChangingNodeType, resultCheck)

  /** @see [[Visitor.deepCollect()]] */
  def deepCollect[A](f: PartialFunction[PNode, A]) : Seq[A] =
    Visitor.deepCollect(Seq(this), Nodes.subnodes)(f)

  /** @see [[Visitor.shallowCollect()]] */
  def shallowCollect[R](f: PartialFunction[PNode, R]): Seq[R] =
    Visitor.shallowCollect(Seq(this), Nodes.subnodes)(f)

  private val _children = scala.collection.mutable.ListBuffer[PNode] ()


  var parent : PNode = null
  var index : Int = -1
  var next : PNode = null
  var prev : PNode = null

  def initProperties() {

    var ind : Int = 0
    var prev : PNode = null


    def setNodeChildConnections (node : Any) : Unit =
      node match {
        case c : PNode =>
          c.parent = this
          _children += c
          c.index = ind
          ind += 1
          c.prev = prev
          c.next = null
          if (prev != null) prev.next = c
          prev = c
          c.initProperties
        case Some (o) =>
          setNodeChildConnections (o)
          case s : GenTraversable[_] =>
          for (v <- s)
            setNodeChildConnections (v)
        case _ =>
        // Ignore other kinds of nodes
      }

    _children.clear ()
    for (c <- productIterator)
      setNodeChildConnections (c)

  }

  override def duplicate(children: scala.Seq[AnyRef]): Rewritable = {
    val dup = Transformer.parseTreeDuplicator(this, children)
    dup.setPos(this)
  }

}

object TypeHelper {
  val Int = PPrimitiv("Int")
  val Bool = PPrimitiv("Bool")
  val Perm = PPrimitiv("Perm")
  val Ref = PPrimitiv("Ref")
  val Pred = PPredicateType()
  val Wand = PWandType()
}

// Identifiers (uses and definitions)
trait PIdentifier {
  def name: String
}

case class PIdnDef(name: String) extends PNode with PIdentifier

case class PIdnUse(name: String) extends PExp with PIdentifier {
  var decl: PDeclaration = null
    /* Should be set during resolving. Intended to preserve information
     * that is needed by the translator.
     */
  override val typeSubstitutions = List(PTypeSubstitution.id)

  def forceSubstitution(ts: PTypeSubstitution) = {}
}

//case class PLocalVar

/* Formal arguments.
 * [2014-11-13 Malte] Changed typ to be a var, so that it can be updated
 * during type-checking. The use-case are let-expressions, where requiring an
 * explicit type in the binding of the variable, i.e., "let x: T = e1 in e2",
 * would be rather cumbersome.
 */
case class PFormalArgDecl(idndef: PIdnDef, var typ: PType) extends PNode with PTypedDeclaration with PLocalDeclaration

// Types
sealed trait PType extends PNode {
  def isUnknown: Boolean = this.isInstanceOf[PUnknown]
  def isValidAndResolved : Boolean
  def isGround : Boolean = true
//  def substitute(newTypVarsMap: Map[String, PType]): PType = this
  def substitute(ts:PTypeSubstitution) : PType
  def subNodes : Seq[PType]
  //If we add type quantification or any type binders we need to modify this
  def freeTypeVariables : Set[String] =
    subNodes.flatMap(_.freeTypeVariables).toSet union
      (this match {
        case pdt : PDomainType if pdt.isTypeVar && PTypeVar.isFreePTVName(pdt.domain.name) => Set(pdt.genericName)
        case _ => Set()
      })

  //    def isDisjoint[T](s1:Set[T],s2:Set[T]) = (s1 intersect s2).isEmpty
}


case class PPrimitiv(name: String) extends PType {
  override def substitute(ts:PTypeSubstitution) : PType = this
  override val subNodes = Seq()
  override def toString = name
  override def isValidAndResolved = true
}

case class PDomainType(domain: PIdnUse, args: Seq[PType]) extends PGenericType {
  val genericName = domain.name
  override val typeArguments = args //if (kind==PDomainTypeKinds.Domain)
  var kind: PDomainTypeKinds.Kind = PDomainTypeKinds.Unresolved
  override val subNodes = args
  /* This class is also used to represent type variables, as they cannot
   * be distinguished syntactically from domain types without generic arguments.
   * For type variables, we have args.length = 0
   */
  def isTypeVar = kind == PDomainTypeKinds.TypeVar

  override def isValidAndResolved = (isTypeVar || kind==PDomainTypeKinds.Domain) &&
    args.forall(_.isValidAndResolved)


  def isResolved = kind != PDomainTypeKinds.Unresolved

  def isUndeclared = kind == PDomainTypeKinds.Undeclared

  override def isGround: Boolean = {
    args.forall(_.isGround) && (!isTypeVar || !PTypeVar.isFreePTVName(domain.name))
  }

  override def substitute(ts: PTypeSubstitution): PType = {
    require(kind==PDomainTypeKinds.Domain || kind==PDomainTypeKinds.TypeVar)
    if (isTypeVar)
      if (ts.isDefinedAt(domain.name))
        return ts.get(domain.name).get
      else
        return this

    val newArgs = args map (a=>a.substitute(ts))
    if (args==newArgs)
      return this

    val r = new PDomainType(domain,newArgs)
    r.kind = PDomainTypeKinds.Domain
    r
  }

  override def toString = domain.name + (if (args.isEmpty) "" else s"[${args.mkString(", ")}]")
}

object PDomainTypeKinds {
  trait Kind
  case object Unresolved extends Kind
  case object Domain extends Kind
  case object TypeVar extends Kind
  case object Undeclared extends Kind
}

object PTypeVar{
  def unapply(pt: PType) : Option[String] =
    pt match {case pdt:PDomainType if pdt.isTypeVar => Some(pdt.domain.name) case _ =>  None}
  def apply(name: String) = {
    val t = PDomainType(PIdnUse(name), Nil)
    t.kind = PDomainTypeKinds.TypeVar
    t
  }

  val sep = "#"
  //TODO: do this properly
  def isFreePTVName(s : String) = s.contains(sep)
  private var lastIndex = 0
  //Generate a unique fresh version of old
  def fresh(old: PDomainType) = {
    require(old.isTypeVar)
    val freshName = getFreshName(old.domain.name)
    lastIndex+=1
    PTypeVar(freshName)
  }
  private def getFreshName(name:String) = name+sep+lastIndex
  def freshTypeSubstitutionPTVs(tvs : Seq[PDomainType]) : PTypeRenaming = {
    require(tvs.forall(_.isTypeVar))
    freshTypeSubstitution(tvs map (tv=>tv.domain.name))
  }
  def freshTypeSubstitution(tvns : Seq[String]) : PTypeRenaming =
    {
      lastIndex+=1
      new PTypeRenaming((tvns map (tv=>tv->getFreshName(tv))).toMap)
    }
}

sealed trait PGenericType extends PType {
  def genericName : String
  def typeArguments : Seq[PType]
  override def isGround = typeArguments.forall(_.isGround)
}
sealed trait PGenericCollectionType extends PGenericType{
  def elementType : PType
  override val typeArguments = Seq(elementType)
  override def toString = genericName + s"[$elementType]"
  override val subNodes = Seq(elementType)
  override def isValidAndResolved = typeArguments.forall(_.isValidAndResolved)
}

case class PSeqType(elementType: PType) extends PType with PGenericCollectionType {
  override val genericName = "Seq"
  override def substitute(map: PTypeSubstitution) = PSeqType(elementType.substitute(map))
}
case class PSetType(elementType: PType) extends PType with PGenericCollectionType {
  override val genericName = "Set"
  override def substitute(map: PTypeSubstitution) = PSetType(elementType.substitute(map))
}
case class PMultisetType(elementType: PType) extends PType with PGenericCollectionType {
  override val genericName = "Multiset"
  override def substitute(map: PTypeSubstitution) = PMultisetType(elementType.substitute(map))
}

/** Type used for internal nodes (e.g. typing predicate accesses) - should not be
  * the type of any expression whose value is meaningful in the translation.
  */
sealed trait PInternalType extends PType{
  override val subNodes = Seq()
  override def substitute(ts:PTypeSubstitution) = this
}

// for resolving if something cannot be typed
case class PUnknown() extends PInternalType {
  override def toString = "<error type>"
  override def isValidAndResolved = false
}
// used during resolving for predicate accesses
case class PPredicateType() extends PInternalType {
  override def toString = "$predicate"
  override def isValidAndResolved = true
}

case class PWandType() extends PInternalType {
  override def toString = "$wand"
  override def isValidAndResolved = true
}

///////////////////////////////////////////////////////////////////////////////////////
// Expressions
// typeSubstitutions are the possible substitutions used for type checking and inference
// The argument types are unified with the (fresh versions of) types  are
sealed trait PExp extends PNode {
  var typ: PType = PUnknown()
  def typeSubstitutions : scala.collection.Seq[PTypeSubstitution]
  def forceSubstitution(ts: PTypeSubstitution)
}

class PTypeSubstitution(val m:Map[String,PType])  //extends Map[String,PType]()
{
  require(m.values.forall(_.isValidAndResolved))
  def -(key: String) = new PTypeSubstitution(m.-(key))
  def get(key: String) : Option[PType] = m.get(key)
  private def +(kv: (String, PType)): PTypeSubstitution = new PTypeSubstitution(m + kv)
  def iterator: Iterator[(String, PType)] = m.iterator
  def isDefinedAt(key : String) = contains(key)
  def keySet : Set[String] = m.keySet

  def restrict(s:Set[String]) = PTypeSubstitution(m.filter(s contains _._1))

  def map[B](f : ((String, PType)) => B) : Seq[B] =
    m.map(f).toSeq

  def contains(key : PDomainType) : Boolean = contains(key.domain.name)
  def contains(key : String) : Boolean = get(key).nonEmpty

  def substitute(a:String,b:PType) : PTypeSubstitution = {
    require(!contains(a))
    val ts = PTypeSubstitution(Map(a -> b))
    PTypeSubstitution(m.map(kv => kv._1 -> kv._2.substitute(ts)))
  }
  def *(other:PTypeSubstitution) : Option[PTypeSubstitution] =
    other.m.foldLeft(Some(this):Option[PTypeSubstitution])({
      case (Some(s),p)=>s.add(PTypeVar(p._1),p._2);
      case (None,_) => None })

  def add(a:String,b:PType): Option[PTypeSubstitution] = add(PTypeVar(a),b)

  def add(a:PType,b:PType): Option[PTypeSubstitution] = {
    val as = a.substitute(this)
    val bs = b.substitute(this)
    (as, bs) match {
      case (aa,bb) if aa == bb => Some(this)
      case (tv@PTypeVar(name), t) if PTypeVar.isFreePTVName(name) => assert(!contains(name)); Some(substitute(name,t)+(name->t))
      case (t, PTypeVar(name))    if PTypeVar.isFreePTVName(name) => add(bs,as)
      case (gt1: PGenericType, gt2: PGenericType) if gt1.genericName == gt2.genericName =>
        ((gt1.typeArguments zip gt2.typeArguments).foldLeft[Option[PTypeSubstitution]](Some(this))
          ((ss: Option[PTypeSubstitution], p: (PType, PType)) => ss match {
            case Some(sss) => sss.add(p._1,p._2)
            case None => None
          }))
      case _ => None
    }

  }

//  def apply(key:PDomainType) = apply(key.domain.name)
//  def apply(key:String) = get(key)

//  def getOrId(key:String) : String = this(key) match{ case Some(if (contains(key)) get(key) else key
  def this(s:Seq[(String,PType)]) = this(s.toMap)

//  def this(m:Map[PDomainType,PType]) = this(m.map (kv=>kv._1.domain.name->kv._2))

//  implicit def this(m:Map[String,PType]) = this(m.map (kv=>kv._1->kv._2))

//  implicit def fromMap(m:Map[String,PType]) = new PTypeSubstitution(m)
//  private def this() = this(Map())

  def isFullyReduced =
    m.values.forall(pt=> (pt.freeTypeVariables intersect m.keySet).isEmpty)

  assert(isFullyReduced)
//  assert(keySet.forall(PTypeVar.isFreePTVName))
}

object PTypeSubstitution{
  val id = new PTypeSubstitution(Seq())
  implicit def apply(m:Map[String,PType]) : PTypeSubstitution = new PTypeSubstitution(m)
  val defaultType = Int
}

class PTypeRenaming(val mm:Map[String,String])
  extends PTypeSubstitution(mm.map(kv => kv._1 -> PTypeVar(kv._2)))
{
  def +(kv: (String, String)): PTypeRenaming = new PTypeRenaming(mm + (kv._1->kv._2))
  def getS(key: String) : Option[String] = mm.get(key)

  def rename(key:String) : String = getS(key) match{ case Some(s) => s case None => key }
}



// Operator applications
sealed trait POpApp extends PExp{
  def opName : String
  def args : Seq[PExp]

  private val _typeSubstitutions = new scala.collection.mutable.MutableList[PTypeSubstitution]()
  final override def typeSubstitutions = _typeSubstitutions
  def signatures : List[PTypeSubstitution]
  def extraLocalTypeVariables : Set[PDomainType] = Set()
  def localScope : Set[PDomainType] =
    extraLocalTypeVariables union
      Set(POpApp.pRes) union
      args.indices.map(POpApp.pArg).toSet

  def forceSubstitution(ts: PTypeSubstitution) = {
    typeSubstitutions.clear(); typeSubstitutions+=ts
    typ = typ.substitute(ts)
    assert(typ.isGround)
    args.foreach(_.forceSubstitution(ts))
  }
}
object POpApp{
  //type PTypeSubstitution = Map[PDomainType,PType]
  val idPTypeSubstitution = Map[PDomainType,PType]()
  def pArgS(n:Int) = { require(n>=0); "#T"+n.toString}
  def pResS     = "#R"
  def pArg(n:Int) = { require(n>=0); PTypeVar(pArgS(n))}
  def pRes     = PTypeVar(pResS)
}

case class PCall(func: PIdnUse, args: Seq[PExp], typeAnnotated : Option[PType] = None) extends POpApp with PLocationAccess
{
  override val idnuse = func
  override val opName = func.name
  override def signatures = if (function!=null&& function.formalArgs.size == args.size) (function match{
    case pf:PFunction => List(
      new PTypeSubstitution(args.indices.map(i => POpApp.pArg(i).domain.name -> function.formalArgs(i).typ) :+ (POpApp.pRes.domain.name -> function.typ))
    )
    case pdf:PDomainFunction =>
      List(
        new PTypeSubstitution(
          args.indices.map(i => POpApp.pArg(i).domain.name -> function.formalArgs(i).typ.substitute(domainTypeRenaming.get)) :+
            (POpApp.pRes.domain.name -> pdf.typ.substitute(domainTypeRenaming.get)))
      )

  })
  else if(extfunction!=null && extfunction.formalArgs.size == args.size)( extfunction match{
    case ppa: PPredicate => List(
      new PTypeSubstitution(args.indices.map(i => POpApp.pArg(i).domain.name -> extfunction.formalArgs(i).typ) :+ (POpApp.pRes.domain.name -> Bool))
    )
  })


  else List() // this case is handled in Resolver.scala (- method check) which generates the appropriate error message

  var function : PAnyFunction = null
  var extfunction : PPredicate = null
  override def extraLocalTypeVariables = _extraLocalTypeVariables
  var _extraLocalTypeVariables : Set[PDomainType] = Set()
  var domainTypeRenaming : Option[PTypeRenaming] = None
  def isDomainFunction = domainTypeRenaming.isDefined
  var domainSubstitution : Option[PTypeSubstitution] = None
  override def forceSubstitution(ots: PTypeSubstitution) = {

    val ts = domainTypeRenaming match {
      case Some(dtr) =>
        val s3 = PTypeSubstitution(dtr.mm.map(kv => kv._1 -> (ots.get(kv._2) match {
          case Some(pt) => pt
          case None => PTypeSubstitution.defaultType
        })))
        assert(s3.m.keySet==dtr.mm.keySet)
        assert(s3.m.forall(_._2.isGround))
        domainSubstitution = Some(s3)
        dtr.mm.values.foldLeft(ots)(
          (tss,s)=> if (tss.contains(s)) tss else tss.add(s, PTypeSubstitution.defaultType).get)
      case _ => ots
    }
    super.forceSubstitution(ts)
    typeSubstitutions.clear(); typeSubstitutions+=ts
    typ = typ.substitute(ts)
    assert(typ.isGround)
    args.foreach(_.forceSubstitution(ts))
  }
}

case class PTrigger(exp: Seq[PExp]) extends PNode

case class PBinExp(left: PExp, opName: String, right: PExp) extends POpApp {

  override val args = Seq(left, right)
  val extraElementType = PTypeVar("#E")
  override val extraLocalTypeVariables: Set[PDomainType] =
    opName match {
      case "++" | "union" | "intersection" | "setminus" | "subset" => Set(extraElementType)
      case _ => Set()
    }
  val signatures : List[PTypeSubstitution] = opName match {
    case "+" | "-" => List(
      Map(POpApp.pArgS(0) -> Perm, POpApp.pArgS(1) -> Perm, POpApp.pResS -> Perm),
      Map(POpApp.pArgS(0) -> Int, POpApp.pArgS(1) -> Int, POpApp.pResS -> Int)
    )
    case "*" => List(
      Map(POpApp.pArgS(0) -> Perm, POpApp.pArgS(1) -> Perm, POpApp.pResS -> Perm),
      Map(POpApp.pArgS(0) -> Int, POpApp.pArgS(1) -> Perm, POpApp.pResS -> Perm),
      Map(POpApp.pArgS(0) -> Perm, POpApp.pArgS(1) -> Int, POpApp.pResS -> Perm),
      Map(POpApp.pArgS(0) -> Int, POpApp.pArgS(1) -> Int, POpApp.pResS -> Int)
    )
    case "/" => List(
      Map(POpApp.pArgS(0) -> Int, POpApp.pArgS(1) -> Int, POpApp.pResS -> Perm),
      Map(POpApp.pArgS(0) -> Perm, POpApp.pArgS(1) -> Int, POpApp.pResS -> Perm),
      Map(POpApp.pArgS(0) -> Int, POpApp.pArgS(1) -> Int, POpApp.pResS -> Int)
    )
    case "\\" | "%" => List(
      Map(POpApp.pArgS(0) -> Int, POpApp.pArgS(1) -> Int, POpApp.pResS -> Int))
    case "<" | "<=" | ">" | ">=" => List(
      Map(POpApp.pArgS(0) -> Perm, POpApp.pArgS(1) -> Perm, POpApp.pResS -> Bool),
      Map(POpApp.pArgS(0) -> Int, POpApp.pArgS(1) -> Int, POpApp.pResS -> Bool)
    )
    case "==" | "!=" => List(
      Map(POpApp.pArgS(1) -> POpApp.pArg(0), POpApp.pResS -> Bool))
    case "&&" | "||" | "<==>" | "==>" => List(
      Map(POpApp.pArgS(1) -> Bool, POpApp.pArgS(0) -> Bool, POpApp.pResS -> Bool))
    case MagicWandOp.op => List(
      Map(POpApp.pArgS(0) -> Bool, POpApp.pArgS(1) -> Bool, POpApp.pResS -> Wand),
      Map(POpApp.pArgS(0) -> Bool, POpApp.pArgS(1) -> Bool, POpApp.pResS -> Bool),
      Map(POpApp.pArgS(0) -> Bool, POpApp.pArgS(1) -> Wand, POpApp.pResS -> Wand),
      Map(POpApp.pArgS(0) -> Bool, POpApp.pArgS(1) -> Wand, POpApp.pResS -> Bool))
    case "in" => List(
      Map(POpApp.pArgS(1) -> PSetType(POpApp.pArg(0)), POpApp.pResS -> Bool),
      Map(POpApp.pArgS(1) -> PSeqType(POpApp.pArg(0)), POpApp.pResS -> Bool),
      Map(POpApp.pArgS(1) -> PMultisetType(POpApp.pArg(0)), POpApp.pResS -> Int)
    )
    case "++" => List(
      Map(POpApp.pArgS(0) -> PSeqType(extraElementType), POpApp.pArgS(1) -> PSeqType(extraElementType), POpApp.pResS -> PSeqType(extraElementType))
    )
    case "union" | "intersection" | "setminus" => List(
      Map(POpApp.pArgS(0) -> PSetType(extraElementType), POpApp.pArgS(1) -> PSetType(extraElementType), POpApp.pResS -> PSetType(extraElementType)),
      Map(POpApp.pArgS(0) -> PMultisetType(extraElementType), POpApp.pArgS(1) -> PMultisetType(extraElementType), POpApp.pResS -> PMultisetType(extraElementType))
    )
    case "subset" => List(
      Map(POpApp.pArgS(0) -> PSetType(extraElementType), POpApp.pArgS(1) -> PSetType(extraElementType), POpApp.pResS -> Bool),
      Map(POpApp.pArgS(0) -> PMultisetType(extraElementType), POpApp.pArgS(1) -> PMultisetType(extraElementType), POpApp.pResS -> Bool)
    )
    case _ => sys.error(s"internal error - unknown binary operator $opName")
  }
}

case class PUnExp(opName: String, exp: PExp) extends POpApp {
  override val args = Seq(exp)
  val extraElementType = PTypeVar("#E")
  override val extraLocalTypeVariables: Set[PDomainType] =
    opName match {
      case "++" | "union" | "intersection" | "setminus" | "subset" => Set(extraElementType)
      case _ => Set()
    }
  override val signatures : List[PTypeSubstitution] = opName match {
    case "-" | "+" => List(
      Map(POpApp.pArgS(0) -> Int, POpApp.pResS -> Int),
      Map(POpApp.pArgS(0) -> Perm, POpApp.pResS -> Perm)
    )
    case "!" => List(
      Map(POpApp.pArgS(0) -> Bool, POpApp.pResS -> Bool)
    )
    case _ => sys.error(s"internal error - unknown unary operator $opName")
  }
}

case class PCondExp(cond: PExp, thn: PExp, els: PExp) extends POpApp
{
  override val opName = "?:"
  override val args = Seq(cond,thn,els)
  val signatures : List[PTypeSubstitution] = List(
      Map(POpApp.pArgS(0) -> Bool,POpApp.pArgS(2) -> POpApp.pArg(1), POpApp.pResS -> POpApp.pArg(1))
  )

}
// Simple literals
sealed trait PSimpleLiteral extends PExp {
  override final val typeSubstitutions = Seq(PTypeSubstitution.id)
  def forceSubstitution(ts: PTypeSubstitution) = {}
}
case class PIntLit(i: BigInt) extends PSimpleLiteral{
  typ = Int
}
case class PResultLit() extends PSimpleLiteral
case class PBoolLit(b: Boolean) extends PSimpleLiteral{
  typ = Bool
}
case class PNullLit() extends PSimpleLiteral{
  typ = Ref
}
//sealed trait PHeapOpApp extends POpApp{final override val extraLocalTypeVariables = Set()}
sealed trait PHeapOpApp extends POpApp{
//  val _typeSubstitutions : Set[PTypeSubstitution] = Set(PTypeSubstitution.id)
//  override final val typeSubstitutions = _typeSubstitutions
}
sealed trait PLocationAccess extends PHeapOpApp {
  def idnuse: PIdnUse
}

case class PFieldAccess(rcv: PExp, idnuse: PIdnUse) extends PLocationAccess{
  override final val opName = "."
  override final val args = Seq(rcv)
  override def signatures =
    if (Set(rcv.typ,idnuse.typ).forall(_.isValidAndResolved))
      List(PTypeSubstitution(Map(POpApp.pArgS(0) -> Ref,POpApp.pResS -> idnuse.typ)))
    else
      List()
  //setType()
}
case class PPredicateAccess(args: Seq[PExp], idnuse: PIdnUse) extends PLocationAccess{
  override final val opName = "acc"
  var predicate : PPredicate = null
  override def signatures = if (predicate == null) List() else
    List(new PTypeSubstitution(
        args.indices.map(i => POpApp.pArg(i).domain.name -> predicate.formalArgs(i).typ) :+
          (POpApp.pRes.domain.name -> Pred)))
}

case class PUnfolding(acc: PAccPred, exp: PExp) extends PHeapOpApp {
  override final val opName = "unfolding"
  override val args = Seq(acc,exp)
  override val signatures : List[PTypeSubstitution] =
    List(Map(POpApp.pArgS(0) -> Bool,POpApp.pResS -> POpApp.pArg(1)))

  //  check(e.acc.perm, Perm)
  //  check(e.acc.loc, Pred)
  //  acceptNonAbstractPredicateAccess(e.acc, "abstract predicates cannot be (un)folded")
}

<<<<<<< HEAD
case class PApplying(wand: PExp, exp: PExp) extends PHeapOpApp {
  override val opName = "applying"
  override val args = Seq(wand, exp)
  override val signatures : Set[PTypeSubstitution] =
    Set(Map(POpApp.pArgS(0) -> Wand, POpApp.pResS -> POpApp.pArg(1)))
=======
case class PUnfoldingGhostOp(acc: PAccPred, exp: PExp) extends PUnFoldingExp {
  override final val opName = "unfolding"
}

case class PFoldingGhostOp(acc: PAccPred, exp: PExp) extends PUnFoldingExp {
  override final val opName = "folding"
}

case class PApplyingGhostOp(wand: PExp, exp: PExp) extends PHeapOpApp {
  override final val opName = "applying"
  override final val args = Seq(wand,exp)
  val signatures : List[PTypeSubstitution] = List(
    Map(POpApp.pArgS(0) -> Wand, POpApp.pResS -> POpApp.pArg(1))
  )
}
case class PPackagingGhostOp(wand: PExp, exp: PExp) extends PHeapOpApp{
  override final val opName = "packaging"
  override final val args = Seq(wand,exp)
  val signatures : List[PTypeSubstitution]  = List(
    Map(POpApp.pArgS(0) -> Wand, POpApp.pResS -> POpApp.pArg(1))
  )
>>>>>>> 44ad5c3d
}

sealed trait PBinder extends PExp{
  def body:PExp
  var _typeSubstitutions : List[PTypeSubstitution] =  null
  override def typeSubstitutions = _typeSubstitutions
  override def forceSubstitution(ts: PTypeSubstitution) = {
    _typeSubstitutions = List(ts)
    typ = typ.substitute(ts)
    body.forceSubstitution(ts)
  }
}
sealed trait PQuantifier extends PBinder with PScope{
  def vars : Seq[PFormalArgDecl]
  def triggers : Seq[PTrigger]
}
case class PExists(vars: Seq[PFormalArgDecl], body: PExp) extends PQuantifier{val triggers : Seq[PTrigger] = Seq()}
case class PForall(vars: Seq[PFormalArgDecl], triggers: Seq[PTrigger], body: PExp) extends PQuantifier

case class PForPerm(variable: PFormalArgDecl, fields: Seq[PIdnUse], body: PExp) extends PQuantifier{
  val triggers : Seq[PTrigger] = Seq()
  override val vars = Seq(variable)
}
/* Let-expressions `let x == e1 in e2` are represented by the nested structure
 * `PLet(e1, PLetNestedScope(x, e2))`, where `PLetNestedScope <: PScope` (but
 * `PLet` isn't) in order to work with the current architecture of the resolver.
 *
 * More precisely, `NameAnalyser.run` visits a given program to ensure that all
 * used symbol are actually declared. While traversing the program, it
 * pushes/pops `PScope`s to/from the stack. If let-expressions were represented
 * by a flat `PLet(x, e1, e2) <: PScope`, then the let-bound variable `x` would
 * already be in scope while checking `e1`, which wouldn't be correct.
 */
case class PLet(exp: PExp, nestedScope: PLetNestedScope) extends PBinder{
  override val body = nestedScope.body
  override def forceSubstitution(ts: PTypeSubstitution) = {
    super.forceSubstitution(ts)
    exp.forceSubstitution(ts)
    this.nestedScope.variable.typ = exp.typ
  }
}
case class PLetNestedScope(variable: PFormalArgDecl, body: PExp) extends PNode with PScope

case class PInhaleExhaleExp(in: PExp, ex: PExp) extends PHeapOpApp{
  override val opName = "#inhale#exhale"
  override val args = Seq(in,ex)
  val signatures : List[PTypeSubstitution] = List(
    Map(POpApp.pArgS(0) -> Bool,POpApp.pArgS(1) -> Bool, POpApp.pResS -> Bool)
  )
}
case class PCurPerm(loc: PLocationAccess) extends PHeapOpApp{
  override val opName = "#perm"
  override val args = Seq(loc)
  val signatures : List[PTypeSubstitution] = List(
    Map(POpApp.pResS -> Perm)
  )
}
case class PNoPerm() extends PSimpleLiteral{typ = Perm}
case class PFullPerm() extends PSimpleLiteral{typ = Perm}
case class PWildcard() extends PSimpleLiteral{typ = Perm}
case class PEpsilon() extends PSimpleLiteral{typ = Perm}
case class PAccPred(loc: PLocationAccess, perm: PExp) extends POpApp {
  override val opName = "acc"
  override val signatures : List[PTypeSubstitution] = List(
    Map(POpApp.pArgS(1) -> Perm,POpApp.pResS -> Bool))
  override val args = Seq(loc,perm)
}

sealed trait POldExp extends PHeapOpApp {
  def e: PExp
  override val args = Seq(e)
  override val signatures : List[PTypeSubstitution] = List(
    Map(POpApp.pResS -> POpApp.pArg(0)))
}
case class POld(e: PExp) extends POldExp{
  override val opName = "old"
}
case class PLabelledOld(label: PIdnUse, e: PExp) extends POldExp{
  override val opName = "old#labeled"
}

sealed trait PCollectionLiteral extends POpApp{
  def pElementType : PType
  def pCollectionType(pType:PType) : PType
}

sealed trait PEmptyCollectionLiteral extends PCollectionLiteral {
  override val extraLocalTypeVariables: Set[PDomainType] =
    pElementType match {
      case pdt: PDomainType if pdt.isTypeVar => Set(pdt)
      case _ => Set()
    }

  override def signatures: List[PTypeSubstitution] =
    List(Map(POpApp.pResS -> pCollectionType(pElementType)))

  override val args = Seq()
}
sealed trait PExplicitCollectionLiteral extends PCollectionLiteral {
  override val signatures  : List[PTypeSubstitution] =
    List(
      ((0 until args.size) map
        (n => if (n==0) POpApp.pResS -> pCollectionType(POpApp.pArg(0)) else POpApp.pArgS(n) -> POpApp.pArg(0))).toMap
    )

  override val pElementType = args.head.typ
}
sealed trait PSeqLiteral extends PCollectionLiteral{
  override val opName = "Seq#Seq"
  def pCollectionType(pType:PType) = if (pType.isUnknown) PUnknown() else PSeqType(pType)
}
case class PEmptySeq(pElementType : PType) extends PSeqLiteral with PEmptyCollectionLiteral
case class PExplicitSeq(override val args: Seq[PExp]) extends PSeqLiteral with PExplicitCollectionLiteral
case class PRangeSeq(low: PExp, high: PExp) extends POpApp{
  override val opName = "Seq#RangeSeq"
  override val args = Seq(low,high)
  override val signatures : List[PTypeSubstitution]= List(
    Map(POpApp.pArgS(0)->Int,POpApp.pArgS(1)->Int,POpApp.pResS->PSeqType(Int)))
}
case class PSeqIndex(seq: PExp, idx: PExp) extends POpApp{
  override val opName = "Seq#At"
  override val args = Seq(seq,idx)
  override val signatures : List[PTypeSubstitution]= List(
    Map(
      POpApp.pArgS(0)->PSeqType(POpApp.pRes),
      POpApp.pArgS(1)->Int)
  )
}
case class PSeqTake(seq: PExp, n: PExp) extends POpApp{
  override val opName = "Seq#Take"
  val elementType = PTypeVar("#E")
  override val extraLocalTypeVariables = Set(elementType)
  override val args = Seq(seq,n)
  override val signatures : List[PTypeSubstitution]= List(
    Map(
      POpApp.pArgS(0)->PSeqType(elementType),
      POpApp.pArgS(1)->Int,
      POpApp.pResS->PSeqType(elementType)
  ))
}
case class PSeqDrop(seq: PExp, n: PExp) extends POpApp{
  override val opName = "Seq#Drop"
  val elementType = PTypeVar("#E")
  override val extraLocalTypeVariables = Set(elementType)
  override val args = Seq(seq,n)
  override val signatures : List[PTypeSubstitution]= List(
    Map(
      POpApp.pArgS(0)->PSeqType(elementType),
      POpApp.pArgS(1)->Int,
      POpApp.pResS->PSeqType(elementType)
    ))
}
case class PSeqUpdate(seq: PExp, idx: PExp, elem: PExp) extends POpApp{
  override val opName = "Seq#update"
  val elementType = POpApp.pArg(2)
  override val args = Seq(seq,idx,elem)
  override val signatures : List[PTypeSubstitution] = List(
    Map(
      POpApp.pArgS(0)->PSeqType(elementType),
      POpApp.pArgS(1)->Int,
      POpApp.pResS->PSeqType(elementType)
    ))
  override val extraLocalTypeVariables = Set(elementType)
}

case class PSize(seq: PExp) extends POpApp{
  override val opName = "Seq#size"
  val elementType = PTypeVar("#E")
  override val extraLocalTypeVariables = Set(elementType)
  override val args = Seq(seq)
  override val signatures : List[PTypeSubstitution] = List(
    Map(POpApp.pArgS(0)->PSeqType(elementType),POpApp.pResS->Int),
    Map(POpApp.pArgS(0)->PSetType(elementType),POpApp.pResS->Int),
    Map(POpApp.pArgS(0)->PMultisetType(elementType),POpApp.pResS->Int)
  )
}

sealed trait PSetLiteral extends PCollectionLiteral{
  override val opName = "Set#Set"
  def pCollectionType(pType:PType) = if (pType.isUnknown) PUnknown() else PSetType(pType)
}
case class PEmptySet(pElementType : PType) extends PSetLiteral with PEmptyCollectionLiteral
case class PExplicitSet(args: Seq[PExp]) extends PSetLiteral with PExplicitCollectionLiteral

sealed trait PMultiSetLiteral extends PCollectionLiteral{
  override val opName = "Multiset#Multiset"
  def pCollectionType(pType:PType) = if (pType.isUnknown) PUnknown() else PMultisetType(pType)
}
case class PEmptyMultiset(override val pElementType  : PType) extends PMultiSetLiteral with PEmptyCollectionLiteral

case class PExplicitMultiset(override val args: Seq[PExp]) extends PMultiSetLiteral with PExplicitCollectionLiteral

///////////////////////////////////////////////////////////////////////////
// Statements
sealed trait PStmt extends PNode {
  /**
   * Returns a list of all actual statements contained in this statement.  That
   * is, all statements except `Seqn`, including statements in the body of loops, etc.
   */
  def childStmts: Seq[PStmt] = {
    this match {
      case PSeqn(ss) => ss
      case PIf(_, thn, els) => Seq(this, thn, els)
      case PWhile(_, _, body) => Seq(this, body)
      case _ => Seq(this)
    }
  }
}
case class PSeqn(ss: Seq[PStmt]) extends PStmt
case class PFold(e: PExp) extends PStmt
case class PUnfold(e: PExp) extends PStmt
case class PPackageWand(wand: PExp, proofScript: PSeqn) extends PStmt
case class PApplyWand(e: PExp) extends PStmt
case class PExhale(e: PExp) extends PStmt
case class PAssert(e: PExp) extends PStmt
case class PAssume(e: PExp) extends PStmt
case class PInhale(e: PExp) extends PStmt

case class PNewStmt(target: PIdnUse, Fields: Option[Seq[PIdnUse]]) extends PStmt {
  override def  getChildren: scala.Seq[AnyRef] = {
    val fields = Fields match {
      case None => Seq.empty[PIdnUse]
      case Some(seq) => seq
    }
    Seq(target, fields)
  }
}

case class PVarAssign(idnuse: PIdnUse, rhs: PExp) extends PStmt
case class PFieldAssign(fieldAcc: PFieldAccess, rhs: PExp) extends PStmt
case class PIf(cond: PExp, thn: PStmt, els: PStmt) extends PStmt
case class PWhile(cond: PExp, invs: Seq[PExp], body: PStmt) extends PStmt
case class PFresh(vars: Seq[PIdnUse]) extends PStmt
case class PConstraining(vars: Seq[PIdnUse], stmt: PStmt) extends PStmt
case class PLocalVarDecl(idndef: PIdnDef, typ: PType, init: Option[PExp]) extends PStmt with PTypedDeclaration with PLocalDeclaration
case class PMethodCall(targets: Seq[PIdnUse], method: PIdnUse, args: Seq[PExp]) extends PStmt
case class PLabel(idndef: PIdnDef, invs: Seq[PExp]) extends PStmt with PLocalDeclaration
case class PGoto(targets: PIdnUse) extends PStmt
case class PTypeVarDecl(idndef: PIdnDef) extends PLocalDeclaration
case class PMacroRef(idnuse : PIdnUse) extends PStmt
case class PDefine(idndef: PIdnDef, args: Option[Seq[PIdnDef]], body: PNode) extends PStmt with PLocalDeclaration
case class PSkip() extends PStmt

sealed trait PScope extends PNode {
  val scopeId = PScope.uniqueId()
}

object PScope {
  type Id = Long

  private[this] var counter: Id = 0L

  private def uniqueId() = {
    val id = counter
    counter = counter + 1

    id
  }
}

// Declarations
/** An entity is a declaration (named) or an error node */
sealed trait PEntity

sealed trait PDeclaration extends PNode with PEntity {
  def idndef: PIdnDef
}

sealed trait PGlobalDeclaration extends PDeclaration
sealed trait PLocalDeclaration extends PDeclaration

sealed trait PTypedDeclaration extends PDeclaration {
  def typ: PType
}
abstract class PErrorEntity(name: String) extends PEntity


// a member (like method or axiom) that is its own name scope
sealed trait PMember extends PDeclaration with PScope {
//  def idndef: PIdnDef
}

sealed trait PAnyFunction extends PMember with PGlobalDeclaration with PTypedDeclaration{
  def idndef: PIdnDef
  def formalArgs: Seq[PFormalArgDecl]
  def typ: PType
}
case class PProgram(imports: Seq[PImport], macros: Seq[PDefine], domains: Seq[PDomain], fields: Seq[PField], functions: Seq[PFunction], predicates: Seq[PPredicate], methods: Seq[PMethod], errors: Seq[ParseReport]) extends PNode
case class PImport(file: String) extends PNode
case class PMethod(idndef: PIdnDef, formalArgs: Seq[PFormalArgDecl], formalReturns: Seq[PFormalArgDecl], pres: Seq[PExp], posts: Seq[PExp], body: PStmt) extends PMember with PGlobalDeclaration
case class PDomain(idndef: PIdnDef, typVars: Seq[PTypeVarDecl], funcs: Seq[PDomainFunction], axioms: Seq[PAxiom]) extends PMember with PGlobalDeclaration
case class PFunction(idndef: PIdnDef, formalArgs: Seq[PFormalArgDecl], typ: PType, pres: Seq[PExp], posts: Seq[PExp], body: Option[PExp]) extends PAnyFunction
case class PDomainFunction(idndef: PIdnDef, formalArgs: Seq[PFormalArgDecl], typ: PType, unique: Boolean)(val domainName:PIdnUse) extends PAnyFunction
case class PAxiom(idndef: PIdnDef, exp: PExp)(val domainName:PIdnUse) extends PScope with PGlobalDeclaration  //urij: this was not a declaration before - but the constructor of Program would complain on name clashes
case class PField(idndef: PIdnDef, typ: PType) extends PMember with PTypedDeclaration with PGlobalDeclaration
case class PPredicate(idndef: PIdnDef, formalArgs: Seq[PFormalArgDecl], body: Option[PExp]) extends PMember with PTypedDeclaration with PGlobalDeclaration{
  val typ = PPredicateType()
}

case class PDomainFunction1(idndef: PIdnDef, formalArgs: Seq[PFormalArgDecl], typ: PType, unique: Boolean) extends FastPositioned
case class PAxiom1(idndef: PIdnDef, exp: PExp) extends FastPositioned

/**
 * A entity represented by names for whom we have seen more than one
 * declaration so we are unsure what is being represented.
 */
case class PMultipleEntity() extends PErrorEntity("multiple")

/**
 * An unknown entity, represented by names whose declarations are missing.
 */
case class PUnknownEntity() extends PErrorEntity("unknown")


/**
 * Utility methods for parser parserAST nodes.
 */
object Nodes {

  /**
   * See PNode.subnodes.
   */
  def subnodes(n: PNode): Seq[PNode] = {
    n match {
      case PIdnDef(name) => Nil
      case PIdnUse(name) => Nil
      case PFormalArgDecl(idndef, typ) => Seq(idndef, typ)
      case PPrimitiv(name) => Nil
      case PDomainType(domain, args) => Seq(domain) ++ args
      case PSeqType(elemType) => Seq(elemType)
      case PSetType(elemType) => Seq(elemType)
      case PMultisetType(elemType) => Seq(elemType)
      case PUnknown() => Nil
      case PBinExp(left, op, right) => Seq(left, right)
      case PUnExp(op, exp) => Seq(exp)
      case PTrigger(exp) => exp
      case PIntLit(i) => Nil
      case PBoolLit(b) => Nil
      case PNullLit() => Nil
      case PPredicateType() => Nil
      case PWandType() => Nil
      case PResultLit() => Nil
      case PFieldAccess(rcv, field) => Seq(rcv, field)
      case PPredicateAccess(args, pred) => args ++ Seq(pred)
      case PCall(func, args, optType) => Seq(func) ++ args ++ (optType match { case Some(t) => Seq(t) case None => Nil})
      case PUnfolding(acc, exp) => Seq(acc, exp)
      case PApplying(wand, exp) => Seq(wand, exp)
      case PExists(vars, exp) => vars ++ Seq(exp)
      case PLabelledOld(id, e) => Seq(id, e)
      case po: POldExp => Seq(po.e)
      case PLet(exp, nestedScope) => Seq(exp, nestedScope)
      case PLetNestedScope(variable, body) => Seq(variable, body)
      case PForall(vars, triggers, exp) => vars ++ triggers ++ Seq(exp)
      case PForPerm(v,fields, expr) => v +: fields :+ expr
      case PCondExp(cond, thn, els) => Seq(cond, thn, els)
      case PInhaleExhaleExp(in, ex) => Seq(in, ex)
      case PCurPerm(loc) => Seq(loc)
      case PNoPerm() => Nil
      case PFullPerm() => Nil
      case PWildcard() => Nil
      case PEpsilon() => Nil
      case PAccPred(loc, perm) => Seq(loc, perm)
      case PEmptySeq(_) => Nil
      case PExplicitSeq(elems) => elems
      case PRangeSeq(low, high) => Seq(low, high)
      case PSeqIndex(seq, idx) => Seq(seq, idx)
      case PSeqTake(seq, nn) => Seq(seq, nn)
      case PSeqDrop(seq, nn) => Seq(seq, nn)
      case PSeqUpdate(seq, idx, elem) => Seq(seq, idx, elem)
      case PSize(seq) => Seq(seq)

      case PEmptySet(t) => Seq(t)
      case PExplicitSet(elems) => elems
      case PEmptyMultiset(t) => Seq(t)
      case PExplicitMultiset(elems) => elems
      case PMacroRef(name) => Nil
      case PSeqn(ss) => ss
      case PFold(exp) => Seq(exp)
      case PUnfold(exp) => Seq(exp)
      case PPackageWand(exp, proofScript) => Seq(exp, proofScript)
      case PApplyWand(exp) => Seq(exp)
      case PExhale(exp) => Seq(exp)
      case PAssert(exp) => Seq(exp)
      case PInhale(exp) => Seq(exp)
      case PAssume(exp) => Seq(exp)
      case PNewStmt(target, fields) => Seq(target) ++ fields.getOrElse(Seq())
      case PMethodCall(targets, method, args) => targets ++ Seq(method) ++ args
      case PLabel(name, invs) => Seq(name) ++ invs
      case PGoto(label) => Seq(label)
      case PVarAssign(target, rhs) => Seq(target, rhs)
      case PFieldAssign(field, rhs) => Seq(field, rhs)
      case PIf(cond, thn, els) => Seq(cond, thn, els)
      case PWhile(cond, invs, body) => Seq(cond) ++ invs ++ Seq(body)
      case PLocalVarDecl(idndef, typ, init) => Seq(idndef, typ) ++ (if (init.isDefined) Seq(init.get) else Nil)
      case PFresh(vars) => vars
      case PConstraining(vars, stmt) => vars ++ Seq(stmt)
      case PProgram(files, macros, domains, fields, functions, predicates, methods, errors) =>
        domains ++ fields ++ functions ++ predicates ++ methods
      case PImport(file) =>
        Seq()
      case PDomain(idndef, typVars, funcs, axioms) => Seq(idndef) ++ typVars ++ funcs ++ axioms
      case PField(idndef, typ) => Seq(idndef, typ)
      case PMethod(idndef, args, rets, pres, posts, body) =>
        Seq(idndef) ++ args ++ rets ++ pres ++ posts ++ Seq(body)
      case PFunction(name, args, typ, pres, posts, body) =>
        Seq(name) ++ args ++ Seq(typ) ++ pres ++ posts ++ body
      case PDomainFunction(name, args, typ, unique) =>
        Seq(name) ++ args ++ Seq(typ)
      case PPredicate(name, args, body) =>
        Seq(name) ++ args ++ body
      case PAxiom(idndef, exp) => Seq(idndef, exp)
      case PTypeVarDecl(name) => Seq(name)
      case PDefine(idndef, optArgs, body) => Seq(idndef) ++ optArgs.getOrElse(Nil) ++ Seq(body)
      case _: PSkip => Nil
    }
  }
}<|MERGE_RESOLUTION|>--- conflicted
+++ resolved
@@ -686,35 +686,11 @@
   //  acceptNonAbstractPredicateAccess(e.acc, "abstract predicates cannot be (un)folded")
 }
 
-<<<<<<< HEAD
 case class PApplying(wand: PExp, exp: PExp) extends PHeapOpApp {
   override val opName = "applying"
   override val args = Seq(wand, exp)
-  override val signatures : Set[PTypeSubstitution] =
-    Set(Map(POpApp.pArgS(0) -> Wand, POpApp.pResS -> POpApp.pArg(1)))
-=======
-case class PUnfoldingGhostOp(acc: PAccPred, exp: PExp) extends PUnFoldingExp {
-  override final val opName = "unfolding"
-}
-
-case class PFoldingGhostOp(acc: PAccPred, exp: PExp) extends PUnFoldingExp {
-  override final val opName = "folding"
-}
-
-case class PApplyingGhostOp(wand: PExp, exp: PExp) extends PHeapOpApp {
-  override final val opName = "applying"
-  override final val args = Seq(wand,exp)
-  val signatures : List[PTypeSubstitution] = List(
-    Map(POpApp.pArgS(0) -> Wand, POpApp.pResS -> POpApp.pArg(1))
-  )
-}
-case class PPackagingGhostOp(wand: PExp, exp: PExp) extends PHeapOpApp{
-  override final val opName = "packaging"
-  override final val args = Seq(wand,exp)
-  val signatures : List[PTypeSubstitution]  = List(
-    Map(POpApp.pArgS(0) -> Wand, POpApp.pResS -> POpApp.pArg(1))
-  )
->>>>>>> 44ad5c3d
+  override val signatures : List[PTypeSubstitution] =
+    List(Map(POpApp.pArgS(0) -> Wand, POpApp.pResS -> POpApp.pArg(1)))
 }
 
 sealed trait PBinder extends PExp{
