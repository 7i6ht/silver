--- conflicted
+++ resolved
@@ -132,11 +132,7 @@
     // other expressions
     "let",
     // quantification
-<<<<<<< HEAD
-    "forall", "exists", "forallrefs",
-=======
     "forall", "exists", "forperm",
->>>>>>> 5eb23699
     // permission syntax
     "acc", "wildcard", "write", "none", "epsilon", "perm",
     // modifiers
@@ -436,11 +432,7 @@
       perm |
       let |
       quant | forperm |
-<<<<<<< HEAD
-      unfolding |
-=======
       unfolding | folding | applying | packaging |
->>>>>>> 5eb23699
       setTypedEmpty | explicitSetNonEmpty |
       explicitMultisetNonEmpty | multiSetTypedEmpty |
       seqTypedEmpty | seqLength | explicitSeqNonEmpty | seqRange |
@@ -476,11 +468,7 @@
     (keyword("exists") ~> formalArgList <~ "::") ~ exp ^^ PExists
 
   lazy val forperm: PackratParser[PExp] =
-<<<<<<< HEAD
-    (keyword("forallrefs") ~> "[" ~> repsep(idnuse,",") <~ "]") ~ idndef ~ ("::" ~> exp) ^^ {
-=======
     (keyword("forperm") ~> "[" ~> repsep(idnuse,",") <~ "]") ~ idndef ~ ("::" ~> exp) ^^ {
->>>>>>> 5eb23699
       case ids ~ id ~ body => PForPerm(PFormalArgDecl(id, PPrimitiv("Ref")), ids, body)
     }
 
@@ -490,12 +478,9 @@
   lazy val old: PackratParser[PExp] =
     "old" ~> (parens(exp) ^^ POld |
       ("[" ~> idnuse <~ "]") ~ parens(exp) ^^ PLabelledOld)
-<<<<<<< HEAD
-=======
 
   lazy val applyOld: PackratParser[PExp] =
     "lhs" ~> parens(exp) ^^ PApplyOld
->>>>>>> 5eb23699
 
   lazy val locAcc: PackratParser[PLocationAccess] =
     fieldAcc | predAcc
