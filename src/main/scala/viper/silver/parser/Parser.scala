--- conflicted
+++ resolved
@@ -420,13 +420,8 @@
    */
   lazy val atom: PackratParser[PExp] =
     integer | bool | nul |
-<<<<<<< HEAD
       old | applyOld |
-      "result" ^^ (_ => PResultLit()) |
-=======
-      old |
       keyword("result") ^^ (_ => PResultLit()) |
->>>>>>> 6a4b55b8
       ("-" | "!" | "+") ~ sum ^^ PUnExp |
       "(" ~> exp <~ ")" |
       accessPred |
