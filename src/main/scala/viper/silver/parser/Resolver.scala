--- conflicted
+++ resolved
@@ -218,13 +218,10 @@
         val msg = "expected variable in fresh read permission block"
         acceptAndCheckTypedEntity[PLocalVarDecl, PFormalArgDecl](vars, msg){(v, _) => check(v, Perm)}
         check(s)
+      case PLetWand(_, wand) => check(wand, Wand)
       case _: PDefine =>
         /* Should have been removed right after parsing */
         sys.error(s"Unexpected node $stmt found")
-<<<<<<< HEAD
-      case PLetWand(_, wand) => check(wand, Wand)
-=======
->>>>>>> 5789cb6b
       case _: PSkip =>
     }
   }
@@ -705,23 +702,12 @@
         checkMagicWand(wand, allowWandRefs = true)
         check(in, expected)
         setType(in.typ)
-//      case let @ PLet(v, exp1, body) =>
       case PLet(exp1, nestedScope @ PLetNestedScope(variable, body)) =>
         check(exp1, Nil)
         val oldCurMember = curMember
         curMember = nestedScope
         variable.typ = exp1.typ
         check(body, expected)
-<<<<<<< HEAD
-=======
-        setType(exp.typ)
-      case PLet(exp1, nestedScope @ PLetNestedScope(variable, body)) =>
-        check(exp1, Nil)
-        val oldCurMember = curMember
-        curMember = nestedScope
-        variable.typ = exp1.typ
-        check(body, expected)
->>>>>>> 5789cb6b
         setType(body.typ)
         curMember = oldCurMember
       case _: PLetNestedScope =>
@@ -1035,11 +1021,7 @@
                   case None =>
                     getMap(d).put(d.idndef.name, d)
                 }
-<<<<<<< HEAD
-            }
-=======
-              }
->>>>>>> 5789cb6b
+            }
           case _ =>
         }
 
