// This Source Code Form is subject to the terms of the Mozilla Public
// License, v. 2.0. If a copy of the MPL was not distributed with this
// file, You can obtain one at http://mozilla.org/MPL/2.0/.
//
// Copyright (c) 2011-2019 ETH Zurich.

package viper.silver.parser

import viper.silver.FastMessaging

import scala.collection.mutable

/**
  * A resolver and type-checker for the intermediate Viper AST.
  */
case class Resolver(p: PProgram) {
  val names = NameAnalyser()
  val typechecker = TypeChecker(names)

  def run: Option[PProgram] = {
    val nameSuccess = names.run(p)
    // Run typechecker even if name resolution failed, to add more information to the
    // program, and report any other errors. A name resolution error should not cause
    // a typechecker error however!
    val typeckSuccess = try {
      typechecker.run(p)
    } catch {
      case e: Throwable =>
        // TODO: remove this try/catch once all assumptions that
        // name resolution succeeded are removed from the type checker
        val frame = e.getStackTrace().find(!_.getClassName().startsWith("scala")).map(_.toString()).getOrElse("")
        val msg = s"internal error during typechecking. Please file a bug report at https://github.com/viperproject/silver. Error \"${e.toString()}\" at \"$frame\""
        typechecker.messages ++= FastMessaging.message(p, msg)
        e.printStackTrace()
        false
    }
    if (nameSuccess && typeckSuccess)
      Some(p)
    else
      None
  }

  def messages = names.messages ++ typechecker.messages // ++ Consistency.messages // shouldn't be needed - Consistency errors should be generated only in later phases.
}

/**
  * Performs type-checking and sets the type of all typed nodes.
  */
case class TypeChecker(names: NameAnalyser) {

  import TypeHelper._

  var curMember: PScope = null
  var curFunction: PFunction = null
  var resultAllowed: Boolean = false
  var permBan: Option[String] = None

  /** to record error messages */
  var messages: FastMessaging.Messages = Nil
  def success: Boolean = messages.isEmpty || messages.forall(m => !m.error)

  def run(p: PProgram): Boolean = {
    check(p)
    success
  }

  def check(p: PProgram): Unit = {

    /* [2022-03-14 Alessandro] Domain function declarations, method declarations and ordinary function declarations
     * must be checked before their application is checked. Especially, this is because type variables in signatures
     * must be resolved. However, the checks in the following block are independent of each other.
     */
    p.domains foreach checkFunctions
    p.fields foreach check
    p.functions foreach checkDeclaration
    p.predicates foreach checkDeclaration
    p.methods foreach checkDeclaration

    /* [2022-03-14 Alessandro] Unfortunately, there is currently no mechanism of checking some extensions "signature" first
     * and checking its "body" in a later step. However, there are currently no Extensions planned that would use this
     * functionality. Hence we check all the extensions after declarations and signatures are checked. This allows
     * extensions in which there are function, domain function and method applications.
     */
    p.extensions foreach checkExtension

    /* [2022-03-14 Alessandro]
     * The following block of checks must occur after declarations and signatures are checked, but the checks in the block
     * do not depend on each other. Note that extensions are checked beforehand, which allow function and method alike extensions.
     */
    p.domains foreach checkAxioms
    p.functions foreach checkBody
    p.predicates foreach checkBody
    p.methods foreach checkBody
  }

  def checkMember(m: PScope)(fcheck: => Unit): Unit = {
    val oldCurMember = curMember
    curMember = m
    fcheck
    curMember = oldCurMember
  }

  def checkDeclaration(m: PMethod): Unit = {
    checkMember(m) {
      (m.formalArgs ++ m.formalReturns) foreach (a => check(a.typ))
    }
  }

  def checkBody(m: PMethod): Unit = {
    checkMember(m) {
      m.pres.toSeq foreach (p => {
        check(p.e, Impure)
        checkNoPermForpermExceptInhaleExhale(p.e)
      })
      m.posts.toSeq foreach (p => {
        check(p.e, Impure)
        checkNoPermForpermExceptInhaleExhale(p.e)
      })
      m.body.foreach(check)
    }
  }

  def checkDeclaration(f: PFunction): Unit = {
    checkMember(f) {
      assert(curFunction == null)
      curFunction = f
      f.formalArgs foreach (a => check(a.typ))
      check(f.typ)
      curFunction = null
    }
  }

  def checkBody(f: PFunction): Unit = {
    checkMember(f) {
      assert(curFunction == null)
      curFunction = f
      f.pres.toSeq foreach (p => {
        check(p.e, Impure)
        checkNoPermForpermExceptInhaleExhale(p.e)
        checkNoMagicWands(p.e)
      })
      permBan = Some("function postconditions")
      resultAllowed = true
      f.posts.toSeq foreach (p => {
        check(p.e, Bool)
        checkNoPermForpermExceptInhaleExhale(p.e, true)
      })
      permBan = None
      f.body.map(_.e.inner).foreach(check(_, f.typ.resultType)) //result in the function body gets the error message somewhere else
      resultAllowed = false
      curFunction = null
    }
  }

  def checkDeclaration(p: PPredicate): Unit = {
    checkMember(p) {
      p.formalArgs foreach (a => check(a.typ))
    }
  }

  def checkBody(p: PPredicate): Unit = {
    checkMember(p) {
      p.body.foreach(b => {
        check(b.e.inner, Impure)
        checkNoMagicWands(b.e.inner)
      })
    }
  }

  def check(f: PFields): Unit = {
    checkMember(f) {
      f.fields.toSeq foreach (fd => {
        fd.decl = Some(f)
        check(fd.typ)
      })
    }
  }

  def checkFunctions(d: PDomain): Unit = {
    checkMember(d) {
      d.members.inner.funcs.toSeq foreach check
    }
  }

  def checkAxioms(d: PDomain): Unit = {
    checkMember(d) {
      d.members.inner.axioms.toSeq foreach check
    }
  }

  def check(a: PAxiom): Unit = {
    checkMember(a) {
      check(a.exp.e.inner, Bool)
    }
  }

  def check(f: PDomainFunction): Unit = {
    check(f.typ)
    f.formalArgs foreach (a => check(a.typ))
    // This should probably be reported the name analyser instead
    val idndefs = f.args.inner.toSeq.flatMap(_.name)
    val duplicates = idndefs.groupBy(_.name).collect { case (_, v) if v.length > 1 => v }
    duplicates.foreach(d => messages ++= FastMessaging.message(d.head, s"duplicate argument name `${d.last.name}`"))
  }

  def check(stmt: PStmt): Unit = {
    stmt match {
<<<<<<< HEAD
      case PAnnotatedStmt(s, _) =>
        check(s)
      case PMacroRef(id) =>
        messages ++= FastMessaging.message(stmt, "unknown macro used: " + id.name)
=======
      case PAnnotatedStmt(_, s) =>
        check(s)
>>>>>>> dd76004d
      case s@PSeqn(ss) =>
        checkMember(s) {
          ss.inner.toSeq foreach check
        }
      case PFold(_, e) =>
        acceptNonAbstractPredicateAccess(e, "abstract predicates cannot be folded")
        check(e, Predicate)
      case PUnfold(_, e) =>
        acceptNonAbstractPredicateAccess(e, "abstract predicates cannot be unfolded")
        check(e, Predicate)
      case PPackageWand(_, e, proofScript) =>
        check(e, Wand)
        checkMagicWand(e)
        proofScript foreach check
      case PApplyWand(_, e) =>
        check(e, Wand)
        checkMagicWand(e)
      case PExhale(_, e) =>
        check(e, Impure)
      case PAssert(_, e) =>
        check(e, Impure)
      case PInhale(_, e) =>
        check(e, Impure)
      case PAssume(_, e) =>
        check(e, Impure)
      case assign: PAssign =>
        checkAssign(assign)
      case PLabel(_, _, invs) =>
        invs.toSeq foreach (i => check(i.e, Impure))
      case PGoto(_, _) =>
      case PIf(_, cond, thn, els) =>
        check(cond.inner, Bool)
        check(thn)
        els foreach check
      case PElse(_, els) =>
        check(els)
      case PWhile(_, cond, invs, body) =>
        check(cond.inner, Bool)
        invs.toSeq foreach (inv => {
          check(inv.e, Impure)
          checkNoPermForpermExceptInhaleExhale(inv.e)
        })
        check(body)
      case v: PVars =>
        v.vars.toSeq foreach (v => check(v.typ))
        v.assign foreach checkAssign
      case _: PDefine =>
        /* Should have been removed right after parsing */
        sys.error(s"Unexpected node $stmt found")
      case PQuasihavoc(_, lhs, e) =>
        checkHavoc(stmt, lhs.map(_._1), e)
      case havoc@PQuasihavocall(_, vars, _, lhs, e) =>
        vars.toSeq foreach (v => check(v.typ))
        // update the curMember, which contains quantified variable information
        val oldCurMember = curMember
        curMember = havoc
        // Actually type check the havoc
        checkHavoc(stmt, lhs.map(_._1), e)
        // restore the previous curMember
        curMember = oldCurMember

      case t: PExtender => t.typecheck(this, names).getOrElse(Nil) foreach (message =>
        messages ++= FastMessaging.message(t, message))
      case _: PSkip =>
    }
  }

  def checkAssign(stmt: PAssign): Unit = {
    // Check targets
    stmt.targets.toSeq foreach {
      case idnuse: PIdnUseExp =>
        idnuse.assignUse = true
        if (idnuse.decls.nonEmpty) {
          idnuse.filterDecls(_.isInstanceOf[PAssignableVarDecl])
          if (idnuse.decl.isDefined)
            check(idnuse, idnuse.decl.get.typ)
          else if (idnuse.decls.isEmpty)
            messages ++= FastMessaging.message(idnuse, s"expected an assignable identifier `${idnuse.name}` as lhs")
          else
            messages ++= FastMessaging.message(idnuse, s"ambiguous identifier `${idnuse.name}`, expected single parameter or local variable")
        } else
          messages ++= FastMessaging.message(idnuse, s"undeclared identifier `${idnuse.name}`, expected parameter or local variable")
      case fa@PFieldAccess(_, _, field) =>
        field.assignUse = true
        if (field.decl.isDefined)
          check(fa, field.decl.get.typ)
        else if (field.decls.length > 1)
          messages ++= FastMessaging.message(field, s"ambiguous field `${field.name}`")
        else
          messages ++= FastMessaging.message(field, s"undeclared field `${field.name}`")
      case call: PCall => sys.error(s"Unexpected node $call found")
    }
    // Check rhs
    stmt match {
      case PAssign(targets, _, c@PCall(func, _, _)) if targets.length != 1 || func.decls.forall(!_.isInstanceOf[PAnyFunction]) =>
        if (func.filterDecls(_.isInstanceOf[PMethod]))
          messages ++= FastMessaging.message(func, s"undeclared call `${func.name}`, expected function or method")
        else if (func.filterDecls(_.asInstanceOf[PMethod].formalArgs.length == c.args.length))
          messages ++= FastMessaging.message(c, s"wrong number of arguments")
        else if (func.filterDecls(_.asInstanceOf[PMethod].formalReturns.length == targets.length))
          messages ++= FastMessaging.message(stmt, s"wrong number of targets")
        else if (func.decl.isEmpty)
          messages ++= FastMessaging.message(stmt, "ambiguous method call")
        else {
          val m = func.decl.get.asInstanceOf[PMethod]
          val formalArgs = m.formalArgs
          val formalTargets = m.formalReturns
          formalArgs.foreach(fa => check(fa.typ))
          for ((formal, actual) <- (formalArgs zip c.args) ++ (formalTargets zip targets.toSeq)) {
            check(actual, formal.typ)
          }
        }
      case PAssign(targets, _, PNewExp(_, fields)) if targets.length == 1 =>
        check(targets.head, Ref)
        fields.inner match {
          case Right(fields) => fields.toSeq foreach (f => {
            if (f.decls.isEmpty)
              messages ++= FastMessaging.message(f, s"undeclared field `${f.name}`")
            else if (f.decls.length > 1)
              messages ++= FastMessaging.message(f, s"ambiguous field `${f.name}`")
          })
          case Left(_) =>
        }
      case PAssign(targets, _, rhs) if targets.length == 1 => check(rhs, targets.head.typ)
      // Anything after this has to satisfy `targets.length != 1 && !rhs.isInstanceOf[PCall]`:
      // Parsed `expr`
      case _ if stmt.op.isEmpty => messages ++= FastMessaging.message(stmt, "invalid expression in statement position, only method calls with no returns are allowed in a statement position")
      // Parsed `:= expr`
      case _ if stmt.targets.isEmpty => messages ++= FastMessaging.message(stmt, "expected a target when assigning an expression")
      case _ => messages ++= FastMessaging.message(stmt, "expected a method call when assigning to multiple targets")
    }
  }

  def checkHavoc(stmt: PStmt, lhs: Option[PExp], e: PExp): Unit = {
    // If there is a condition, make sure that it is a Bool
    if (lhs.nonEmpty) {
      check(lhs.get, Bool)
    }
    // Make sure that the rhs is a resource
    val havocError = "Havoc statement must take a field access, predicate, or wand"
    e match {
      case _: PFieldAccess => checkTopTyped(e, None)
      case pc: PCall =>
        check(e, Impure)
        // make sure that this is in fact a predicate
        if (!pc.isPredicate) {
          messages ++= FastMessaging.message(stmt, havocError)
        }
      case _: PMagicWandExp => check(e, Impure)
      case _ => messages ++= FastMessaging.message(stmt, havocError)
    }
  }

  def acceptNonAbstractPredicateAccess(exp: PExp, messageIfAbstractPredicate: String): Unit = {
    val call = exp match {
      case acc: PAccPred if acc.loc.isInstanceOf[PCall] => acc.loc.asInstanceOf[PCall]
      case call: PCall => call

      case _ =>
        messages ++= FastMessaging.message(exp, "expected predicate access")
        return
    }
    if (call.idnref.decls.isEmpty)
      messages ++= FastMessaging.message(call.idnref, s"undeclared predicate `${call.idnref.name}`")
    else if (call.idnref.filterDecls(_.isInstanceOf[PPredicate]))
      messages ++= FastMessaging.message(call.idnref, s"expected predicate access `${call.idnref.name}")
    else if (call.idnref.decl.isEmpty)
      messages ++= FastMessaging.message(call.idnref, s"ambiguous predicate access `${call.idnref.name}")
    else if (call.idnref.decl.get.asInstanceOf[PPredicate].body.isEmpty)
      messages ++= FastMessaging.message(call.idnref, messageIfAbstractPredicate)
  }

  def checkMagicWand(e: PExp): Unit = e match {
    case PBinExp(_, PReserved(PSymOp.Wand), _) =>
    case _ =>
      messages ++= FastMessaging.message(e, "expected magic wand")
  }

  def checkNoPermForpermExceptInhaleExhale(e: PExp, skipForPerm: Boolean = false): Unit = {
    val errors = e.shallowCollect({
      case p: PCurPerm => Some(p)
      case p: PForPerm if !skipForPerm => Some(p)
      case _: PInhaleExhaleExp => None
    }).flatten
    errors.foreach(e => {
      messages ++= FastMessaging.message(e, "preconditions, postconditions and invariants may only contain `perm` and `forperm` expressions inside of an inhale-exhale")
    })
  }

  def checkNoMagicWands(e: PExp): Unit =
    e.shallowCollect({ case p: PMagicWandExp => p }).foreach(e => {
      messages ++= FastMessaging.message(e, "magic wands are not supported in function preconditions or predicates")
    })

  def check(typ: PType): Unit = {
    typ match {
      case PPrimitiv(_) =>
      /* Nothing to type check (or resolve) */
      case dt@PDomainType(_, _) if dt.isResolved =>
      /* Already resolved, nothing left to do */
      case dt@PDomainType(domain, args) =>
        assert(!dt.isResolved, "Only yet-unresolved domain types should be type-checked and resolved")

        args foreach (_.inner.toSeq foreach check)

        dt.kind = PDomainTypeKinds.Undeclared

        if (domain.decls.isEmpty) {
          if (args.isDefined)
            messages ++= FastMessaging.message(dt, s"undeclared type `${domain.name}`, expected domain")
          else
            messages ++= FastMessaging.message(dt, s"undeclared type `${domain.name}`")
        } else {
          if (args.isDefined) {
            if (domain.filterDecls(d => d.isInstanceOf[PDomain] && d.asInstanceOf[PDomain].typVars.isDefined && d.asInstanceOf[PDomain].typVars.get.inner.length == args.get.inner.length))
              messages ++= FastMessaging.message(dt, s"undeclared type `${domain.name}`, expected domain with ${args.get.inner.length} type argument${if (args.get.inner.length == 1) "" else "s"}")
          } else {
            if (domain.filterDecls(d => !d.isInstanceOf[PDomain] || (d.isInstanceOf[PDomain] && d.asInstanceOf[PDomain].typVars.isEmpty)))
              messages ++= FastMessaging.message(dt, s"undeclared type `${domain.name}`, found domain with type arguments")
          }

          if (domain.decl.isEmpty) {
            if (domain.decls.length > 1)
              messages ++= FastMessaging.message(dt, s"ambiguous type `${domain.name}`")
          } else domain.decl.get match {
            case PDomain(_, _, _, typVars, _, _) =>
              // Should never fail, checked above with `filterDecls`
              ensure(args.map(_.inner.length) == typVars.map(_.inner.length), typ, "wrong number of type arguments")
              dt.kind = PDomainTypeKinds.Domain
            case PTypeVarDecl(_) =>
              dt.kind = PDomainTypeKinds.TypeVar
          }
        }

      case PSeqType(_, elemType) =>
        check(elemType.inner)
      case PSetType(_, elemType) =>
        check(elemType.inner)
      case PMultisetType(_, elemType) =>
        check(elemType.inner)
      case m: PMapType =>
        check(m.keyType)
        check(m.valueType)
      case PFunctionType(argTypes, resultType) =>
        argTypes map check
        check(resultType)
      case t: PExtender =>
        t.typecheck(this, names).getOrElse(Nil) foreach (message =>
          messages ++= FastMessaging.message(t, message))
      case _: PInternalType =>
        sys.error("unexpected use of internal typ")
    }
  }

  /*
   * Parameters:
   * rlts: local substitutions, refreshed
   * argData: a sequence of tuples, one per op arguments, where
   *          _1 is the type of the argument expression
   *          _2 is the fresh local argument type
   *          _3 is the set of substitutions of the argument expression
   *          _4 is the argument expression itself (used to extract a precise position)
   * Returns:
   * Either a new type substitution (right case) or, in case of failure (left) a triple containing
   *          _1 the expected type
   *          _2 the found type
   *          _3 the argument that caused the failure
   */
  def unifySequenceWithSubstitutions(rlts: Seq[PTypeSubstitution],
                                     argData: scala.collection.immutable.Seq[(PType, PType, Seq[PTypeSubstitution], PExp)])
  : Either[(PType, PType, PExp), Seq[PTypeSubstitution]] = {
    // Merge all the substitutions of all arguments
    var pss = rlts.map(ts => PTypeSubstitutionInternal(ts.m))
    for (tri <- argData) {
      val current = (for (ps <- pss; aps <- tri._3)
        yield ps.compose(aps))
      val allBad = current.forall(e => e.isLeft)
      if (allBad) {
        val badMatch = current.find(e => e.isLeft)
        val badTypes = badMatch.get.swap.toOption.get
        return Left(badTypes._1, badTypes._2, tri._4)
      }
      pss = current.flatMap(_.toOption)
    }

    // Add in the signature -> argument type substitutions
    for (tri <- argData) {
      val current = (for (ps <- pss)
        yield ps.add(tri._1, tri._2))
      val allBad = current.forall(e => e.isLeft)
      if (allBad) {
        val badMatch = current.find(e => e.isLeft)
        val badTypes = badMatch.get.swap.toOption.get
        return Left(badTypes._1, badTypes._2, tri._4)
      }
      pss = current.flatMap(_.toOption)
    }
    Right(pss.map(_.collapse))
  }

  def ground(exp: PExp, pts: PTypeSubstitution): PTypeSubstitution = {
    pts.m.flatMap(kv => kv._2.freeTypeVariables &~ pts.m.keySet).foldLeft(pts)((ts, fv) => {
      var chosenType: PType = PTypeSubstitution.defaultType
      curMember.getAncestor[PDomain] match {
        case Some(domain: PDomain) =>
          // If we are inside the domain that defines the type variable, then we choose the type variable itself
          // as the default.
          // The name pf domain function application type variables has the form
          // domainName + PTypeVar.domainNameSep + typeVarName + PTypeVar.sep + index
          if (fv.startsWith(domain.idndef.name + PTypeVar.domainNameSep)) {
            var tvName = fv.substring(domain.idndef.name.length + 1)
            if (tvName.contains(PTypeVar.sep)) {
              tvName = tvName.substring(0, tvName.indexOf(PTypeVar.sep))
              if (domain.typVarsSeq.exists(tv => tv.idndef.name == tvName)) {
                // The type variable refers to an actual type variable of the current domain.
                chosenType = PTypeVar(tvName)
              }
            }
          }
        case _ =>
      }
      if (chosenType == PTypeSubstitution.defaultType) {
        messages ++= FastMessaging.message(exp,
          s"unconstrained type parameter, substituting default type ${PTypeSubstitution.defaultType}", error = false)
      }
      ts.add(PTypeVar(fv), chosenType).toOption.get
    })
  }

  def selectAndGroundTypeSubstitution(exp: PExp, etss: collection.Seq[PTypeSubstitution]): PTypeSubstitution = {
    require(etss.nonEmpty)
    ground(exp, etss.head)
  }

  def typeError(exp: PExp) = {
    messages ++= FastMessaging.message(exp, s"type error")
  }

  def check(exp: PExp, expected: PType) = exp match {
    case t: PExtender => t.typecheck(this, names, expected).getOrElse(Nil) foreach (message =>
      messages ++= FastMessaging.message(t, message))

    case _ => checkTopTyped(exp, Some(expected))
  }

  def checkTopTyped(exp: PExp, oexpected: Option[PType]): Unit = {
    checkInternal(exp)
    if (exp.typ.isValidOrUndeclared && exp.typeSubstitutions.nonEmpty) {
      val etss = oexpected match {
        case Some(expected) if expected.isValidOrUndeclared => exp.typeSubstitutions.flatMap(_.add(exp.typ, expected).toOption)
        case _ => exp.typeSubstitutions
      }
      var error = true
      if (etss.nonEmpty) {
        val ts = selectAndGroundTypeSubstitution(exp, etss)
        exp.forceSubstitution(ts)
        error = oexpected.isDefined && !isSubtype(exp.typ, oexpected.get)
      }
      if (error) oexpected match {
        case Some(expected) =>
          val reportedActual = if (exp.typ.isGround) {
            exp.typ
          } else {
            exp.typ.substitute(selectAndGroundTypeSubstitution(exp, exp.typeSubstitutions))
          }
          messages ++= FastMessaging.message(exp, s"found incompatible type `${reportedActual.pretty}`, expected `${expected.pretty}`")
        case None =>
          typeError(exp)
      }
    }
  }

  def checkInternal(exp: PExp): Unit = {
    /**
      * Set the type of 'exp', and check that the actual type is allowed by one of the expected types.
      */
    def setType(actual: PType): Unit = {
      exp.typ = actual
    }

    /**
      * Issue an error for the node at 'n'. Also sets an error type for 'exp' to suppress
      * further warnings.
      *
      * TODO: Similar to Consistency.recordIfNot. Combine!
      */
    def issueError(n: PNode, m: String): Unit = {
      messages ++= FastMessaging.message(n, m)
      setErrorType() // suppress further warnings
    }

    /**
      * Sets an error type for 'exp' to suppress further warnings.
      */
    def setErrorType(): Unit = {
      setType(PUnknown())
    }

    def getFreshTypeSubstitution(tvs: Seq[PDomainType]): PTypeRenaming =
      PTypeVar.freshTypeSubstitutionPTVs(tvs)


    //Checks that a substitution is fully reduced (idempotent)
    def refreshWith(ts: PTypeSubstitution, rts: PTypeRenaming): PTypeSubstitution = {
      require(ts.isFullyReduced)
      require(rts.isFullyReduced)
      //      require(rts.values.forall { case pdt: PDomainType if pdt.isTypeVar => true case _ => false })
      new PTypeSubstitution(ts map (kv => rts.rename(kv._1) -> kv._2.substitute(rts)))
    }

    var extraReturnTypeConstraint: Option[PType] = None

    exp match {
      /*
        An extra hook for extending the TypeChecker in case of expressions as this portion of the TypeChecker for expressions is
        accessible only when an expression is used inside another expression(an extremely frequent occurrence).
        The main aim is to give the plugin developer more options as to whether type checking with an expected return type
        is preferred or a simplistic approach.
       */

      case t: PExtender => t.typecheck(this, names).getOrElse(Nil) foreach (message =>
        messages ++= FastMessaging.message(t, message))
<<<<<<< HEAD
      case PAnnotatedExp(e, _) =>
=======
      case PAnnotatedExp(_, e) =>
>>>>>>> dd76004d
        checkInternal(e)
        setType(e.typ)
      case psl: PSimpleLiteral=>
        psl match {
          case r@PResultLit(_) =>
            if (resultAllowed)
              setType(curFunction.typ.resultType)
            else
              issueError(r, "`result` can only be used in function postconditions")
          case _ =>
        }

      case poa: POpApp =>
        if (poa.typeSubstitutions.isEmpty) {
          poa.args.foreach(checkInternal)
          var nestedTypeError = !poa.args.forall(a => a.typ.isValidOrUndeclared)
          if (!nestedTypeError) {
            // Check purity of arguments
            poa.requirePure.foreach(a => if (!a.typ.isPure) issueError(a, "argument is not pure"))

            poa match {
              case pfa@PCall(func, _, explicitType) =>
                explicitType match {
                  case Some((_, t)) =>
                    check(t)
                    if (!t.isValidOrUndeclared) nestedTypeError = true
                  case None =>
                }

<<<<<<< HEAD
                if (!nestedTypeError) {
                  val ad = names.definition(curMember)(func)
                  ad match {
                    case Some(fd: PAnyFunction) =>
                      pfa.function = fd
                      ensure(fd.formalArgs.size == args.size, pfa, "wrong number of arguments")
                      fd match {
                        case PFunction(_, _, _, pres, _, _) =>
                          checkMember(fd) {
                            check(fd.typ)
                            fd.formalArgs foreach (a => check(a.typ))
                          }
                          if (inAxiomScope(Some(pfa)) && pres.nonEmpty)
                            issueError(func, s"Cannot use function ${func.name}, which has preconditions, inside axiom")

                        case pdf@PDomainFunction(_, _, _, _, _) =>
                          val domain = names.definition(curMember)(pdf.domainName).get.asInstanceOf[PDomain]
                          val fdtv = PTypeVar.freshTypeSubstitution((domain.typVars map (tv => tv.idndef.name)).distinct) //fresh domain type variables
                          pfa.domainTypeRenaming = Some(fdtv)
                          pfa._extraLocalTypeVariables = (domain.typVars map (tv => PTypeVar(tv.idndef.name))).toSet
                          extraReturnTypeConstraint = explicitType
                      }
                    case Some(ppa: PPredicate) =>
                      pfa.extfunction = ppa
                      val predicate = names.definition(curMember)(func).get.asInstanceOf[PPredicate]
                      acceptAndCheckTypedEntity[PPredicate, Nothing](Seq(func), "expected predicate") { (id, _) =>
                        checkInternal(id)
                        if (args.length != predicate.formalArgs.length)
                          issueError(func, "predicate arity doesn't match")
                      }
                    case _ =>
                      issueError(func, "expected function or predicate ")
=======
                // Resolve the function name to a function declaration
                if (func.decls.nonEmpty) {
                  func.filterDecls(_.isInstanceOf[PAnyFunction])
                  if (func.decls.isEmpty)
                    issueError(func, "expected function or predicate")
                  else if (func.decls.length > 1) {
                    issueError(func, "ambiguous function or predicate")
                  }
                }
                if (func.decls.isEmpty)
                  issueError(func, s"undeclared call `${func.name}`, expected function or predicate")
                else if (func.filterDecls(_.isInstanceOf[PAnyFunction]))
                  issueError(func, s"invalid method call `${func.name}` in expression position, expected function or predicate")
                else if (func.decl.isEmpty)
                  issueError(func, s"ambiguous call `${func.name}`")
                else {
                  val fd = func.decl.get.asInstanceOf[PAnyFunction]
                  ensure(fd.formalArgs.length == pfa.args.length, pfa, "wrong number of arguments")
                  if (!nestedTypeError) {
                    extraReturnTypeConstraint = explicitType.map(_._2)
                    fd match {
                      case pfn: PFunction =>
                        checkMember(fd) {
                          check(fd.typ)
                          fd.formalArgs foreach (a => check(a.typ))
                        }
                        if (pfa.isDescendant[PAxiom] && pfn.pres.length != 0)
                          issueError(func, s"Cannot use function ${func.name}, which has preconditions, inside axiom")

                      case pdf: PDomainFunction =>
                        val domain = pdf.domain
                        val typVars = domain.typVarsSeq
                        val fdtv = PTypeVar.freshTypeSubstitution((typVars map (tv => tv.idndef.name)).distinct, Some(domain.idndef.name)) //fresh domain type variables
                        pfa.domainTypeRenaming = Some(fdtv)
                        pfa._extraLocalTypeVariables = (typVars map (tv => PTypeVar(tv.idndef.name))).toSet
                      case _: PPredicate =>
                        if (explicitType.isDefined)
                          issueError(pfa, "predicate call cannot have an explicit type")
                    }
>>>>>>> dd76004d
                  }
                }

              case pu: PUnfolding =>
                acceptNonAbstractPredicateAccess(pu.acc, "abstract predicates cannot be unfolded")

              case PApplying(_, wand, _, _) =>
                checkMagicWand(wand)

              // We checked that the `rcv` is valid above with `poa.args.foreach(checkInternal)`
              case PFieldAccess(_, _, idnref) =>
                if (idnref.decls.isEmpty)
                  issueError(idnref, s"undeclared field `${idnref.name}`")
                else if (idnref.decl.isEmpty)
                  issueError(idnref, s"ambiguous field `${idnref.name}`")

              case acc: PAccPred =>
                acc.loc match {
                  case _: PFieldAccess =>
                  case pc: PCall if pc.isPredicate =>
                  case loc =>
                    issueError(loc, "specified location is not a field nor a predicate")
                }

              case pecl: PEmptyCollectionLiteral if !pecl.pElementType.isValidOrUndeclared =>
                check(pecl.pElementType)

              case pem: PEmptyMap if !pem.pKeyType.isValidOrUndeclared || !pem.pValueType.isValidOrUndeclared =>
                if (!pem.pKeyType.isValidOrUndeclared)
                  check(pem.pKeyType)
                if (!pem.pValueType.isValidOrUndeclared)
                  check(pem.pValueType)

              case _: PCurPerm =>
                if (permBan.isDefined)
                  issueError(poa, s"${permBan.get} are not allowed to contain `perm` expressions")

              case _ =>
            }
          }

          if (poa.signatures.nonEmpty && poa.args.forall(_.typeSubstitutions.nonEmpty) && !nestedTypeError) {
            val ltr = getFreshTypeSubstitution(poa.localScope.toList) //local type renaming - fresh versions
            val rlts = poa.signatures map (ts => refreshWith(ts, ltr)) //local substitutions refreshed
            val rrt: PDomainType = POpApp.pRes.substitute(ltr).asInstanceOf[PDomainType] // return type (which is a dummy type variable) replaced with fresh type
            // Continue only if there was no error in the arguments
            if (rlts.nonEmpty && poa.args.forall(_.typeSubstitutions.nonEmpty) && !nestedTypeError) {
              val flat = poa.args.indices map (i => POpApp.pArg(i).substitute(ltr)) //fresh local argument types
              // the quadruples below are: (fresh argument type, argument type as used in domain of substitutions, substitutions, expression)
              val argData = flat.indices.map(i => (poa.args(i).typ, flat(i), poa.args(i).typeSubsDistinct.toSeq, poa.args(i))) ++
                (extraReturnTypeConstraint match {
                  case None => Nil
                  case Some(t) => Seq((t, rrt, List(PTypeSubstitution.id), poa))
                })
              val unifiedSequence = unifySequenceWithSubstitutions(rlts, argData)
              if (unifiedSequence.isLeft && poa.typeSubstitutions.isEmpty) {
                val problem = unifiedSequence.left.toOption.get
                messages ++= FastMessaging.message(problem._3, s"found incompatible type `${problem._1.pretty}`, expected `${problem._2.pretty}`")
              } else {
                poa.typeSubstitutions ++= unifiedSequence.toOption.get
                val ts = poa.typeSubsDistinct
                poa.typ = if (ts.size == 1) rrt.substitute(ts.head) else rrt
              }
            } else {
              poa.typeSubstitutions.clear()
              // Try to get a correct type even though the
              val ts = rlts.map(rrt.substitute(_)).distinct
              if (ts.size == 1) {
                poa.typeSubstitutions += rlts.find(_.contains(rrt)).get
                poa.typ = ts.head
              } else
                poa.typ = PUnknown()
            }
          }
        }

      case piu: PIdnUseExp =>
        if (piu.decls.isEmpty)
          issueError(piu, s"undeclared identifier `${piu.name}`")
        else if (piu.decl.isEmpty)
          issueError(piu, s"ambiguous identifier `${piu.name}`")
        else
          piu.typ = piu.decl.get.typ

      case pl@PLet(_, _, _, e, _, ns) =>
        val oldCurMember = curMember
        curMember = pl
        checkInternal(e.inner)
        checkInternal(ns.body)
        pl.typ = ns.body.typ
        curMember = oldCurMember

      case pq: PForPerm =>
        if (permBan.isDefined)
          issueError(pq, s"${permBan.get} are not allowed to contain `forperm` expressions")
        val oldCurMember = curMember
        curMember = pq
        pq.boundVars foreach (v => check(v.typ))
        val oldPermBan = permBan
        permBan = Some("forperm quantifier bodies")
        check(pq.body, Bool)
        permBan = oldPermBan
        checkInternal(pq.accessRes.inner)
        pq.triggers foreach (_.exp.inner.toSeq foreach (tpe => checkTopTyped(tpe, None)))
        pq._typeSubstitutions = pq.body.typeSubstitutions.toList.distinct
        pq.typ = Bool
        curMember = oldCurMember

      case pq: PQuantifier =>
        val oldCurMember = curMember
        curMember = pq
        pq.boundVars foreach (v => check(v.typ))
        val expected = if (pq.isInstanceOf[PForall]) Impure else Bool
        check(pq.body, expected)
        pq.triggers foreach (_.exp.inner.toSeq foreach (tpe => checkTopTyped(tpe, None)))
        pq._typeSubstitutions = pq.body.typeSubstitutions.toList.distinct
        pq.typ = pq.body.typ
        curMember = oldCurMember

      case pne: PNewExp => issueError(pne, s"unexpected use of `new` as an expression")
    }
  }

  def checkExtension(e: PExtender): Unit = e.typecheck(this, names).getOrElse(Nil) foreach (message =>
    messages ++= FastMessaging.message(e, message))

  /**
    * If b is false, report an error for node.
    */
  def ensure(b: Boolean, node: PNode, msg: String): Unit = {
    if (!b) messages ++= FastMessaging.message(node, msg)
  }
}

case class DeclarationMap(
  decls: mutable.HashMap[String, mutable.Buffer[PDeclaration]] = mutable.HashMap.empty,
  unique: mutable.HashMap[String, (Boolean, PDeclaration)] = mutable.HashMap.empty,
  refs: mutable.HashMap[String, mutable.Buffer[PIdnUseName[_]]] = mutable.HashMap.empty,
  isMember: Boolean,
  isGlobal: Boolean = false,
) {
  def checkUnique(decl: PDeclaration, canUnique: Boolean): Option[PDeclaration] = {
    val name = decl.idndef.name
    val uniq = unique.get(name)
    val uniqGlobal = uniq.map(u => u._1 && u._2.isInstanceOf[PGlobalUniqueDeclaration]).getOrElse(false)
    val uniqMember = uniqGlobal || uniq.map(u => u._1 && u._2.isInstanceOf[PMemberUniqueDeclaration]).getOrElse(false)
    val uniqScope = uniqMember || uniq.map(u => u._1 && u._2.isInstanceOf[PScopeUniqueDeclaration]).getOrElse(false)
    decl match {
      case _: PGlobalUniqueDeclaration if canUnique => unique.update(name, (canUnique, decl))
      case _: PMemberUniqueDeclaration if !uniqGlobal && canUnique => unique.update(name, (canUnique, decl))
      case _: PScopeUniqueDeclaration if !uniqMember && canUnique => unique.update(name, (canUnique, decl))
      case _ if uniqScope =>
      case _ =>
        // Neither is unique, use last seen
        unique.update(name, (canUnique, decl))
        return None
    }
    uniq.map(_._2)
  }
  def newDecl(decl: PDeclaration) = {
    val name = decl.idndef.name
    // Backward references
    if (decl.isInstanceOf[PBackwardDeclaration])
      refs.get(name).foreach(_.foreach(_.newDecl(decl)))
    // Add to declaration map
    val buf = decls.getOrElseUpdate(name, mutable.Buffer.empty)
    if (decl.isInstanceOf[POverridesDeclaration])
      buf.clear()
    buf += decl
  }

  def merge(map: DeclarationMap): Seq[(PDeclaration, PDeclaration)] = {
    // Add outer decls to inner refs
    map.refs.flatMap(r => decls.get(r._1).map(_ -> r._2)).foreach {
      case (ds, rs) => rs
        .filter(_.decls.forall(!_.isInstanceOf[POverridesDeclaration]))
        .foreach(_.prependDecls(ds.toSeq))
    }
    // Save inner decls and add them to outer refs
    map.decls.values.foreach(_.foreach(d => 
        if (!d.isInstanceOf[PLocalDeclaration] &&
          !(d.isInstanceOf[PMemberDeclaration] && map.isMember) &&
          !(d.isInstanceOf[PGlobalDeclaration] && map.isGlobal)
        ) newDecl(d)
    ))
    // Save inner refs
    map.refs.foreach { case (k, rs) => refs.getOrElseUpdate(k, mutable.Buffer.empty) ++= rs }
    // Propagate inner unique declarations to outer.
    // Cannot simply use `decls` since we could miss an inner local declaration clashing with an outer unique one (or even a `PLocalDeclaration` which is `PGlobalUniqueDeclaration`)
    map.unique.values.flatMap { case (inScope, d) => {
      val canUnique = (d.isInstanceOf[PGlobalUniqueDeclaration] && !map.isGlobal) || (d.isInstanceOf[PMemberUniqueDeclaration] && !map.isMember)
      checkUnique(d, inScope && canUnique).map((d, _))
    }}.toSeq
  }

  def newRef(idnuse: PIdnUseName[_]) = {
    // assert(idnuse.decls.isEmpty, s"Encountered new `PIdnUseName` which wasn't new (${idnuse.name} at ${idnuse.pos._1}). This can happen when PAst nodes are not properly copied (e.g. with `deepCopyAll`) but instead alias.")
    decls.get(idnuse.name).toSeq.flatten.foreach(idnuse.newDecl)
    refs.getOrElseUpdate(idnuse.name, mutable.Buffer.empty) += idnuse
  }

  def clear() = {
    decls.clear()
    unique.clear()
    refs.clear()
  }

  def keys = decls.keys
}

/**
  * Resolves identifiers to their declaration. The important traits that relate to this are:
  * - `PDeclaration` marks a declaration of an identifier.
  * - `PIdnUseName` marks a use of an identifier (should be resolved).
  * 
  * - `PScope` marks a scope.
  * - `PMember <: PScope` marks a member scope.
  * - `PLocalDeclaration`: a declaration that is visible within the containing scope.
  * - `PMemberDeclaration`: a declaration that is visible within the containing member.
  * - `PGlobalDeclaration`: a declaration that is visible within the program.
  * 
  * - `PBackwardDeclaration`: a declaration that can be referenced before it is declared.
  * - `POverridesDeclaration`: a declaration that overrides any other previously seen declarations.
  * 
  * - `PScopeUniqueDeclaration`: marks a declaration as unique within the scope.
  * - `PMemberUniqueDeclaration`: marks a declaration as unique within the member.
  * - `PGlobalUniqueDeclaration`: marks a declaration as unique within the program.
  * 
  * - `PNameAnalyserOpaque` marks a scope as opaque (should not be traversed by the name analyser).
  */
case class NameAnalyser() {

  /** To record error messages */
  var messages: FastMessaging.Messages = Nil
  def success: Boolean = messages.isEmpty || messages.forall(m => !m.error)

  /** Resolves the global declaration to which the given identifier `name` refers.
    */
  def globalDefinitions(name: String): Seq[PDeclaration] = {
    globalDeclarationMap.decls.getOrElse(name, Nil).toSeq
  }

  def reset(): Unit = {
    globalDeclarationMap.clear()
    localDeclarationMaps.clear()
    namesInScope.clear()
  }
  private val globalDeclarationMap = DeclarationMap(isMember = false, isGlobal = true)

  /* [2014-11-13 Malte] Changed localDeclarationMaps to be a map from PScope.Id
   * instead of from PScope directly. This was necessary in order to support
   * changing PScopes during type-checking, e.g., when changing the type of a
   * variable bound by a let-expression. This change (potentially) affects the
   * hashcode of the let-expression (which is a PScope), which in turn affects
   * localDeclarationMaps because such that the value stored for scope cannot
   * be retrieved anymore.
   */
  private val localDeclarationMaps = mutable.HashMap[PScope.Id, DeclarationMap]()

  private val namesInScope = mutable.Set.empty[String]

  private def check(g: PNode, target: Option[PNode]): Unit = {
    var curScope: PScope = null
    def getMap(): DeclarationMap = Option(curScope).map(_.scopeId).map(localDeclarationMaps.get(_).get).getOrElse(globalDeclarationMap)

    val scopeStack = mutable.Stack[PScope]()
    var opaque = 0

    val nodeDownNameCollectorVisitor = new PartialFunction[PNode, Unit] {
      def apply(n: PNode) = {
        if (n == target.orNull)
          namesInScope ++= getMap().keys
        n match {
          // Opaque
          case _: PNameAnalyserOpaque =>
            opaque += 1
          case _ if opaque > 0 =>
          // Regular
          case d: PDeclaration =>
            // Add to declaration map
            val localDecls = getMap()
            localDecls.newDecl(d)
            val clashing = localDecls.checkUnique(d, true)
            if (clashing.isDefined)
              messages ++= FastMessaging.message(d.idndef, s"duplicate identifier `${d.idndef.name}` at ${d.idndef.pos._1} and at ${clashing.get.idndef.pos._1}")
          case i: PIdnUseName[_] if target.isEmpty =>
            getMap().newRef(i)
          case _ =>
        }

        n match {
          case _ if opaque > 0 =>
          case s: PScope =>
            localDeclarationMaps.put(s.scopeId, DeclarationMap(isMember = s.isInstanceOf[PMember]))
            scopeStack.push(curScope)
            curScope = s
          case _ =>
        }
      }

      def isDefinedAt(n: PNode) = {
        n match {
          case _: PDeclaration => true
          case _: PScope => true
          case _: PIdnUseName[_] => true
          case _: PNameAnalyserOpaque => true
          case _ => target.isDefined
        }
      }
    }

    val nodeUpNameCollectorVisitor = new PartialFunction[PNode, Unit] {
      def apply(n: PNode) = {
        n match {
          // Opaque
          case _: PNameAnalyserOpaque =>
            opaque -= 1
          case _ if opaque > 0 =>
          // Regular
          case _: PScope =>
            val popMap = localDeclarationMaps.get(curScope.scopeId).get
            val newScope = scopeStack.pop()
            curScope = newScope

            val clashing = getMap().merge(popMap)
            clashing.foreach { case (clashing, unique) =>
              messages ++= FastMessaging.message(clashing.idndef, s"duplicate identifier `${clashing.idndef.name}` at ${clashing.idndef.pos._1} and at ${unique.idndef.pos._1}")
            }
          case _ =>
        }
      }

      def isDefinedAt(n: PNode) = {
        n match {
          case _: PScope => true
          case _: PNameAnalyserOpaque => true
          case _ => false
        }
      }
    }

    // find all declarations
    g.visit(nodeDownNameCollectorVisitor, nodeUpNameCollectorVisitor)
  }

  def run(p: PProgram): Boolean = {
    check(p, None)
    success
  }

  def namesInScope(n: PNode, target: Option[PNode] = None): Set[String] = {
    check(n, target)
    (namesInScope ++ globalDeclarationMap.keys).toSet
  }
}<|MERGE_RESOLUTION|>--- conflicted
+++ resolved
@@ -205,15 +205,8 @@
 
   def check(stmt: PStmt): Unit = {
     stmt match {
-<<<<<<< HEAD
-      case PAnnotatedStmt(s, _) =>
-        check(s)
-      case PMacroRef(id) =>
-        messages ++= FastMessaging.message(stmt, "unknown macro used: " + id.name)
-=======
       case PAnnotatedStmt(_, s) =>
         check(s)
->>>>>>> dd76004d
       case s@PSeqn(ss) =>
         checkMember(s) {
           ss.inner.toSeq foreach check
@@ -636,11 +629,7 @@
 
       case t: PExtender => t.typecheck(this, names).getOrElse(Nil) foreach (message =>
         messages ++= FastMessaging.message(t, message))
-<<<<<<< HEAD
-      case PAnnotatedExp(e, _) =>
-=======
       case PAnnotatedExp(_, e) =>
->>>>>>> dd76004d
         checkInternal(e)
         setType(e.typ)
       case psl: PSimpleLiteral=>
@@ -670,40 +659,6 @@
                   case None =>
                 }
 
-<<<<<<< HEAD
-                if (!nestedTypeError) {
-                  val ad = names.definition(curMember)(func)
-                  ad match {
-                    case Some(fd: PAnyFunction) =>
-                      pfa.function = fd
-                      ensure(fd.formalArgs.size == args.size, pfa, "wrong number of arguments")
-                      fd match {
-                        case PFunction(_, _, _, pres, _, _) =>
-                          checkMember(fd) {
-                            check(fd.typ)
-                            fd.formalArgs foreach (a => check(a.typ))
-                          }
-                          if (inAxiomScope(Some(pfa)) && pres.nonEmpty)
-                            issueError(func, s"Cannot use function ${func.name}, which has preconditions, inside axiom")
-
-                        case pdf@PDomainFunction(_, _, _, _, _) =>
-                          val domain = names.definition(curMember)(pdf.domainName).get.asInstanceOf[PDomain]
-                          val fdtv = PTypeVar.freshTypeSubstitution((domain.typVars map (tv => tv.idndef.name)).distinct) //fresh domain type variables
-                          pfa.domainTypeRenaming = Some(fdtv)
-                          pfa._extraLocalTypeVariables = (domain.typVars map (tv => PTypeVar(tv.idndef.name))).toSet
-                          extraReturnTypeConstraint = explicitType
-                      }
-                    case Some(ppa: PPredicate) =>
-                      pfa.extfunction = ppa
-                      val predicate = names.definition(curMember)(func).get.asInstanceOf[PPredicate]
-                      acceptAndCheckTypedEntity[PPredicate, Nothing](Seq(func), "expected predicate") { (id, _) =>
-                        checkInternal(id)
-                        if (args.length != predicate.formalArgs.length)
-                          issueError(func, "predicate arity doesn't match")
-                      }
-                    case _ =>
-                      issueError(func, "expected function or predicate ")
-=======
                 // Resolve the function name to a function declaration
                 if (func.decls.nonEmpty) {
                   func.filterDecls(_.isInstanceOf[PAnyFunction])
@@ -743,7 +698,6 @@
                         if (explicitType.isDefined)
                           issueError(pfa, "predicate call cannot have an explicit type")
                     }
->>>>>>> dd76004d
                   }
                 }
 
