--- conflicted
+++ resolved
@@ -138,13 +138,8 @@
       curFunction = f
       f.pres foreach (p => check(p._2, Bool))
       resultAllowed = true
-<<<<<<< HEAD
-      f.pres foreach (p => check(p._2, Bool))
-      f.body.map(_.inner).foreach(check(_, f.typ)) //result in the function body gets the error message somewhere else
-=======
-      f.posts foreach (check(_, Bool))
-      f.body.foreach(check(_, f.typ.resultType)) //result in the function body gets the error message somewhere else
->>>>>>> c2c1b118
+      f.posts foreach (p => check(p._2, Bool))
+      f.body.map(_.inner).foreach(check(_, f.typ.resultType)) //result in the function body gets the error message somewhere else
       resultAllowed = false
       curFunction = null
     }
@@ -220,79 +215,12 @@
         check(e, Bool)
       case PAssume(_, e) =>
         check(e, Bool)
-<<<<<<< HEAD
-      case p@PVarAssign(idnuse, c@PCall(func, args, _)) if names.definition(curMember)(func).map(_.isInstanceOf[PMethod]).getOrElse(false) =>
-        /* This is a method call that got parsed in a slightly confusing way.
-         * TODO: Get rid of this case! There is a matching case in the translator.
-         */
-        c.method = names.definition(curMember)(func).get.asInstanceOf[PMethod]
-        func.decl = c.method
-        val newnode: PStmt = PMethodCall(Seq(idnuse), func, args)(p.pos)
-        check(newnode)
-
-      case PVarAssign(idnuse, rhs) =>
-        names.definition(curMember)(idnuse) match {
-          case Some(PLocalVarDecl(_, _, typ, _)) =>
-            check(idnuse, typ)
-            check(rhs, typ)
-          case Some(PFormalArgDecl(_, typ)) =>
-            check(idnuse, typ)
-            check(rhs, typ)
-          case Some(_) =>
-            messages ++= FastMessaging.message(stmt, "expected variable as lhs")
-          case None => assert(!names.success)
-        }
-      case PNewStmt(target, fields) =>
-        val msg = "expected variable as lhs"
-        acceptAndCheckTypedEntity[PLocalVarDecl, PFormalArgDecl](Seq(target), msg) { (v, _) => check(v, Ref) }
-        fields foreach (_.foreach(field =>
-          names.definition(curMember)(field) match {
-            case Some(PField(_, _, _, typ)) =>
-              check(field, typ)
-            case Some(_) =>
-              messages ++= FastMessaging.message(stmt, "expected a field as argument")
-            case None => assert(!names.success)
-          }))
-      case pm@PMethodCall(targets, method, args) =>
-        names.definition(curMember)(method) match {
-          case Some(m@PMethod(_, _, _, formalArgs, formalTargets, _, _, _)) =>
-            pm.resolved = m
-            formalArgs.foreach(fa => check(fa.typ))
-            if (formalArgs.length != args.length) {
-              messages ++= FastMessaging.message(stmt, "wrong number of arguments")
-            } else {
-              if (formalTargets.length != targets.length) {
-                messages ++= FastMessaging.message(stmt, "wrong number of targets")
-              } else {
-                for ((formal, actual) <- (formalArgs zip args) ++ (formalTargets zip targets)) {
-                  check(actual, formal.typ)
-                }
-              }
-            }
-          case Some(_) =>
-            messages ++= FastMessaging.message(stmt, "expected a method")
-          case None => assert(!names.success)
-        }
-      case PLabel(_, _, invs) =>
-        invs foreach (inv => check(inv._2, Bool))
-      case PGoto(_, _) =>
-      case PFieldAssign(field, rhs) =>
-        names.definition(curMember)(field.idnuse, Some(PField.getClass)) match {
-          case Some(PField(_, _, _, typ)) =>
-            check(field, typ)
-            check(rhs, typ)
-          case _ =>
-            messages ++= FastMessaging.message(stmt, "expected a field as lhs")
-        }
-      case PIf(_, cond, thn, _, els) =>
-=======
       case assign: PAssign =>
         checkAssign(assign)
-      case PLabel(_, invs) =>
+      case PLabel(_, _, invs) =>
         invs foreach (check(_, Bool))
-      case PGoto(_) =>
-      case PIf(cond, thn, els) =>
->>>>>>> c2c1b118
+      case PGoto(_, _) =>
+      case PIf(_, cond, thn, _, els) =>
         check(cond, Bool)
         check(thn)
         check(els)
@@ -300,18 +228,9 @@
         check(cond, Bool)
         invs foreach (inv => check(inv._2, Bool))
         check(body)
-<<<<<<< HEAD
-      case PLocalVarDecl(_, _, typ, init) =>
-        check(typ)
-        init match {
-          case Some(i) => check(i, typ)
-          case None =>
-        }
-=======
-      case v@PVars(vars, initial) =>
+      case v@PVars(_, _, vars, initial) =>
         vars foreach (v => check(v.typ))
         initial.map(i => checkAssign(PAssign(vars.map(_.toIdnUse), i)(v.pos)))
->>>>>>> c2c1b118
       case _: PDefine =>
         /* Should have been removed right after parsing */
         sys.error(s"Unexpected node $stmt found")
@@ -333,9 +252,6 @@
     }
   }
 
-<<<<<<< HEAD
-  def checkHavoc(stmt: PStmt, lhs: Option[(PExp, POperator)], e: PExp): Unit = {
-=======
   def checkAssign(stmt: PAssign): Unit = {
     // Check targets
     stmt.targets foreach {
@@ -377,7 +293,6 @@
   }
 
   def checkHavoc(stmt: PStmt, lhs: Option[PExp], e: PExp): Unit = {
->>>>>>> c2c1b118
     // If there is a condition, make sure that it is a Bool
     if (lhs.nonEmpty) {
       check(lhs.get._1, Bool)
@@ -399,16 +314,7 @@
 
   def acceptNonAbstractPredicateAccess(exp: PExp, messageIfAbstractPredicate: String): Unit = {
     exp match {
-<<<<<<< HEAD
-      // case PAccPred(_, PPredicateAccess(_, idnuse), _) =>
-      //   acceptAndCheckTypedEntity[PPredicate, Nothing](Seq(idnuse), "expected predicate") { (_, _predicate) =>
-      //     val predicate = _predicate.asInstanceOf[PPredicate]
-      //     if (predicate.body.isEmpty) messages ++= FastMessaging.message(idnuse, messageIfAbstractPredicate)
-      //   }
       case PAccPred(_, PCall(idnuse, _, _), _) =>
-=======
-      case PAccPred(PCall(idnuse, _, _), _) =>
->>>>>>> c2c1b118
         val ad = names.definition(curMember)(idnuse)
         ad match {
           case Some(predicate: PPredicate) =>
@@ -459,25 +365,17 @@
     idnUses.foreach { use =>
       val decl = names.definition(curMember)(use)
 
-<<<<<<< HEAD
       if (decl.isDefined) {
-        acceptedClasses.find(_.isInstance(decl.get)) match {
+        acceptedClasses.find(_.isInstance(decl)) match {
           case Some(_) =>
-            handle(use, decl.get.asInstanceOf[PTypedDeclaration])
+            val td = decl.asInstanceOf[PTypedDeclaration]
+            use.typ = td.typ
+            use.decl = td
           case None =>
             messages ++= FastMessaging.message(use, errorMessage)
         }
       } else {
         assert(!names.success)
-=======
-      acceptedClasses.find(_.isInstance(decl)) match {
-        case Some(_) =>
-          val td = decl.asInstanceOf[PTypedDeclaration]
-          use.typ = td.typ
-          use.decl = td
-        case None =>
-          messages ++= FastMessaging.message(use, errorMessage)
->>>>>>> c2c1b118
       }
     }
   }
@@ -747,11 +645,7 @@
                       func.decl = fd
                       ensure(fd.formalArgs.size == args.size, pfa, "wrong number of arguments")
                       fd match {
-<<<<<<< HEAD
-                        case PFunction(_, _, _, _, _, _, _, _) =>
-=======
-                        case PFunction(_, _, _, pres, _, _) =>
->>>>>>> c2c1b118
+                        case PFunction(_, _, _, _, _, pres, _, _) =>
                           checkMember(fd) {
                             check(fd.typ)
                             fd.formalArgs foreach (a => check(a.typ))
@@ -766,7 +660,6 @@
                           pfa._extraLocalTypeVariables = (domain.typVars map (tv => PTypeVar(tv.idndef.name))).toSet
                           extraReturnTypeConstraint = explicitType
                       }
-<<<<<<< HEAD
                     case Some(predicate: PPredicate) =>
                       pfa.extfunction = predicate
                       func.decl = predicate
@@ -775,14 +668,6 @@
                         if (args.length != predicate.formalArgs.length)
                           issueError(func, "predicate arity doesn't match")
                       }
-=======
-                    case Some(ppa: PPredicate) =>
-                      pfa.extfunction = ppa
-                      val predicate = names.definition(curMember)(func).get.asInstanceOf[PPredicate]
-                      acceptAndCheckTypedEntity[PPredicate, Nothing](Seq(func), "expected predicate")
-                      if (args.length != predicate.formalArgs.length)
-                        issueError(func, "predicate arity doesn't match")
->>>>>>> c2c1b118
                     case _ =>
                       issueError(func, "expected function or predicate ")
                   }
@@ -809,18 +694,6 @@
                     issueError(loc, "specified location is not a field nor a predicate")
                 }
 
-<<<<<<< HEAD
-              // case ppa@PPredicateAccess(args, idnuse) =>
-              //   val predicate = names.definition(curMember)(idnuse).get.asInstanceOf[PPredicate]
-              //   acceptAndCheckTypedEntity[PPredicate, Nothing](Seq(idnuse), "expected predicate") { (id, _) =>
-              //     checkInternal(id)
-              //     if (args.length != predicate.formalArgs.length)
-              //       issueError(idnuse, "predicate arity doesn't match")
-              //     else
-              //       ppa.predicate = predicate
-              //   }
-=======
->>>>>>> c2c1b118
               case pecl: PEmptyCollectionLiteral if !pecl.pElementType.isValidOrUndeclared =>
                 check(pecl.pElementType)
 
@@ -864,20 +737,8 @@
           }
         }
 
-<<<<<<< HEAD
-      case piu@PIdnUse(_) =>
-        names.definition(curMember)(piu) match {
-          case Some(decl@PLocalVarDecl(_, _, typ, _)) => setPIdnUseTypeAndEntity(piu, typ, decl)
-          case Some(decl@PFormalArgDecl(_, typ)) => setPIdnUseTypeAndEntity(piu, typ, decl)
-          case Some(decl@PField(_, _, _, typ)) => setPIdnUseTypeAndEntity(piu, typ, decl)
-          case Some(decl@PPredicate(_, _, _, _, _)) => setPIdnUseTypeAndEntity(piu, Pred, decl)
-          case Some(x) => issueError(piu, s"expected identifier, but got ${x}")
-          case None => assert(!names.success)
-        }
-=======
       case piu: PIdnUse =>
         acceptAndCheckTypedEntity[PAnyVarDecl, Nothing](Seq(piu), "expected variable identifier")
->>>>>>> c2c1b118
 
       case pl@PLet(e, ns) =>
         val oldCurMember = curMember
