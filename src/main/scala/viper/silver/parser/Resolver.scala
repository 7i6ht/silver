// This Source Code Form is subject to the terms of the Mozilla Public
// License, v. 2.0. If a copy of the MPL was not distributed with this
// file, You can obtain one at http://mozilla.org/MPL/2.0/.
//
// Copyright (c) 2011-2019 ETH Zurich.

package viper.silver.parser

import viper.silver.FastMessaging
import viper.silver.ast.{LabelledOld, MagicWandOp}

import scala.collection.mutable
import scala.reflect._

/**
  * A resolver and type-checker for the intermediate Viper AST.
  */
case class Resolver(p: PProgram) {
  val names = NameAnalyser()
  val typechecker = TypeChecker(names)

  def run: Option[PProgram] = {
    if (names.run(p))
      if (typechecker.run(p))
        return Some(p)

    None
  }

  def messages = names.messages ++ typechecker.messages // ++ Consistency.messages // shouldn't be needed - Consistency errors should be generated only in later phases.
}

/**
  * Performs type-checking and sets the type of all typed nodes.
  */
case class TypeChecker(names: NameAnalyser) {

  import TypeHelper._

  var curMember: PScope = null
  var curFunction: PFunction = null
  var resultAllowed: Boolean = false

  /** to record error messages */
  var messages: FastMessaging.Messages = Nil

  def run(p: PProgram): Boolean = {
    check(p)
    messages.isEmpty || messages.forall(m => !m.error)
  }

  def check(p: PProgram): Unit = {

    /* [2022-03-14 Alessandro] Domain function declarations, method declarations and ordinary function declarations
     * must be checked before their application is checked. Especially, this is because type variables in signatures
     * must be resolved. However, the checks in the following block are independent of each other.
     */
    p.domains foreach checkFunctions
    p.fields foreach check
    p.functions foreach checkDeclaration
    p.predicates foreach checkDeclaration
    p.methods foreach checkDeclaration

    /* [2022-03-14 Alessandro] Unfortunately, there is currently no mechanism of checking some extensions "signature" first
     * and checking its "body" in a later step. However, there are currently no Extensions planned that would use this
     * functionality. Hence we check all the extensions after declarations and signatures are checked. This allows
     * extensions in which there are function, domain function and method applications.
     */
    p.extensions foreach checkExtension

    /* [2022-03-14 Alessandro]
     * The following block of checks must occur after declarations and signatures are checked, but the checks in the block
     * do not depend on each other. Note that extensions are checked beforehand, which allow function and method alike extensions.
     */
    p.domains foreach checkAxioms
    p.functions foreach checkBody
    p.predicates foreach checkBody
    p.methods foreach checkBody


    /* Report any domain type that couldn't be resolved */
    /* Alex suggests replacing *all* these occurrences by one arbitrary type */
    p visit {
      case dt: PDomainType if dt.isUndeclared => messages ++= FastMessaging.message(dt, s"found undeclared type ${dt.domain.name}")
    }
  }

  def checkMember(m: PScope)(fcheck: => Unit): Unit = {
    val oldCurMember = curMember
    curMember = m
    fcheck
    curMember = oldCurMember
  }

  def checkDeclaration(m: PMethod): Unit = {
    checkMember(m) {
      (m.formalArgs ++ m.formalReturns) foreach (a => check(a.typ))
    }
  }

  def checkBody(m: PMethod): Unit = {
    checkMember(m) {
      m.pres foreach (check(_, Bool))
      m.posts foreach (check(_, Bool))
      m.body.foreach(check)
    }
  }

  def checkDeclaration(f: PFunction): Unit = {
    checkMember(f) {
      assert(curFunction == null)
      curFunction = f
      f.formalArgs foreach (a => check(a.typ))
      check(f.typ)
      curFunction = null
    }
  }

  def checkBody(f: PFunction): Unit = {
    checkMember(f) {
      assert(curFunction == null)
      curFunction = f
      f.pres foreach (check(_, Bool))
      resultAllowed = true
      f.posts foreach (check(_, Bool))
      f.body.foreach(check(_, f.typ)) //result in the function body gets the error message somewhere else
      resultAllowed = false
      curFunction = null
    }
  }

  def checkDeclaration(p: PPredicate): Unit = {
    checkMember(p) {
      p.formalArgs foreach (a => check(a.typ))
    }
  }

  def checkBody(p: PPredicate): Unit = {
    checkMember(p) {
      p.body.foreach(check(_, Bool))
    }
  }

  def check(f: PField): Unit = {
    checkMember(f) {
      check(f.typ)
    }
  }

  def checkFunctions(d: PDomain): Unit = {
    checkMember(d) {
      d.funcs foreach check
    }
  }

  def checkAxioms(d: PDomain): Unit = {
    checkMember(d) {
      d.axioms foreach check
    }
  }

  def check(a: PAxiom): Unit = {
    checkMember(a) {
      check(a.exp, Bool)
    }
  }

  def check(f: PDomainFunction): Unit = {
    check(f.typ)
    f.formalArgs foreach (a => check(a.typ))
  }

  def check(stmt: PStmt): Unit = {
    stmt match {
      case PAnnotatedStmt(s, _) =>
        check(s)
      case PMacroRef(id) =>
        messages ++= FastMessaging.message(stmt, "unknown macro used: " + id.name)
      case s@PSeqn(ss) =>
        checkMember(s) {
          ss foreach check
        }
      case PFold(e) =>
        acceptNonAbstractPredicateAccess(e, "abstract predicates cannot be folded")
        check(e, Bool)
      case PUnfold(e) =>
        acceptNonAbstractPredicateAccess(e, "abstract predicates cannot be unfolded")
        check(e, Bool)
      case PPackageWand(e, proofScript) =>
        check(e, Wand)
        checkMagicWand(e)
        check(proofScript)
      case PApplyWand(e) =>
        check(e, Wand)
        checkMagicWand(e)
      case PExhale(e) =>
        check(e, Bool)
      case PAssert(e) =>
        check(e, Bool)
      case PInhale(e) =>
        check(e, Bool)
      case PAssume(e) =>
        check(e, Bool)
      case p@PVarAssign(idnuse, PCall(func, args, _)) if names.definition(curMember)(func).get.isInstanceOf[PMethod] =>
        /* This is a method call that got parsed in a slightly confusing way.
         * TODO: Get rid of this case! There is a matching case in the translator.
         */
        val newnode: PStmt = PMethodCall(Seq(idnuse), func, args)(p.pos)
        check(newnode)

      case PVarAssign(idnuse, rhs) =>
        names.definition(curMember)(idnuse) match {
          case Some(PLocalVarDecl(_, typ, _)) =>
            check(idnuse, typ)
            check(rhs, typ)
          case Some(PFormalArgDecl(_, typ)) =>
            check(idnuse, typ)
            check(rhs, typ)
          case _ =>
            messages ++= FastMessaging.message(stmt, "expected variable as lhs")
        }
      case PNewStmt(target, fields) =>
        val msg = "expected variable as lhs"
        acceptAndCheckTypedEntity[PLocalVarDecl, PFormalArgDecl](Seq(target), msg) { (v, _) => check(v, Ref) }
        fields foreach (_.foreach(field =>
          names.definition(curMember)(field) match {
            case Some(PField(_, typ)) =>
              check(field, typ)
            case _ =>
              messages ++= FastMessaging.message(stmt, "expected a field as argument")
          }))
      case PMethodCall(targets, method, args) =>
        names.definition(curMember)(method) match {
          case Some(PMethod(_, formalArgs, formalTargets, _, _, _)) =>
            formalArgs.foreach(fa => check(fa.typ))
            if (formalArgs.length != args.length) {
              messages ++= FastMessaging.message(stmt, "wrong number of arguments")
            } else {
              if (formalTargets.length != targets.length) {
                messages ++= FastMessaging.message(stmt, "wrong number of targets")
              } else {
                for ((formal, actual) <- (formalArgs zip args) ++ (formalTargets zip targets)) {
                  check(actual, formal.typ)
                }
              }
            }
          case _ =>
            messages ++= FastMessaging.message(stmt, "expected a method")
        }
      case PLabel(_, invs) =>
        invs foreach (check(_, Bool))
      case PGoto(_) =>
      case PFieldAssign(field, rhs) =>
        names.definition(curMember)(field.idnuse, Some(PField.getClass)) match {
          case Some(PField(_, typ)) =>
            check(field, typ)
            check(rhs, typ)
          case _ =>
            messages ++= FastMessaging.message(stmt, "expected a field as lhs")
        }
      case PIf(cond, thn, els) =>
        check(cond, Bool)
        check(thn)
        check(els)
      case PWhile(cond, invs, body) =>
        check(cond, Bool)
        invs foreach (check(_, Bool))
        check(body)
      case PLocalVarDecl(_, typ, init) =>
        check(typ)
        init match {
          case Some(i) => check(i, typ)
          case None =>
        }
      case _: PDefine =>
        /* Should have been removed right after parsing */
        sys.error(s"Unexpected node $stmt found")
      case PQuasihavoc(lhs, e) =>
        checkHavoc(stmt, lhs, e)
      case havoc@PQuasihavocall(vars, lhs, e) =>
        vars foreach (v => check(v.typ))
        // update the curMember, which contains quantified variable information
        val oldCurMember = curMember
        curMember = havoc
        // Actually type check the havoc
        checkHavoc(stmt, lhs, e)
        // restore the previous curMember
        curMember = oldCurMember

      case t: PExtender => t.typecheck(this, names).getOrElse(Nil) foreach (message =>
        messages ++= FastMessaging.message(t, message))
      case _: PSkip =>
    }
  }

  def checkHavoc(stmt: PStmt, lhs: Option[PExp], e: PExp): Unit = {
    // If there is a condition, make sure that it is a Bool
    if (lhs.nonEmpty) {
      check(lhs.get, Bool)
    }
    // Make sure that the rhs is a resource
    val havocError = "Havoc statement must take a field access, predicate, or wand"
    e match {
      case _: PFieldAccess => checkTopTyped(e, None)
      case pc: PCall =>
        check(e, Bool)
        // make sure that this is in fact a predicate
        if (pc.extfunction == null) {
          messages ++= FastMessaging.message(stmt, havocError)
        }
      case _: PMagicWandExp => check(e, Bool)
      case _ => messages ++= FastMessaging.message(stmt, havocError)
    }
  }

  def acceptNonAbstractPredicateAccess(exp: PExp, messageIfAbstractPredicate: String): Unit = {
    exp match {
      case PAccPred(PPredicateAccess(_, idnuse), _) =>
        acceptAndCheckTypedEntity[PPredicate, Nothing](Seq(idnuse), "expected predicate") { (_, _predicate) =>
          val predicate = _predicate.asInstanceOf[PPredicate]
          if (predicate.body.isEmpty) messages ++= FastMessaging.message(idnuse, messageIfAbstractPredicate)
        }
      case PAccPred(PCall(idnuse, _, _), _) =>
        val ad = names.definition(curMember)(idnuse)
        ad match {
          case Some(_: PPredicate) =>
            acceptAndCheckTypedEntity[PPredicate, Nothing](Seq(idnuse), "expected predicate") { (_, _predicate) =>
              val predicate = _predicate.asInstanceOf[PPredicate]
              if (predicate.body.isEmpty) messages ++= FastMessaging.message(idnuse, messageIfAbstractPredicate)
            }
          case _ => messages ++= FastMessaging.message(exp, "expected predicate access")
        }

      case _ => messages ++= FastMessaging.message(exp, "expected predicate access")
    }
  }

  def checkMagicWand(e: PExp): Unit = e match {
    case PBinExp(_, MagicWandOp.op, _) =>
    case _ =>
      messages ++= FastMessaging.message(e, "expected magic wand")
  }

  /** This handy method checks if all passed `idnUses` refer to specific
    * subtypes `TypedEntity`s when looked up in the current scope/lookup table.
    * For each element in `idnUses`, if it refers an appropriate subtype, then
    * `handle` is applied to the current element of `idnUses` and to the
    * `TypedEntity` it refers to.
    *
    * If only a single subtype of `TypedEntity` is acceptable, pass `Nothing`
    * as the second type argument.
    *
    * Caution is advised, however, since the method checks various
    * type-relations only at runtime.
    *
    * @param idnUses      Identifier usages to check
    * @param errorMessage Error message in case one of the identifiers usages
    *                     does not refer to an appropriate subtype of
    *                     `TypedEntity`
    * @param handle       Handle pairs of current identifier usage and referenced
    *                     `TypedEntity`
    * @tparam T1 An accepted subtype of `TypedEntity`
    * @tparam T2 Another accepted subtype of `TypedEntity`
    *
    *            TODO: Generalise the method to take ClassTags T1, ..., TN.
    *            TODO: If only a single T is taken, let handle be (PIdnUse, T) => Unit
    */
  def acceptAndCheckTypedEntity[T1: ClassTag, T2: ClassTag]
  (idnUses: Seq[PIdnUse], errorMessage: String)
  (handle: (PIdnUse, PTypedDeclaration) => Unit = (_, _) => ()): Unit = {

    /* TODO: Ensure that the ClassTags denote subtypes of TypedEntity */
    val acceptedClasses = Seq[Class[_]](classTag[T1].runtimeClass, classTag[T2].runtimeClass)

    idnUses.foreach { use =>
      val decl = names.definition(curMember)(use).get

      acceptedClasses.find(_.isInstance(decl)) match {
        case Some(_) =>
          handle(use, decl.asInstanceOf[PTypedDeclaration])
        case None =>
          messages ++= FastMessaging.message(use, errorMessage)
      }
    }
  }

  def check(typ: PType): Unit = {
    typ match {
      case _: PPredicateType | _: PWandType =>
        sys.error("unexpected use of internal typ")
      case PPrimitiv(_) =>
      /* Nothing to type check (or resolve) */
      case dt@PDomainType(_, _) if dt.isResolved =>
      /* Already resolved, nothing left to do */
      case dt@PDomainType(domain, args) =>
        assert(!dt.isResolved, "Only yet-unresolved domain types should be type-checked and resolved")

        args foreach check

        var x: Any = null

        try {
          x = names.definition(curMember)(domain).get
        } catch {
          case _: Throwable =>
        }

        x match {
          case PDomain(_, typVars, _, _, _) =>
            ensure(args.length == typVars.length, typ, "wrong number of type arguments")
            dt.kind = PDomainTypeKinds.Domain
          case PTypeVarDecl(_) =>
            dt.kind = PDomainTypeKinds.TypeVar
          case _ =>
            dt.kind = PDomainTypeKinds.Undeclared
        }

      case PSeqType(elemType) =>
        check(elemType)
      case PSetType(elemType) =>
        check(elemType)
      case PMultisetType(elemType) =>
        check(elemType)
      case PMapType(keyType, valueType) =>
        check(keyType)
        check(valueType)
      case t: PExtender =>
        t.typecheck(this, names).getOrElse(Nil) foreach (message =>
          messages ++= FastMessaging.message(t, message))
      case PUnknown() =>
        messages ++= FastMessaging.message(typ, "expected concrete type, but found unknown type")
    }
  }

  /**
    * Are types 'a' and 'b' compatible?  Type variables are assumed to be unbound so far,
    * and if they occur they are compatible with any type. PUnknown is also compatible with
    * everything, as are undeclared PDomainTypes.
    */
  def isCompatible(a: PType, b: PType): Boolean = {
    (a, b) match {
      case _ if a == b => true
      case (PUnknown(), _) | (_, PUnknown()) => true
      case (dt: PDomainType, _) if dt.isUndeclared => true
      case (_, dt: PDomainType) if dt.isUndeclared => true
      case (PTypeVar(_), _) | (_, PTypeVar(_)) => true
      case (Bool, PWandType()) => true
      case (PSeqType(e1), PSeqType(e2)) => isCompatible(e1, e2)
      case (PSetType(e1), PSetType(e2)) => isCompatible(e1, e2)
      case (PMultisetType(e1), PMultisetType(e2)) => isCompatible(e1, e2)
      case (PMapType(k1, v1), PMapType(k2, v2)) => isCompatible(k1, k2) && isCompatible(v1, v2)
      case (PDomainType(domain1, args1), PDomainType(domain2, args2))
        if domain1 == domain2 && args1.length == args2.length =>
        (args1 zip args2) forall (x => isCompatible(x._1, x._2))

      case (_: PExtender, _) => false // TBD: the equality function for two type variables
      case (_, _: PExtender) => false // TBD: the equality function for two type variables

      case _ => false
    }
  }

  /**
    * Type-check and resolve e and ensure that it has type expected.  If that is not the case, then an
    * error should be issued.
    */
  def composeAndAdd(pts1: PTypeSubstitution, pts2: PTypeSubstitution, pt1: PType, pt2: PType): Either[(PType, PType), PTypeSubstitution] = {
    val sharedKeys = pts1.keySet.intersect(pts2.keySet)
    if (sharedKeys.exists(p => pts1.get(p).get != pts2.get(p).get)) {
      /* no composed substitution if input substitutions do not match */
      val nonMatchingKey = sharedKeys.find(p => pts1.get(p).get != pts2.get(p).get).get
      return Left((pts1.get(nonMatchingKey).get, pts2.get(nonMatchingKey).get))
    }

    //composed substitution before add
    val cs = new PTypeSubstitution(
      pts1.map({ case (s: String, pt: PType) => s -> pt.substitute(pts2) }) ++
        pts2.map({ case (s: String, pt: PType) => s -> pt.substitute(pts1) }))
    cs.add(pt1, pt2)
  }

  /*
   * Parameters:
   * rlts: local substitutions, refreshed
   * argData: a sequence of tuples, one per op arguments, where
   *          _1 is the fresh local argument type
   *          _2 is the type of the argument expression
   *          _3 is the set of substitutions of the argument expression
   *          _4 is the argument expression itself (used to extract a precise position)
   * Returns:
   * Either a new type substitution (right case) or, in case of failure (left) a triple containing
   *          _1 the expected type
   *          _2 the found type
   *          _3 the argument that caused the failure
   */
  def unifySequenceWithSubstitutions(rlts: Seq[PTypeSubstitution],
                                     argData: scala.collection.immutable.Seq[(PType, PType, Seq[PTypeSubstitution], PExp)])
  : Either[(PType, PType, PExp), Seq[PTypeSubstitution]] = {
    var pss = rlts
    for (tri <- argData) {
      val current = (for (ps <- pss; aps <- tri._3)
        yield composeAndAdd(ps, aps, tri._1, tri._2))
      val allBad = current.forall(e => e.isLeft)
      if (allBad) {
        val badMatch = current.find(e => e.isLeft)
        val badTypes = badMatch.get.swap.toOption.get
        return Left(badTypes._1, badTypes._2, tri._4)
      }
      pss = current.flatMap(_.toOption)
    }
    Right(pss)
  }

  def ground(exp: PExp, pts: PTypeSubstitution): PTypeSubstitution = {
    pts.m.flatMap(kv => kv._2.freeTypeVariables &~ pts.m.keySet).foldLeft(pts)((ts, fv) => {
      messages ++= FastMessaging.message(exp,
        s"Unconstrained type parameter, substituting default type ${PTypeSubstitution.defaultType}.", error = false)
      ts.add(PTypeVar(fv), PTypeSubstitution.defaultType).toOption.get
    })
  }

  def selectAndGroundTypeSubstitution(exp: PExp, etss: collection.Seq[PTypeSubstitution]): PTypeSubstitution = {
    require(etss.nonEmpty)
    ground(exp, etss.head)
  }

  def typeError(exp: PExp) = {
    messages ++= FastMessaging.message(exp, s"Type error in the expression at ${exp.pos._1}")
  }

  def check(exp: PExp, expected: PType) = exp match {
    case t: PExtender => t.typecheck(this, names, expected).getOrElse(Nil) foreach (message =>
      messages ++= FastMessaging.message(t, message))

    case _ => checkTopTyped(exp, Some(expected))
  }

  def checkTopTyped(exp: PExp, oexpected: Option[PType]): Unit = {
    checkInternal(exp)
    if (exp.typ.isValidOrUndeclared && exp.typeSubstitutions.nonEmpty) {
      val etss = oexpected match {
        case Some(expected) if expected.isValidOrUndeclared => exp.typeSubstitutions.flatMap(_.add(exp.typ, expected).toOption)
        case _ => exp.typeSubstitutions
      }
      if (etss.nonEmpty) {
        val ts = selectAndGroundTypeSubstitution(exp, etss)
        exp.forceSubstitution(ts)
      } else {
        oexpected match {
          case Some(expected) =>
            val reportedActual = if (exp.typ.isGround) {
              exp.typ
            } else {
              exp.typ.substitute(selectAndGroundTypeSubstitution(exp, exp.typeSubstitutions))
            }
            messages ++= FastMessaging.message(exp,
              s"Expected type ${expected.toString}, but found ${reportedActual} at the expression at ${exp.pos._1}")
          case None =>
            typeError(exp)
        }
      }
    }
  }

  def checkInternal(exp: PExp): Unit = {
    /**
      * Set the type of 'exp', and check that the actual type is allowed by one of the expected types.
      */
    def setType(actual: PType): Unit = {
      exp.typ = actual
    }

    /**
      * Issue an error for the node at 'n'. Also sets an error type for 'exp' to suppress
      * further warnings.
      *
      * TODO: Similar to Consistency.recordIfNot. Combine!
      */
    def issueError(n: PNode, m: String): Unit = {
      messages ++= FastMessaging.message(n, m)
      setErrorType() // suppress further warnings
    }

    /**
      * Sets an error type for 'exp' to suppress further warnings.
      */
    def setErrorType(): Unit = {
      setType(PUnknown()())
    }

    def setPIdnUseTypeAndEntity(piu: PIdnUse, typ: PType, entity: PDeclaration): Unit = {
      setType(typ)
      piu.decl = entity
    }

    def getFreshTypeSubstitution(tvs: Seq[PDomainType]): PTypeRenaming =
      PTypeVar.freshTypeSubstitutionPTVs(tvs)


    //Checks that a substitution is fully reduced (idempotent)
    def refreshWith(ts: PTypeSubstitution, rts: PTypeRenaming): PTypeSubstitution = {
      require(ts.isFullyReduced)
      require(rts.isFullyReduced)
      //      require(rts.values.forall { case pdt: PDomainType if pdt.isTypeVar => true case _ => false })
      new PTypeSubstitution(ts map (kv => rts.rename(kv._1) -> kv._2.substitute(rts)))
    }

    def inAxiomScope(s: Option[PNode]): Boolean =
      s match {
        case Some(_: PAxiom) => true
        case Some(x) => inAxiomScope(x.parent)
        case None => false
      }

    var extraReturnTypeConstraint: Option[PType] = None

    exp match {
      /*
        An extra hook for extending the TypeChecker in case of expressions as this portion of the TypeChecker for expressions is
        accessible only when an expression is used inside another expression(an extremely frequent occurrence).
        The main aim is to give the plugin developer more options as to whether type checking with an expected return type
        is preferred or a simplistic approach.
       */

      case t: PExtender => t.typecheck(this, names).getOrElse(Nil) foreach (message =>
        messages ++= FastMessaging.message(t, message))
<<<<<<< HEAD
      case PAnnotatedExp(e, _) =>
        checkInternal(e)
        setType(e.typ)
      case psl:PSimpleLiteral=>
=======
      case psl: PSimpleLiteral =>
>>>>>>> 92082072
        psl match {
          case r@PResultLit() =>
            if (resultAllowed)
              setType(curFunction.typ)
            else
              issueError(r, "'result' can only be used in function postconditions")
          case _ =>
        }

      case poa: POpApp =>
        if (poa.typeSubstitutions.isEmpty) {
          poa.args.foreach(checkInternal)
          var nestedTypeError = !poa.args.forall(a => a.typ.isValidOrUndeclared)
          if (!nestedTypeError) {
            poa match {
              case pfa@PCall(func, args, explicitType) =>
                explicitType match {
                  case Some(t) =>
                    check(t)
                    if (!t.isValidOrUndeclared) nestedTypeError = true
                  case None =>
                }

                if (!nestedTypeError) {
                  val ad = names.definition(curMember)(func)
                  ad match {
                    case Some(fd: PAnyFunction) =>
                      pfa.function = fd
                      ensure(fd.formalArgs.size == args.size, pfa, "wrong number of arguments")
                      fd match {
                        case PFunction(_, _, _, _, _, _) =>
                          checkMember(fd) {
                            check(fd.typ)
                            fd.formalArgs foreach (a => check(a.typ))
                          }
                          if (inAxiomScope(Some(pfa)))
                            issueError(func, func.name + " is not a domain function")

                        case pdf@PDomainFunction(_, _, _, _, _) =>
                          val domain = names.definition(curMember)(pdf.domainName).get.asInstanceOf[PDomain]
                          val fdtv = PTypeVar.freshTypeSubstitution((domain.typVars map (tv => tv.idndef.name)).distinct) //fresh domain type variables
                          pfa.domainTypeRenaming = Some(fdtv)
                          pfa._extraLocalTypeVariables = (domain.typVars map (tv => PTypeVar(tv.idndef.name))).toSet
                          extraReturnTypeConstraint = explicitType
                      }
                    case Some(ppa: PPredicate) =>
                      pfa.extfunction = ppa
                      val predicate = names.definition(curMember)(func).get.asInstanceOf[PPredicate]
                      acceptAndCheckTypedEntity[PPredicate, Nothing](Seq(func), "expected predicate") { (id, _) =>
                        checkInternal(id)
                        if (args.length != predicate.formalArgs.length)
                          issueError(func, "predicate arity doesn't match")
                      }
                    case _ =>
                      issueError(func, "expected function or predicate ")
                  }
                }

              case pu: PUnfolding =>
                if (!isCompatible(pu.acc.loc.typ, Bool)) {
                  messages ++= FastMessaging.message(pu, "expected predicate access")
                }
                acceptNonAbstractPredicateAccess(pu.acc, "abstract predicates cannot be unfolded")

              case PApplying(wand, _) =>
                checkMagicWand(wand)

              case PFieldAccess(rcv, idnuse) =>
                /* For a field access of the type rcv.fld we have to ensure that the
                 * receiver denotes a local variable. Just checking that it is of type
                 * Ref is not sufficient, since it could also denote a Ref-typed field.
                 */
                rcv match {
                  case p: PIdnUse =>
                    acceptAndCheckTypedEntity[PLocalVarDecl, PFormalArgDecl](Seq(p), "expected local variable")()
                  case _ =>
                  /* More complicated expressions should be ok if of type Ref, which is checked next */
                }

                acceptAndCheckTypedEntity[PField, Nothing](Seq(idnuse), "expected field")(
                  (id, _) => checkInternal(id))

              case PAccPred(loc, _) =>
                loc match {
                  case PFieldAccess(_, _) =>
                  case pc: PCall if pc.extfunction != null =>
                  case _ =>
                    issueError(loc, "specified location is not a field nor a predicate")
                }

              case ppa@PPredicateAccess(args, idnuse) =>
                val predicate = names.definition(curMember)(ppa.idnuse).get.asInstanceOf[PPredicate]
                acceptAndCheckTypedEntity[PPredicate, Nothing](Seq(idnuse), "expected predicate") { (id, _) =>
                  checkInternal(id)
                  if (args.length != predicate.formalArgs.length)
                    issueError(idnuse, "predicate arity doesn't match")
                  else
                    ppa.predicate = predicate
                }
              case pecl: PEmptyCollectionLiteral if !pecl.pElementType.isValidOrUndeclared =>
                check(pecl.pElementType)

              case pem: PEmptyMap if !pem.pKeyType.isValidOrUndeclared || !pem.pValueType.isValidOrUndeclared =>
                if (!pem.pKeyType.isValidOrUndeclared)
                  check(pem.pKeyType)
                if (!pem.pValueType.isValidOrUndeclared)
                  check(pem.pValueType)

              case _ =>
            }

            if (poa.signatures.nonEmpty && poa.args.forall(_.typeSubstitutions.nonEmpty) && !nestedTypeError) {
              val ltr = getFreshTypeSubstitution(poa.localScope.toList) //local type renaming - fresh versions
              val rlts = poa.signatures map (ts => refreshWith(ts, ltr)) //local substitutions refreshed
              assert(rlts.nonEmpty)
              val rrt: PDomainType = POpApp.pRes.substitute(ltr).asInstanceOf[PDomainType] // return type (which is a dummy type variable) replaced with fresh type
              val flat = poa.args.indices map (i => POpApp.pArg(i).substitute(ltr)) //fresh local argument types
              // the quadruples below are: (fresh argument type, argument type as used in domain of substitutions, substitutions, expression)
              val argData = flat.indices.map(i => (flat(i), poa.args(i).typ, poa.args(i).typeSubstitutions.distinct.toSeq, poa.args(i))) ++
                (
                  extraReturnTypeConstraint match {
                    case None => Nil
                    case Some(t) => Seq((rrt, t, List(PTypeSubstitution.id), poa))
                  }
                  )
              val unifiedSequence = unifySequenceWithSubstitutions(rlts, argData)
              if (unifiedSequence.isLeft && poa.typeSubstitutions.isEmpty) {
                val problem = unifiedSequence.swap.toOption.get
                messages ++= FastMessaging.message(problem._3,
                  s"Type error in the expression at ${problem._3.pos._1}. Expected type ${problem._1} but found ${problem._2}.")
              } else {
                poa.typeSubstitutions ++= unifiedSequence.toOption.get
                val ts = poa.typeSubstitutions.distinct
                poa.typ = if (ts.size == 1) rrt.substitute(ts.head) else rrt
              }
            } else {
              poa.typeSubstitutions.clear()
              poa.typ = PUnknown()()
            }
          }
        }

      case piu@PIdnUse(_) =>
        names.definition(curMember)(piu) match {
          case Some(decl@PLocalVarDecl(_, typ, _)) => setPIdnUseTypeAndEntity(piu, typ, decl)
          case Some(decl@PFormalArgDecl(_, typ)) => setPIdnUseTypeAndEntity(piu, typ, decl)
          case Some(decl@PField(_, typ)) => setPIdnUseTypeAndEntity(piu, typ, decl)
          case Some(decl@PPredicate(_, _, _)) => setPIdnUseTypeAndEntity(piu, Pred, decl)
          case x => issueError(piu, s"expected identifier, but got ${x.get}")
        }

      case pl@PLet(e, ns) =>
        val oldCurMember = curMember
        curMember = ns
        checkInternal(e)
        ns.variable.typ = e.typ
        checkInternal(pl.body)
        pl.typ = pl.body.typ
        pl._typeSubstitutions = (for (ts1 <- pl.body.typeSubstitutions; ts2 <- e.typeSubstitutions) yield (ts1 * ts2).toOption).flatten.toList.distinct
        curMember = oldCurMember

      case pq: PForPerm =>
        val oldCurMember = curMember
        curMember = pq
        pq.vars foreach (v => check(v.typ))
        check(pq.body, Bool)
        checkInternal(pq.accessRes)
        pq.triggers foreach (_.exp foreach (tpe => checkTopTyped(tpe, None)))
        pq._typeSubstitutions = pq.body.typeSubstitutions.toList.distinct
        pq.typ = Bool
        curMember = oldCurMember

      case pq: PQuantifier =>
        val oldCurMember = curMember
        curMember = pq
        pq.vars foreach (v => check(v.typ))
        check(pq.body, Bool)
        pq.triggers foreach (_.exp foreach (tpe => checkTopTyped(tpe, None)))
        pq._typeSubstitutions = pq.body.typeSubstitutions.toList.distinct
        pq.typ = Bool
        curMember = oldCurMember
    }
  }

  def checkExtension(e: PExtender): Unit = e.typecheck(this, names).getOrElse(Nil) foreach (message =>
    messages ++= FastMessaging.message(e, message))

  /**
    * If b is false, report an error for node.
    */
  def ensure(b: Boolean, node: PNode, msg: String): Unit = {
    if (!b) messages ++= FastMessaging.message(node, msg)
  }
}

/**
  * Resolves identifiers to their declaration.
  */
case class NameAnalyser() {

  /** To record error messages */
  var messages: FastMessaging.Messages = Nil


  /** Resolves the declaration to which the given identifier `idnuse` refers.
    *
    * If `member` is not null then the identifier will first be looked up in
    * the scope defined by the member. If it fails (or if the member is null),
    * the wider scope will be considered.
    *
    * In order to resolve name clashes, e.g., if the identifier is expected to
    * refer to a field, but there is a local variable with the same name in the
    * member scope that shadows the field, then the `expected` class can be
    * provided (e.g., `PField`), with the result that the shadowing local
    * variable will be ignored because its class (`PLocalVarDecl`) doesn't
    * match.
    *
    * @param member   Current scope in which to start the resolving.
    * @param idnuse   Identifier that is to be resolved.
    * @param expected Expected class of the entity.
    * @return Resolved entity of expected type, or None if no entity of that type was found.
    */
  def definition(member: PScope)(idnuse: PIdnUse, expected: Option[Class[_]] = None): Option[PDeclaration] = {
    if (member == null) {
      globalDeclarationMap.get(idnuse.name)
    } else {
      // lookup in method map first, and otherwise in the general one
      val entity =
        localDeclarationMaps.get(member.scopeId).get.get(idnuse.name) match {
          case None =>
            globalDeclarationMap.get(idnuse.name)
          case Some(foundEntity) =>
            if (expected.isDefined && foundEntity.getClass != expected.get) {
              val globalResult = globalDeclarationMap.get(idnuse.name)
              if (globalResult.isDefined && globalResult.get.getClass == expected.get) {
                globalResult
              } else {
                // error will reported by caller.
                None
              }
            } else {
              Some(foundEntity)
            }
        }

      entity
    }
  }

  def reset(): Unit = {
    globalDeclarationMap.clear()
    localDeclarationMaps.clear()
    universalDeclarationMap.clear()
    namesInScope.clear()
  }

  private val globalDeclarationMap = mutable.HashMap[String, PDeclaration]()
  private val universalDeclarationMap = mutable.HashMap[String, PDeclaration]()

  /* [2014-11-13 Malte] Changed localDeclarationMaps to be a map from PScope.Id
   * instead of from PScope directly. This was necessary in order to support
   * changing PScopes during type-checking, e.g., when changing the type of a
   * variable bound by a let-expression. This change (potentially) affects the
   * hashcode of the let-expression (which is a PScope), which in turn affects
   * localDeclarationMaps because such that the value stored for scope cannot
   * be retrieved anymore.
   */
  private val localDeclarationMaps = mutable.HashMap[PScope.Id, mutable.HashMap[String, PDeclaration]]()

  private val namesInScope = mutable.Set.empty[String]

  private def clearUniversalDeclarationsMap(): Unit = {
    universalDeclarationMap.map { k =>
      globalDeclarationMap.put(k._1, k._2)
      localDeclarationMaps.map { l =>
        l._2.put(k._1, k._2)
      }
    }
  }

  private def check(n: PNode, target: Option[PNode]): Unit = {
    var curMember: PScope = null

    def getMap(d: PNode): mutable.HashMap[String, PDeclaration] =
      d match {
        case _: PUniversalDeclaration => universalDeclarationMap
        case _: PGlobalDeclaration => globalDeclarationMap
        case _ => getCurrentMap
      }

    def getCurrentMap: mutable.HashMap[String, PDeclaration] =
      if (curMember == null) globalDeclarationMap else localDeclarationMaps.get(curMember.scopeId).get

    val scopeStack = mutable.Stack[PScope]()

    val nodeDownNameCollectorVisitor = new PartialFunction[PNode, Unit] {
      def apply(n: PNode) = {
        if (n == target.orNull)
          namesInScope ++= getCurrentMap.map(_._1)
        n match {
          case d: PDeclaration =>
            getMap(d).get(d.idndef.name) match {
              case Some(m: PMember) if d eq m =>
              // We re-encountered a member we already looked at in the previous run.
              // This is expected, nothing to do.
              case Some(e: PDeclaration) =>
                messages ++= FastMessaging.message(e.idndef, "Duplicate identifier `" + e.idndef.name + "' at " + e.idndef.pos._1 + " and at " + d.idndef.pos._1)
              case None =>
                globalDeclarationMap.get(d.idndef.name) match {
                  case Some(e: PDeclaration) =>
                    if (!(d.parent.isDefined && d.parent.get.isInstanceOf[PDomainFunction]))
                      messages ++= FastMessaging.message(e, "Identifier shadowing `" + e.idndef.name + "' at " + e.idndef.pos._1 + " and at " + d.idndef.pos._1)
                  case None =>
                    getMap(d).put(d.idndef.name, d)
                }
            }
          case i@PIdnUse(name) =>
            // look up in both maps (if we are not in a method currently, we look in the same map twice, but that is ok)
            getCurrentMap.getOrElse(name, globalDeclarationMap.getOrElse(name, PUnknownEntity())) match {
              case PUnknownEntity() =>
                // domain types can also be type variables, which need not be declared
                // goto and state labels may exist out of scope (but must exist in method, this is checked in final AST in checkIdentifiers)
                if (i.parent.isDefined) {
                  val parent = i.parent.get
                  if (!parent.isInstanceOf[PDomainType] && !parent.isInstanceOf[PGoto] &&
                    !(parent.isInstanceOf[PLabelledOld] && i == parent.asInstanceOf[PLabelledOld].label) &&
                    !(name == LabelledOld.LhsOldLabel && parent.isInstanceOf[PLabelledOld])) {
                    messages ++= FastMessaging.message(i, s"identifier $name not defined.")
                  }
                }
              case _ =>
            }
          case _ =>
        }

        n match {
          case s: PScope =>
            val localDeclarations =
              if (curMember == null)
                mutable.HashMap[String, PDeclaration]()
              else
                localDeclarationMaps.getOrElse(curMember.scopeId, mutable.HashMap[String, PDeclaration]()).clone()

            localDeclarationMaps.put(s.scopeId, localDeclarations)
            scopeStack.push(curMember)
            curMember = s
          case _ =>
        }
      }

      def isDefinedAt(n: PNode) = {
        n match {
          case _: PDeclaration => true
          case _: PScope => true
          case _: PIdnUse => true
          case _ => target.isDefined
        }
      }
    }

    val nodeUpNameCollectorVisitor = new PartialFunction[PNode, Unit] {
      def apply(n: PNode) = {
        n match {
          case _: PScope =>
            curMember = scopeStack.pop()
          case _ =>
        }
      }

      def isDefinedAt(n: PNode) = {
        n match {
          case _: PScope => true
          case _ => false
        }
      }
    }

    n match {
      case prog: PProgram =>
        // find all global names first
        for (d <- prog.domains) {
          nodeDownNameCollectorVisitor(d)
          d.funcs.foreach(f => {
            nodeDownNameCollectorVisitor(f);
            nodeUpNameCollectorVisitor(f)
          })
          nodeUpNameCollectorVisitor(d)
        }
        prog.fields.foreach(f => f.visit(nodeDownNameCollectorVisitor, nodeUpNameCollectorVisitor))
        prog.functions.foreach(f => {
          nodeDownNameCollectorVisitor(f);
          nodeUpNameCollectorVisitor(f)
        })
        prog.predicates.foreach(f => {
          nodeDownNameCollectorVisitor(f);
          nodeUpNameCollectorVisitor(f)
        })
        prog.methods.foreach(m => {
          nodeDownNameCollectorVisitor(m);
          nodeUpNameCollectorVisitor(m)
        })
        prog.extensions.foreach(e => e.visit(nodeDownNameCollectorVisitor, nodeUpNameCollectorVisitor))

        // now completely walk through all axioms, functions, predicates, and methods
        prog.domains.foreach(d => d.visit(nodeDownNameCollectorVisitor, nodeUpNameCollectorVisitor))
        prog.functions.foreach(f => f.visit(nodeDownNameCollectorVisitor, nodeUpNameCollectorVisitor))
        prog.predicates.foreach(f => f.visit(nodeDownNameCollectorVisitor, nodeUpNameCollectorVisitor))
        prog.methods.foreach(m => m.visit(nodeDownNameCollectorVisitor, nodeUpNameCollectorVisitor))

      case _ =>
        // find all declarations
        n.visit(nodeDownNameCollectorVisitor, nodeUpNameCollectorVisitor)
    }
    clearUniversalDeclarationsMap()
  }

  def run(p: PProgram): Boolean = {
    check(p, None)
    messages.isEmpty || messages.forall(m => !m.error)
  }

  def namesInScope(n: PNode, target: Option[PNode] = None): Set[String] = {
    check(n, target)
    (namesInScope ++ globalDeclarationMap.map(_._1)).toSet
  }
}<|MERGE_RESOLUTION|>--- conflicted
+++ resolved
@@ -624,14 +624,10 @@
 
       case t: PExtender => t.typecheck(this, names).getOrElse(Nil) foreach (message =>
         messages ++= FastMessaging.message(t, message))
-<<<<<<< HEAD
       case PAnnotatedExp(e, _) =>
         checkInternal(e)
         setType(e.typ)
-      case psl:PSimpleLiteral=>
-=======
-      case psl: PSimpleLiteral =>
->>>>>>> 92082072
+      case psl: PSimpleLiteral=>
         psl match {
           case r@PResultLit() =>
             if (resultAllowed)
