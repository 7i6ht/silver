// This Source Code Form is subject to the terms of the Mozilla Public
// License, v. 2.0. If a copy of the MPL was not distributed with this
// file, You can obtain one at http://mozilla.org/MPL/2.0/.
//
// Copyright (c) 2011-2019 ETH Zurich.

package viper.silver.parser

object Transformer {
  /* Attention: You most likely want to call initTree on the transformed node. */
  def transform[A <: PNode](node: A,
                            pre: PartialFunction[PNode, PNode] = PartialFunction.empty)(
                             recursive: PNode => Boolean = !pre.isDefinedAt(_),
                             post: PartialFunction[PNode, PNode] = PartialFunction.empty,
                             allowChangingNodeType: Boolean = false,
                             resultCheck: PartialFunction[(PNode, PNode), Unit] = PartialFunction.empty): A = {

    @inline
    def go[B <: PNode](root: B): B = {
      transform(root, pre)(recursive, post, allowChangingNodeType, resultCheck)
    }

    def recurse(parent: PNode): PNode = {
      val newNode = parent match {
        case p@PMacroRef(idnuse) => PMacroRef(go(idnuse))(p.pos)
        case _: PIdnDef => parent
        case _: PIdnUse => parent
        case p@PFormalArgDecl(idndef, typ) => PFormalArgDecl(go(idndef), go(typ))(p.pos)
        case p@PTypeVarDecl(idndef) => PTypeVarDecl(go(idndef))(p.pos)
        case _: PPrimitiv => parent
        case pdt@PDomainType(domain, args) =>
          val newPdt = PDomainType(go(domain), args map go)(pdt.pos)
          newPdt.kind = pdt.kind
          newPdt
<<<<<<< HEAD
        case PSeqType(elementType) => PSeqType(go(elementType))
        case PSetType(elementType) => PSetType(go(elementType))
        case PMultisetType(elementType) => PMultisetType(go(elementType))
        case PMapType(keyType, valueType) => PMapType(go(keyType), go(valueType))
=======
        case p@PSeqType(elementType) => PSeqType(go(elementType))(p.pos)
        case p@PSetType(elementType) => PSetType(go(elementType))(p.pos)
        case p@PMultisetType(elementType) => PMultisetType(go(elementType))(p.pos)
>>>>>>> 4927acd6
        case _: PUnknown => parent
        case _: PPredicateType | _: PWandType => parent
        case p@PMagicWandExp(left, right) => PMagicWandExp(go(left), go(right))(p.pos)
        case p@PBinExp(left, op, right) => PBinExp(go(left), op, go(right))(p.pos)
        case p@PUnExp(op, exp) => PUnExp(op, go(exp))(p.pos)
        case _: PIntLit => parent
        case _: PResultLit => parent
        case _: PBoolLit => parent
        case _: PNullLit => parent
        case p@PFieldAccess(rcv, idnuse) => PFieldAccess(go(rcv), go(idnuse))(p.pos)
        case p@PPredicateAccess(args, idnuse) => PPredicateAccess(args map go, go(idnuse))(p.pos)
        case p@PCall(func, args, explicitType) =>
          PCall(go(func), args map go, explicitType match {
            case Some(t) => Some(go(t))
            case None => None
          })(p.pos)


        case p@PUnfolding(acc, exp) => PUnfolding(go(acc), go(exp))(p.pos)
        case p@PApplying(wand, exp) => PApplying(go(wand), go(exp))(p.pos)

        case p@PExists(vars, triggers, exp) => PExists(vars map go, triggers map go, go(exp))(p.pos)
        case p@PForall(vars, triggers, exp) => PForall(vars map go, triggers map go, go(exp))(p.pos)
        case p@PTrigger(exp) => PTrigger(exp map go)(p.pos)
        case p@PForPerm(vars, res, exp) => PForPerm(vars map go, go(res), go(exp))(p.pos)
        case p@PCondExp(cond, thn, els) => PCondExp(go(cond), go(thn), go(els))(p.pos)
        case p@PInhaleExhaleExp(in, ex) => PInhaleExhaleExp(go(in), go(ex))(p.pos)
        case p@PCurPerm(loc) => PCurPerm(go(loc))(p.pos)
        case _: PNoPerm => parent
        case _: PFullPerm => parent
        case _: PWildcard => parent
        case _: PEpsilon => parent
<<<<<<< HEAD
        case PAccPred(loc, perm) => PAccPred(go(loc), go(perm))
        case POld(e) => POld(go(e))
        case PLabelledOld(lbl, e) => PLabelledOld(go(lbl), go(e))
        case PEmptySeq(t) => PEmptySeq(go(t))
        case PExplicitSeq(elems) => PExplicitSeq(elems map go)
        case PRangeSeq(low, high) => PRangeSeq(go(low), go(high))
        case PLookup(seq, idx) => PLookup(go(seq), go(idx))
        case PSeqTake(seq, n) => PSeqTake(go(seq), go(n))
        case PSeqDrop(seq, n) => PSeqDrop(go(seq), go(n))
        case PUpdate(seq, idx, elem) => PUpdate(go(seq), go(idx), go(elem))
        case PSize(seq) => PSize(go(seq))
        case PEmptySet(t) => PEmptySet(go(t))
=======
        case p@PAccPred(loc, perm) => PAccPred(go(loc), go(perm))(p.pos)
        case p@POld(e) => POld(go(e))(p.pos)
        case p@PLabelledOld(lbl, e) => PLabelledOld(go(lbl), go(e))(p.pos)
        case p@PEmptySeq(t) => PEmptySeq(go(t))(p.pos)
        case p@PExplicitSeq(elems) => PExplicitSeq(elems map go)(p.pos)
        case p@PRangeSeq(low, high) => PRangeSeq(go(low), go(high))(p.pos)
        case p@PSeqIndex(seq, idx) => PSeqIndex(go(seq), go(idx))(p.pos)
        case p@PSeqTake(seq, n) => PSeqTake(go(seq), go(n))(p.pos)
        case p@PSeqDrop(seq, n) => PSeqDrop(go(seq), go(n))(p.pos)
        case p@PSeqUpdate(seq, idx, elem) => PSeqUpdate(go(seq), go(idx), go(elem))(p.pos)
        case p@PSize(seq) => PSize(go(seq))(p.pos)
        case p@PEmptySet(t) => PEmptySet(go(t))(p.pos)
>>>>>>> 4927acd6
        //        case _: PEmptySet => parent
        case p@PExplicitSet(elems) => PExplicitSet(elems map go)(p.pos)
        case p@PEmptyMultiset(t) => PEmptyMultiset(go(t))(p.pos)
        //        case _: PEmptyMultiset => parent
<<<<<<< HEAD
        case PExplicitMultiset(elems) => PExplicitMultiset(elems map go)
        case PEmptyMap(keyType, valueType) => PEmptyMap(go(keyType), go(valueType))
        case PExplicitMap(exprs) => PExplicitMap(exprs map go)
        case PMaplet(key, value) => PMaplet(go(key), go(value))
        case PMapDomain(base) => PMapDomain(go(base))
        case PMapRange(base) => PMapRange(go(base))
        case PSeqn(ss) => PSeqn(ss map go)
        case PFold(e) => PFold(go(e))
        case PUnfold(e) => PUnfold(go(e))
        case PPackageWand(e, proofScript) => PPackageWand(go(e), go(proofScript))
        case PApplyWand(e) => PApplyWand(go(e))
        case PExhale(e) => PExhale(go(e))
        case PAssert(e) => PAssert(go(e))
        case PAssume(e) => PAssume(go(e))
        case PInhale(e) => PInhale(go(e))
=======
        case p@PExplicitMultiset(elems) => PExplicitMultiset(elems map go)(p.pos)

        case p@PSeqn(ss) => PSeqn(ss map go)(p.pos)
        case p@PFold(e) => PFold(go(e))(p.pos)
        case p@PUnfold(e) => PUnfold(go(e))(p.pos)
        case p@PPackageWand(e, proofScript) => PPackageWand(go(e), go(proofScript))(p.pos)
        case p@PApplyWand(e) => PApplyWand(go(e))(p.pos)
        case p@PExhale(e) => PExhale(go(e))(p.pos)
        case p@PAssert(e) => PAssert(go(e))(p.pos)
        case p@PAssume(e) => PAssume(go(e))(p.pos)
        case p@PInhale(e) => PInhale(go(e))(p.pos)
>>>>>>> 4927acd6
        case PNewStmt(target, fields) => PNewStmt(go(target), fields map (_.map(go)))
        case p@PVarAssign(idnuse, rhs) => PVarAssign(go(idnuse), go(rhs))(p.pos)
        case p@PFieldAssign(fieldAcc, rhs) => PFieldAssign(go(fieldAcc), go(rhs))(p.pos)
        case p@PIf(cond, thn, els) => PIf(go(cond), go(thn), go(els))(p.pos)
        case p@PWhile(cond, invs, body) => PWhile(go(cond), invs map go, go(body))(p.pos)
        case p@PLocalVarDecl(idndef, typ, init) => PLocalVarDecl(go(idndef), go(typ), init map go)(p.pos)
        case p@PMethodCall(targets, method, args) => PMethodCall(targets map go, go(method), args map go)(p.pos)
        case p@PLabel(idndef, invs) => PLabel(go(idndef), invs map go)(p.pos)
        case p@PGoto(target) => PGoto(go(target))(p.pos)
        case p@PDefine(idndef, optArgs, exp) => PDefine(go(idndef), optArgs map (_ map go) , go(exp))(p.pos)
        case p@PLet(exp, nestedScope) => PLet(go(exp), go(nestedScope))(p.pos)
        case p@PLetNestedScope(idndef, body) => PLetNestedScope(go(idndef), go(body))(p.pos)
        case _: PSkip => parent

        case p@PProgram(files, macros, domains, fields, functions, predicates, methods, extensions, errors) => PProgram(files, macros map go, domains map go, fields map go, functions map go, predicates map go, methods map go, extensions map go, errors)(p.pos)
        case p@PLocalImport(file) => PLocalImport(file)(p.pos)
        case p@PStandardImport(file) => PStandardImport(file)(p.pos)
        case p@PMethod(idndef, formalArgs, formalReturns, pres, posts, body) => PMethod(go(idndef), formalArgs map go, formalReturns map go, pres map go, posts map go, body map go)(p.pos)
        case p@PDomain(idndef, typVars, funcs, axioms) => PDomain(go(idndef), typVars map go, funcs map go, axioms map go)(p.pos)
        case p@PField(idndef, typ) => PField(go(idndef), go(typ))(p.pos)
        case p@PFunction(idndef, formalArgs, typ, pres, posts, body) => PFunction(go(idndef), formalArgs map go, go(typ), pres map go, posts map go, body map go)(p.pos)
        case pdf@PDomainFunction(idndef, formalArgs, typ, unique) => PDomainFunction(go(idndef), formalArgs map go, go(typ), unique)(domainName = pdf.domainName)(pdf.pos)
        case p@PPredicate(idndef, formalArgs, body) => PPredicate(go(idndef), formalArgs map go, body map go)(p.pos)
        case pda@PAxiom(idndef, exp) => PAxiom(idndef map go, go(exp))(domainName = pda.domainName)(pda.pos)
        case pe:PExtender => pe.transformExtension(this)
      }

      if (!allowChangingNodeType)
        assert(newNode.getClass == parent.getClass, "Transformer is not expected to change type of nodes.")

      newNode
    }



    val beforeRecursion = pre.applyOrElse(node, identity[PNode])

    resultCheck.applyOrElse((node, beforeRecursion), identity[(PNode, PNode)])

    val afterRecursion = if (recursive(node)) {
      recurse(beforeRecursion)
    } else {
      beforeRecursion
    }
    post.applyOrElse(afterRecursion, identity[PNode]).asInstanceOf[A]
  }

  case class ParseTreeDuplicationError(original: PNode, newChildren: Seq[Any])
      extends RuntimeException(s"Cannot duplicate $original with new children $newChildren")
}
<|MERGE_RESOLUTION|>--- conflicted
+++ resolved
@@ -32,16 +32,15 @@
           val newPdt = PDomainType(go(domain), args map go)(pdt.pos)
           newPdt.kind = pdt.kind
           newPdt
-<<<<<<< HEAD
+        case p@PSeqType(elementType) => PSeqType(go(elementType))(p.pos)
+        case p@PSetType(elementType) => PSetType(go(elementType))(p.pos)
+        case p@PMultisetType(elementType) => PMultisetType(go(elementType))(p.pos)
+          /* Maps:
         case PSeqType(elementType) => PSeqType(go(elementType))
         case PSetType(elementType) => PSetType(go(elementType))
         case PMultisetType(elementType) => PMultisetType(go(elementType))
-        case PMapType(keyType, valueType) => PMapType(go(keyType), go(valueType))
-=======
-        case p@PSeqType(elementType) => PSeqType(go(elementType))(p.pos)
-        case p@PSetType(elementType) => PSetType(go(elementType))(p.pos)
-        case p@PMultisetType(elementType) => PMultisetType(go(elementType))(p.pos)
->>>>>>> 4927acd6
+           */
+        case p@PMapType(keyType, valueType) => PMapType(go(keyType), go(valueType))(p.pos)
         case _: PUnknown => parent
         case _: PPredicateType | _: PWandType => parent
         case p@PMagicWandExp(left, right) => PMagicWandExp(go(left), go(right))(p.pos)
@@ -74,20 +73,6 @@
         case _: PFullPerm => parent
         case _: PWildcard => parent
         case _: PEpsilon => parent
-<<<<<<< HEAD
-        case PAccPred(loc, perm) => PAccPred(go(loc), go(perm))
-        case POld(e) => POld(go(e))
-        case PLabelledOld(lbl, e) => PLabelledOld(go(lbl), go(e))
-        case PEmptySeq(t) => PEmptySeq(go(t))
-        case PExplicitSeq(elems) => PExplicitSeq(elems map go)
-        case PRangeSeq(low, high) => PRangeSeq(go(low), go(high))
-        case PLookup(seq, idx) => PLookup(go(seq), go(idx))
-        case PSeqTake(seq, n) => PSeqTake(go(seq), go(n))
-        case PSeqDrop(seq, n) => PSeqDrop(go(seq), go(n))
-        case PUpdate(seq, idx, elem) => PUpdate(go(seq), go(idx), go(elem))
-        case PSize(seq) => PSize(go(seq))
-        case PEmptySet(t) => PEmptySet(go(t))
-=======
         case p@PAccPred(loc, perm) => PAccPred(go(loc), go(perm))(p.pos)
         case p@POld(e) => POld(go(e))(p.pos)
         case p@PLabelledOld(lbl, e) => PLabelledOld(go(lbl), go(e))(p.pos)
@@ -100,28 +85,23 @@
         case p@PSeqUpdate(seq, idx, elem) => PSeqUpdate(go(seq), go(idx), go(elem))(p.pos)
         case p@PSize(seq) => PSize(go(seq))(p.pos)
         case p@PEmptySet(t) => PEmptySet(go(t))(p.pos)
->>>>>>> 4927acd6
+          // MAPS:
+        //case PAccPred(loc, perm) => PAccPred(go(loc), go(perm))
+        //case POld(e) => POld(go(e))
+        //case PLabelledOld(lbl, e) => PLabelledOld(go(lbl), go(e))
+        //case PEmptySeq(t) => PEmptySeq(go(t))
+        //case PExplicitSeq(elems) => PExplicitSeq(elems map go)
+        //case PRangeSeq(low, high) => PRangeSeq(go(low), go(high))
+        case p@PLookup(seq, idx) => PLookup(go(seq), go(idx))(p.pos)
+        //case PSeqTake(seq, n) => PSeqTake(go(seq), go(n))
+        //case PSeqDrop(seq, n) => PSeqDrop(go(seq), go(n))
+        case p@PUpdate(seq, idx, elem) => PUpdate(go(seq), go(idx), go(elem))(p.pos)
+        //case PSize(seq) => PSize(go(seq))
+        //case PEmptySet(t) => PEmptySet(go(t))
         //        case _: PEmptySet => parent
         case p@PExplicitSet(elems) => PExplicitSet(elems map go)(p.pos)
         case p@PEmptyMultiset(t) => PEmptyMultiset(go(t))(p.pos)
         //        case _: PEmptyMultiset => parent
-<<<<<<< HEAD
-        case PExplicitMultiset(elems) => PExplicitMultiset(elems map go)
-        case PEmptyMap(keyType, valueType) => PEmptyMap(go(keyType), go(valueType))
-        case PExplicitMap(exprs) => PExplicitMap(exprs map go)
-        case PMaplet(key, value) => PMaplet(go(key), go(value))
-        case PMapDomain(base) => PMapDomain(go(base))
-        case PMapRange(base) => PMapRange(go(base))
-        case PSeqn(ss) => PSeqn(ss map go)
-        case PFold(e) => PFold(go(e))
-        case PUnfold(e) => PUnfold(go(e))
-        case PPackageWand(e, proofScript) => PPackageWand(go(e), go(proofScript))
-        case PApplyWand(e) => PApplyWand(go(e))
-        case PExhale(e) => PExhale(go(e))
-        case PAssert(e) => PAssert(go(e))
-        case PAssume(e) => PAssume(go(e))
-        case PInhale(e) => PInhale(go(e))
-=======
         case p@PExplicitMultiset(elems) => PExplicitMultiset(elems map go)(p.pos)
 
         case p@PSeqn(ss) => PSeqn(ss map go)(p.pos)
@@ -133,7 +113,22 @@
         case p@PAssert(e) => PAssert(go(e))(p.pos)
         case p@PAssume(e) => PAssume(go(e))(p.pos)
         case p@PInhale(e) => PInhale(go(e))(p.pos)
->>>>>>> 4927acd6
+          // MAPS:
+        //case PExplicitMultiset(elems) => PExplicitMultiset(elems map go)
+        case p@PEmptyMap(keyType, valueType) => PEmptyMap(go(keyType), go(valueType))(p.pos)
+        case p@PExplicitMap(exprs) => PExplicitMap(exprs map go)(p.pos)
+        case p@PMaplet(key, value) => PMaplet(go(key), go(value))(p.pos)
+        case p@PMapDomain(base) => PMapDomain(go(base))(p.pos)
+        case p@PMapRange(base) => PMapRange(go(base))(p.pos)
+        //case PSeqn(ss) => PSeqn(ss map go)
+        //case PFold(e) => PFold(go(e))
+        //case PUnfold(e) => PUnfold(go(e))
+        //case PPackageWand(e, proofScript) => PPackageWand(go(e), go(proofScript))
+        //case PApplyWand(e) => PApplyWand(go(e))
+        //case PExhale(e) => PExhale(go(e))
+        //case PAssert(e) => PAssert(go(e))
+        //case PAssume(e) => PAssume(go(e))
+        //case PInhale(e) => PInhale(go(e))
         case PNewStmt(target, fields) => PNewStmt(go(target), fields map (_.map(go)))
         case p@PVarAssign(idnuse, rhs) => PVarAssign(go(idnuse), go(rhs))(p.pos)
         case p@PFieldAssign(fieldAcc, rhs) => PFieldAssign(go(fieldAcc), go(rhs))(p.pos)
@@ -183,4 +178,4 @@
 
   case class ParseTreeDuplicationError(original: PNode, newChildren: Seq[Any])
       extends RuntimeException(s"Cannot duplicate $original with new children $newChildren")
-}
+}