// This Source Code Form is subject to the terms of the Mozilla Public
// License, v. 2.0. If a copy of the MPL was not distributed with this
// file, You can obtain one at http://mozilla.org/MPL/2.0/.
//
// Copyright (c) 2011-2019 ETH Zurich.

package viper.silver.parser

import viper.silver.FastMessaging
import viper.silver.ast.utility._
import viper.silver.ast.{SourcePosition, _}

import scala.language.implicitConversions

/**
 * Takes an abstract syntax tree after parsing is done and translates it into
 * a Viper abstract syntax tree.
 *
 * [2014-05-08 Malte] The current architecture of the resolver makes it hard
 * to detect all malformed ASTs. It is, for example, hard to detect that an
 * expression "f > 0", where f is an int-typed field, is malformed.
 * The translator can thus not assume that the input tree is completely
 * wellformed, and in cases where a malformed tree is detected, it does not
 * return a tree, but instead, records error messages using the
 * Messaging feature.
 */
case class Translator(program: PProgram) {
  def translate: Option[Program] /*(Program, Seq[Messaging.Record])*/ = {
    // assert(TypeChecker.messagecount == 0, "Expected previous phases to succeed, but found error messages.") // AS: no longer sharing state with these phases

    program match {
      case PProgram(_, _, pdomains, pfields, pfunctions, ppredicates, pmethods, pextensions, _) =>
<<<<<<< HEAD
        pdomains foreach translateMemberSignature
        pextensions foreach translateMemberSignature

        pdomains flatMap (_.funcs) foreach translateMemberSignature
        (pfields ++ pfunctions ++ ppredicates ++ pmethods) foreach translateMemberSignature

=======

        /* [2022-03-14 Alessandro] Domain signatures need no be translated first, since signatures of other declarations
         * like domain functions, and ordinary functions might depend on the domain signature. Especially this is the case
         * when signatures contain user-defined domain types. The same applies for extensions since they might introduce
         * new top-level declarations that behave similar as domains.
         */
        pdomains foreach translateMemberSignature
        pextensions foreach translateMemberSignature

        /* [2022-03-14 Alessandro] Following signatures can be translated independently of each other but must be translated
         * after signatures of domains and extensions because of the above mentioned reasons.
         */
        pdomains flatMap (_.funcs) foreach translateMemberSignature
        (pfields ++ pfunctions ++ ppredicates ++ pmethods) foreach translateMemberSignature

        /* [2022-03-14 Alessandro] After the signatures are translated, the actual full translations can be done
         * independently of each other.
         */
>>>>>>> c2d5e8c2
        val extensions = pextensions map translate
        val domain = (pdomains map translate) ++ extensions filter (t => t.isInstanceOf[Domain])
        val fields = (pfields map translate) ++ extensions filter (t => t.isInstanceOf[Field])
        val functions = (pfunctions map translate) ++ extensions filter (t => t.isInstanceOf[Function])
        val predicates = (ppredicates map translate) ++ extensions filter (t => t.isInstanceOf[Predicate])
        val methods = (pmethods map translate)  ++ extensions filter (t => t.isInstanceOf[Method])



        val finalProgram = ImpureAssumeRewriter.rewriteAssumes(Program(domain.asInstanceOf[Seq[Domain]], fields.asInstanceOf[Seq[Field]],
                functions.asInstanceOf[Seq[Function]], predicates.asInstanceOf[Seq[Predicate]], methods.asInstanceOf[Seq[Method]],
                    (extensions filter (t => t.isInstanceOf[ExtensionMember])).asInstanceOf[Seq[ExtensionMember]])(program))

        finalProgram.deepCollect {case fp: ForPerm => Consistency.checkForPermArguments(fp, finalProgram)}
        finalProgram.deepCollect {case trig: Trigger => Consistency.checkTriggers(trig, finalProgram)}

        if (Consistency.messages.isEmpty) Some(finalProgram) // all error messages generated during translation should be Consistency messages
        else None
    }
  }

  private def translate(t: PExtender): Member = {
    t.translateMember(this)
  }

  private def translate(m: PMethod): Method = m match {
    case PMethod(name, _, _, pres, posts, body) =>
      val m = findMethod(name)

      val newBody = body.map(actualBody => {
        val b = stmt(actualBody).asInstanceOf[Seqn]
        val newScopedDecls = b.scopedDecls ++ b.deepCollect {case l: Label => l}

        b.copy(scopedDecls = newScopedDecls)(b.pos, b.info, b.errT)
      })

      val finalMethod = m.copy(pres = pres map exp, posts = posts map exp, body = newBody)(m.pos, m.info, m.errT)

      members(m.name) = finalMethod

      finalMethod
  }

  private def translate(d: PDomain): Domain = d match {
    case PDomain(name, _, functions, axioms) =>
      val d = findDomain(name)
      val dd = d.copy(functions = functions map (f => findDomainFunction(f.idndef)),
        axioms = axioms map translate)(d.pos, d.info, d.errT)
      members(d.name) = dd
      dd
  }

  private def translate(a: PAxiom): DomainAxiom = a match {
    case pa@PAxiom(Some(name), e) =>
      NamedDomainAxiom(name.name, exp(e))(a, domainName = pa.domainName.name)
    case pa@PAxiom(None, e) =>
      AnonymousDomainAxiom(exp(e))(a, domainName = pa.domainName.name)
  }

  private def translate(f: PFunction): Function = f match {
    case PFunction(name, _, _, pres, posts, body) =>
      val f = findFunction(name)
      val ff = f.copy( pres = pres map exp, posts = posts map exp, body = body map exp)(f.pos, f.info, f.errT)
      members(f.name) = ff
      ff
  }

  private def translate(p: PPredicate): Predicate = p match {
    case PPredicate(name, _, body) =>
      val p = findPredicate(name)
      val pp = p.copy(body = body map exp)(p.pos, p.info, p.errT)
      members(p.name) = pp
      pp
  }

  private def translate(f: PField) = findField(f.idndef)

  private val members = collection.mutable.HashMap[String, Node]()
  def getMembers() = members
  /**
    * Translate the signature of a member, so that it can be looked up later.
    *
    * TODO: Get rid of this method!
    *         - Passing lots of null references is just asking for trouble
    *         - It should no longer be necessary to have this lookup table because, e.g. a
    *           method call no longer needs the method node, the method name (as a string)
    *           suffices
    */
  private def translateMemberSignature(p: PMember): Unit = {
    val pos = p
    val name = p.idndef.name
    val t = p match {
      case PField(_, typ) =>
        Field(name, ttyp(typ))(pos)
      case PFunction(_, formalArgs, typ, _, _, _) =>
        Function(name, formalArgs map liftVarDecl, ttyp(typ), null, null, null)(pos)
      case pdf@ PDomainFunction(_, args, typ, unique) =>
        DomainFunc(name, args map liftAnyVarDecl, ttyp(typ), unique)(pos,NoInfo,pdf.domainName.name)
      case PDomain(_, typVars, _, _) =>
        Domain(name, null, null, typVars map (t => TypeVar(t.idndef.name)))(pos)
      case PPredicate(_, formalArgs, _) =>
        Predicate(name, formalArgs map liftVarDecl, null)(pos)
      case PMethod(_, formalArgs, formalReturns, _, _, _) =>
        Method(name, formalArgs map liftVarDecl, formalReturns map liftVarDecl, null, null, null)(pos)
    }
    members.put(p.idndef.name, t)
  }

  private def translateMemberSignature(p: PExtender): Unit ={
    p match {
      case t: PMember =>
        val l = p.translateMemberSignature(this)
        members.put(t.idndef.name, l)
    }
  }

  // helper methods that can be called if one knows what 'id' refers to
  private def findDomain(id: PIdentifier) = members(id.name).asInstanceOf[Domain]
  private def findField(id: PIdentifier) = members(id.name).asInstanceOf[Field]
  private def findFunction(id: PIdentifier) = members(id.name).asInstanceOf[Function]
  private def findDomainFunction(id: PIdentifier) = members(id.name).asInstanceOf[DomainFunc]
  private def findPredicate(id: PIdentifier) = members(id.name).asInstanceOf[Predicate]
  private def findMethod(id: PIdentifier) = members(id.name).asInstanceOf[Method]

  /** Takes a `PStmt` and turns it into a `Stmt`. */
  def stmt(s: PStmt): Stmt = {
    val pos = s
    s match {
      case p@PVarAssign(idnuse, PCall(func, args, _)) if members(func.name).isInstanceOf[Method] =>
        /* This is a method call that got parsed in a slightly confusing way.
         * TODO: Get rid of this case! There is a matching case in the resolver.
         */
        val call = PMethodCall(Seq(idnuse), func, args)(p.pos)
        stmt(call)
      case PVarAssign(idnuse, rhs) =>
        LocalVarAssign(LocalVar(idnuse.name, ttyp(idnuse.typ))(pos), exp(rhs))(pos)
      case PFieldAssign(field, rhs) =>
        FieldAssign(FieldAccess(exp(field.rcv), findField(field.idnuse))(field), exp(rhs))(pos)
      case PLocalVarDecl(idndef, t, Some(init)) =>
        LocalVarAssign(LocalVar(idndef.name, ttyp(t))(pos), exp(init))(pos)
      case PLocalVarDecl(_, _, None) =>
        // there are no declarations in the Viper AST; rather they are part of the scope signature
        Statements.EmptyStmt
      case PSeqn(ss) =>
        val plocals = ss.collect {
          case l: PLocalVarDecl => Some(l)
          case _ => None
        }
        val locals = plocals.flatten.map {
          case p@PLocalVarDecl(idndef, t, _) => LocalVarDecl(idndef.name, ttyp(t))(p)
        }
        Seqn(ss filterNot (_.isInstanceOf[PSkip]) map stmt, locals)(pos)
      case PFold(e) =>
        Fold(exp(e).asInstanceOf[PredicateAccessPredicate])(pos)
      case PUnfold(e) =>
        Unfold(exp(e).asInstanceOf[PredicateAccessPredicate])(pos)
      case PPackageWand(e, proofScript) =>
        val wand = exp(e).asInstanceOf[MagicWand]
        Package(wand, stmt(proofScript).asInstanceOf[Seqn])(pos)
      case PApplyWand(e) =>
        Apply(exp(e).asInstanceOf[MagicWand])(pos)
      case PInhale(e) =>
        Inhale(exp(e))(pos)
      case PAssume(e) =>
        Assume(exp(e))(pos)
      case PExhale(e) =>
        Exhale(exp(e))(pos)
      case PAssert(e) =>
        Assert(exp(e))(pos)
      case PNewStmt(target, fieldsOpt) =>
        val fields = fieldsOpt match {
          case None => program.fields map translate
            /* Slightly redundant since we already translated the fields when we
             * translated the PProgram at the beginning of this class.
             */
          case Some(pfields) => pfields map findField
        }
        NewStmt(exp(target).asInstanceOf[LocalVar], fields)(pos)
      case PMethodCall(targets, method, args) =>
        val ts = (targets map exp).asInstanceOf[Seq[LocalVar]]
        MethodCall(findMethod(method), args map exp, ts)(pos)
      case PLabel(name, invs) =>
        Label(name.name, invs map exp)(pos)
      case PGoto(label) =>
        Goto(label.name)(pos)
      case PIf(cond, thn, els) =>
        If(exp(cond), stmt(thn).asInstanceOf[Seqn], stmt(els).asInstanceOf[Seqn])(pos)
      case PWhile(cond, invs, body) =>
        While(exp(cond), invs map exp, stmt(body).asInstanceOf[Seqn])(pos)
      case t: PExtender =>   t.translateStmt(this)
      case _: PDefine | _: PSkip =>
        sys.error(s"Found unexpected intermediate statement $s (${s.getClass.getName}})")
    }
  }

  /** Takes a `PExp` and turns it into an `Exp`. */
  def exp(pexp: PExp): Exp = {
    val pos = pexp
    pexp match {

      case piu @ PIdnUse(name) =>
        piu.decl match {
          case _: PLocalVarDecl | _: PFormalArgDecl => LocalVar(name, ttyp(pexp.typ))(pos)
          case pf: PField =>
            /* A malformed AST where a field is dereferenced without a receiver */
            Consistency.messages ++= FastMessaging.message(piu, s"expected expression but found field $name")
            LocalVar(pf.idndef.name, ttyp(pf.typ))(pos)
          case _ =>
            sys.error("should not occur in type-checked program")
        }
      case pbe @ PBinExp(left, op, right) =>
        val (l, r) = (exp(left), exp(right))
        op match {
          case "+" =>
            r.typ match {
              case Int => Add(l, r)(pos)
              case Perm => PermAdd(l, r)(pos)
              case _ => sys.error("should not occur in type-checked program")
            }
          case "-" =>
            r.typ match {
              case Int => Sub(l, r)(pos)
              case Perm => PermSub(l, r)(pos)
              case _ => sys.error("should not occur in type-checked program")
            }
          case "*" =>
            r.typ match {
              case Int =>
                l.typ match {
                  case Int => Mul(l, r)(pos)
                  case Perm => IntPermMul(r, l)(pos)
                  case _ => sys.error("should not occur in type-checked program")
                }
              case Perm =>
                l.typ match {
                  case Int => IntPermMul(l, r)(pos)
                  case Perm => PermMul(l, r)(pos)
                  case _ => sys.error("should not occur in type-checked program")
                }
              case _ => sys.error("should not occur in type-checked program")
            }
          case "/" =>
            assert(r.typ==Int)
            l.typ match {
              case Perm => PermDiv(l, r)(pos)
              case Int  =>
                assert (r.typ==Int)
                if (ttyp(pbe.typ) == Int)
                  Div(l, r)(pos)
                else
                  FractionalPerm(l, r)(pos)
              case _    => sys.error("should not occur in type-checked program")
            }
          case "\\" => Div(l, r)(pos)
          case "%" => Mod(l, r)(pos)
          case "<" =>
            l.typ match {
              case Int => LtCmp(l, r)(pos)
              case Perm => PermLtCmp(l, r)(pos)
              case _ => sys.error("unexpected type")
            }
          case "<=" =>
            l.typ match {
              case Int => LeCmp(l, r)(pos)
              case Perm => PermLeCmp(l, r)(pos)
              case _ => sys.error("unexpected type")
            }
          case ">" =>
            l.typ match {
              case Int => GtCmp(l, r)(pos)
              case Perm => PermGtCmp(l, r)(pos)
              case _ => sys.error("unexpected type")
            }
          case ">=" =>
            l.typ match {
              case Int => GeCmp(l, r)(pos)
              case Perm => PermGeCmp(l, r)(pos)
              case _ => sys.error("unexpected type")
            }
          case "==" => EqCmp(l, r)(pos)
          case "!=" => NeCmp(l, r)(pos)
          case "==>" => Implies(l, r)(pos)
          case "--*" => MagicWand(l, r)(pos)
          case "<==>" => EqCmp(l, r)(pos)
          case "&&" => And(l, r)(pos)
          case "||" => Or(l, r)(pos)

          case "in" => right.typ match {
            case _: PSeqType => SeqContains(l, r)(pos)
            case _: PMapType => MapContains(l, r)(pos)
            case _: PSetType | _: PMultisetType => AnySetContains(l, r)(pos)
            case t => sys.error(s"unexpected type $t")
          }

          case "++" => SeqAppend(l, r)(pos)
          case "subset" => AnySetSubset(l, r)(pos)
          case "intersection" => AnySetIntersection(l, r)(pos)
          case "union" => AnySetUnion(l, r)(pos)
          case "setminus" => AnySetMinus(l, r)(pos)
          case _ => sys.error(s"unexpected operator $op")
        }
      case PUnExp(op, pe) =>
        val e = exp(pe)
        op match {
          case "-" =>
            e.typ match {
              case Int => Minus(e)(pos)
              case Perm => PermMinus(e)(pos)
              case _ => sys.error("unexpected type")
            }
          case "!" => Not(e)(pos)
        }
      case PInhaleExhaleExp(in, ex) =>
        InhaleExhaleExp(exp(in), exp(ex))(pos)
      case PIntLit(i) =>
        IntLit(i)(pos)
      case p@PResultLit() =>
        // find function
        var par: PNode = p.parent.get
        while (!par.isInstanceOf[PFunction]) {
          if (par == null) sys.error("cannot use 'result' outside of function")
          par = par.parent.get
        }
        Result(ttyp(par.asInstanceOf[PFunction].typ))(pos)
      case PBoolLit(b) =>
        if (b) TrueLit()(pos) else FalseLit()(pos)
      case PNullLit() =>
        NullLit()(pos)
      case PFieldAccess(rcv, idn) =>
        FieldAccess(exp(rcv), findField(idn))(pos)
      case PPredicateAccess(args, idn) =>
        PredicateAccess(args map exp, findPredicate(idn).name)(pos)
      case PMagicWandExp(left, right) => MagicWand(exp(left), exp(right))(pos)
      case pfa@PCall(func, args, _) =>
        members(func.name) match {
          case f: Function => FuncApp(f, args map exp)(pos)
          case f @ DomainFunc(_, _, _, _) =>
            val actualArgs = args map exp
            /* TODO: Not used - problem?*/
            type TypeSubstitution = Map[TypeVar, Type]
            val so : Option[TypeSubstitution] = pfa.domainSubstitution match{
              case Some(ps) => Some(ps.m.map(kv=>TypeVar(kv._1)->ttyp(kv._2)))
              case None => None
            }
            so match {
              case Some(s) =>
                val d = members(f.domainName).asInstanceOf[Domain]
                assert(s.keys.toSet.subsetOf(d.typVars.toSet))
                val sp = s //completeWithDefault(d.typVars,s)
                assert(sp.keys.toSet == d.typVars.toSet)
                DomainFuncApp(f, actualArgs, sp)(pos)
              case _ => sys.error("type unification error - should report and not crash")
            }
          case _: Predicate =>
            val inner = PredicateAccess(args map exp, findPredicate(func).name) (pos)
            val fullPerm = FullPerm()(pos)
            PredicateAccessPredicate(inner, fullPerm) (pos)
          case _ => sys.error("unexpected reference to non-function")
        }
      case PUnfolding(loc, e) =>
        Unfolding(exp(loc).asInstanceOf[PredicateAccessPredicate], exp(e))(pos)
      case PApplying(wand, e) =>
        Applying(exp(wand).asInstanceOf[MagicWand], exp(e))(pos)
      case PLet(exp1, PLetNestedScope(variable, body)) =>
        Let(liftVarDecl(variable), exp(exp1), exp(body))(pos)
      case _: PLetNestedScope =>
        sys.error("unexpected node PLetNestedScope, should only occur as a direct child of PLet nodes")
      case PExists(vars, triggers, e) =>
        val ts = triggers map (t => Trigger((t.exp map exp) map (e => e match {
          case PredicateAccessPredicate(inner, _) => inner
          case _ => e
        }))(t))
        Exists(vars map liftVarDecl, ts, exp(e))(pos)
      case PForall(vars, triggers, e) =>
        val ts = triggers map (t => Trigger((t.exp map exp) map (e => e match {
          case PredicateAccessPredicate(inner, _) => inner
          case _ => e
        }))(t))
        val fa = Forall(vars map liftVarDecl, ts, exp(e))(pos)
        if (fa.isPure) {
          fa
        } else {
          val desugaredForalls = QuantifiedPermissions.desugarSourceQuantifiedPermissionSyntax(fa)
          desugaredForalls.tail.foldLeft(desugaredForalls.head: Exp)((conjuncts, forall) =>
            And(conjuncts, forall)(fa.pos, fa.info, fa.errT))
        }
      case PForPerm(vars, res, e) =>
        val varList = vars map liftVarDecl
        exp(res) match {
          case PredicateAccessPredicate(inner, _) => ForPerm(varList, inner, exp(e))(pos)
          case f : FieldAccess => ForPerm(varList, f, exp(e))(pos)
          case p : PredicateAccess => ForPerm(varList, p, exp(e))(pos)
          case w : MagicWand => ForPerm(varList, w, exp(e))(pos)
          case other =>
            sys.error(s"Internal Error: Unexpectedly found $other in forperm")
        }
      case POld(e) =>
        Old(exp(e))(pos)
      case PLabelledOld(lbl,e) =>
        LabelledOld(exp(e),lbl.name)(pos)
      case PCondExp(cond, thn, els) =>
        CondExp(exp(cond), exp(thn), exp(els))(pos)
      case PCurPerm(res) =>
        exp(res) match {
          case PredicateAccessPredicate(inner, _) => CurrentPerm(inner)(pos)
          case x: FieldAccess => CurrentPerm(x)(pos)
          case x: PredicateAccess => CurrentPerm(x)(pos)
          case x: MagicWand => CurrentPerm(x)(pos)
          case other => sys.error(s"Unexpectedly found $other")
        }
      case PNoPerm() =>
        NoPerm()(pos)
      case PFullPerm() =>
        FullPerm()(pos)
      case PWildcard() =>
        WildcardPerm()(pos)
      case PEpsilon() =>
        EpsilonPerm()(pos)
      case PAccPred(loc, perm) =>
        val p = exp(perm)
        exp(loc) match {
          case loc@FieldAccess(_, _) =>
            FieldAccessPredicate(loc, p)(pos)
          case loc@PredicateAccess(_, _) =>
            PredicateAccessPredicate(loc, p)(pos)
          case PredicateAccessPredicate(inner, _) => PredicateAccessPredicate(inner, p)(pos)
          case _ =>
            sys.error("unexpected location")
        }
      case PEmptySeq(_) =>
        EmptySeq(ttyp(pexp.typ.asInstanceOf[PSeqType].elementType))(pos)
      case PExplicitSeq(elems) =>
        ExplicitSeq(elems map exp)(pos)
      case PRangeSeq(low, high) =>
        RangeSeq(exp(low), exp(high))(pos)

      case PLookup(base, index) => base.typ match {
        case _: PSeqType => SeqIndex(exp(base), exp(index))(pos)
        case _: PMapType => MapLookup(exp(base), exp(index))(pos)
        case t => sys.error(s"unexpected type $t")
      }

      case PSeqTake(seq, n) =>
        SeqTake(exp(seq), exp(n))(pos)
      case PSeqDrop(seq, n) =>
        SeqDrop(exp(seq), exp(n))(pos)

      case PUpdate(base, key, value) => base.typ match {
        case _: PSeqType => SeqUpdate(exp(base), exp(key), exp(value))(pos)
        case _: PMapType => MapUpdate(exp(base), exp(key), exp(value))(pos)
        case t => sys.error(s"unexpected type $t")
      }

      case PSize(base) => base.typ match {
        case _: PSeqType => SeqLength(exp(base))(pos)
        case _: PMapType => MapCardinality(exp(base))(pos)
        case _: PSetType | _: PMultisetType => AnySetCardinality(exp(base))(pos)
        case t => sys.error(s"unexpected type $t")
      }

      case PEmptySet(_) =>
        EmptySet(ttyp(pexp.typ.asInstanceOf[PSetType].elementType))(pos)
      case PExplicitSet(elems) =>
        ExplicitSet(elems map exp)(pos)
      case PEmptyMultiset(_) =>
        EmptyMultiset(ttyp(pexp.typ.asInstanceOf[PMultisetType].elementType))(pos)
      case PExplicitMultiset(elems) =>
        ExplicitMultiset(elems map exp)(pos)

      case PEmptyMap(_, _) => EmptyMap(
        ttyp(pexp.typ.asInstanceOf[PMapType].keyType),
        ttyp(pexp.typ.asInstanceOf[PMapType].valueType)
      )(pos)
      case PExplicitMap(elems) =>
        ExplicitMap(elems map exp)(pos)
      case PMaplet(key, value) =>
        Maplet(exp(key), exp(value))(pos)
      case PMapDomain(base) =>
        MapDomain(exp(base))(pos)
      case PMapRange(base) =>
        MapRange(exp(base))(pos)

      case t: PExtender => t.translateExp(this)
    }
  }

  /** Takes a [[viper.silver.parser.FastPositioned]] and turns it into a [[viper.silver.ast.SourcePosition]]. */
  implicit def liftPos(node: Where): SourcePosition = {
    if (node.pos._1.isInstanceOf[FilePosition]) {
      assert(node.pos._2.isInstanceOf[FilePosition])

      val begin = node.pos._1.asInstanceOf[FilePosition]
      val end = node.pos._2.asInstanceOf[FilePosition]

      SourcePosition(begin.file,
        LineColumnPosition(begin.line, begin.column),
        LineColumnPosition(end.line, end.column))
    }
    else {
      SourcePosition(null, 0, 0)
    }
  }

  /** Takes a `PAnyFormalArgDecl` and turns it into a `AnyLocalVarDecl`. */
  def liftAnyVarDecl(formal: PAnyFormalArgDecl) =
    formal match {
      case f: PFormalArgDecl => LocalVarDecl(f.idndef.name, ttyp(f.typ))(f.idndef)
      case u: PUnnamedFormalArgDecl => UnnamedLocalVarDecl(ttyp(u.typ))(u.typ)
    }

  /** Takes a `PFormalArgDecl` and turns it into a `LocalVarDecl`. */
  def liftVarDecl(formal: PFormalArgDecl) =
      LocalVarDecl(formal.idndef.name, ttyp(formal.typ))(formal.idndef)

  /** Takes a `PType` and turns it into a `Type`. */
  def ttyp(t: PType): Type = t match {
    case PPrimitiv(name) => name match {
      case "Int" => Int
      case "Bool" => Bool
      case "Ref" => Ref
      case "Perm" => Perm
    }
    case PSeqType(elemType) =>
      SeqType(ttyp(elemType))
    case PSetType(elemType) =>
      SetType(ttyp(elemType))
    case PMultisetType(elemType) =>
      MultisetType(ttyp(elemType))
    case PMapType(keyType, valueType) =>
      MapType(ttyp(keyType), ttyp(valueType))
    case PDomainType(name, args) =>
      members.get(name.name) match {
        case Some(d) =>
          val domain = d.asInstanceOf[Domain]
          val typVarMapping = domain.typVars zip (args map ttyp)
          DomainType(domain, typVarMapping /*.filter {
            case (tv, tt) => tv!=tt //!tt.isInstanceOf[TypeVar]
          }*/.toMap)
        case None =>
          assert(args.isEmpty)
          TypeVar(name.name) // not a domain, i.e. it must be a type variable
      }
    case PWandType() => Wand
    case t: PExtender => t.translateType(this)
    case PUnknown() =>
      sys.error("unknown type unexpected here")
    case PPredicateType() =>
      sys.error("unexpected use of internal typ")
  }
}<|MERGE_RESOLUTION|>--- conflicted
+++ resolved
@@ -30,14 +30,6 @@
 
     program match {
       case PProgram(_, _, pdomains, pfields, pfunctions, ppredicates, pmethods, pextensions, _) =>
-<<<<<<< HEAD
-        pdomains foreach translateMemberSignature
-        pextensions foreach translateMemberSignature
-
-        pdomains flatMap (_.funcs) foreach translateMemberSignature
-        (pfields ++ pfunctions ++ ppredicates ++ pmethods) foreach translateMemberSignature
-
-=======
 
         /* [2022-03-14 Alessandro] Domain signatures need no be translated first, since signatures of other declarations
          * like domain functions, and ordinary functions might depend on the domain signature. Especially this is the case
@@ -56,7 +48,6 @@
         /* [2022-03-14 Alessandro] After the signatures are translated, the actual full translations can be done
          * independently of each other.
          */
->>>>>>> c2d5e8c2
         val extensions = pextensions map translate
         val domain = (pdomains map translate) ++ extensions filter (t => t.isInstanceOf[Domain])
         val fields = (pfields map translate) ++ extensions filter (t => t.isInstanceOf[Field])
