--- conflicted
+++ resolved
@@ -60,7 +60,6 @@
   }
 
   private def translate(m: PMethod): Method = m match {
-<<<<<<< HEAD
     case PMethod(name, formalArgs, formalReturns, pres, posts, body) =>
       val m = findMethod(name)
       val plocals = Visitor.shallowCollect(body.childStmts, Nodes.subnodes)({
@@ -74,22 +73,6 @@
       val mm = m.copy(pres = pres map exp, posts = posts map exp, locals = locals, body = stmt(body))(m.pos, m.info, m.errT)
       members(m.name) = mm
       mm
-=======
-        case PMethod(name, formalArgs, formalReturns, pres, posts, body) =>
-          val m = findMethod(name)
-          val plocals = Visitor.shallowCollect(body.childStmts, Nodes.subnodes)({
-            case l: PLocalVarDecl => Some(l)
-            case w: PWhile => None
-          }).flatten // only collect declarations at top-level, not from nested loop bodies
-        val locals = plocals map {
-          case p@PLocalVarDecl(idndef, t, _) => LocalVarDecl(idndef.name, ttyp(t))(p)
-        }
-          m.locals = locals
-          m.pres = pres map exp
-          m.posts = posts map exp
-          m.body = stmt(body)
-          m
->>>>>>> 6d4201a0
   }
 
   private def translate(d: PDomain): Domain = d match {
@@ -106,23 +89,12 @@
       DomainAxiom(name.name, exp(e))(a,domainName = pa.domainName.name)
   }
 
-<<<<<<< HEAD
   private def translate(f: PFunction): Function = f match {
     case PFunction(name, formalArgs, typ, pres, posts, body) =>
       val f = findFunction(name)
       val ff = f.copy(pres = pres map exp, posts = posts map exp, body = body map exp)(f.pos, f.info, f.errT)
       members(f.name) = ff
       ff
-=======
-  private def translate(f: PFunction) = f match {
-    case PFunction(name, formalArgs, typ, pres, posts, decs, body) =>
-      val f = findFunction(name)
-      f.pres = pres map exp
-      f.posts = posts map exp
-      f.decs = decs map dec
-      f.body = body map exp
-      f
->>>>>>> 6d4201a0
   }
 
   private def translate(p: PPredicate): Predicate = p match {
