--- conflicted
+++ resolved
@@ -21,11 +21,7 @@
                 config: viper.silver.frontend.SilFrontendConfig,
                 fp: FastParser) extends SilverPlugin with ParserPluginTemplate {
 
-<<<<<<< HEAD
-  import fp.{annotation, FP, formalArg, idndef, idnuse, keywordLang, typ, typeParams, ParserExtension}
-=======
-  import fp.{FP, annotation, formalArgList, idndef, idnuse, typ, typeParams, ParserExtension}
->>>>>>> c2c1b118
+  import fp.{annotation, FP, formalArgList, idndef, idnuse, keywordLang, typ, typeParams, ParserExtension}
 
   /**
     * Keywords used to define ADT's
@@ -73,7 +69,6 @@
     * }
     *
     */
-<<<<<<< HEAD
   def adtDecl[$: P]: P[PAdt] = FP(annotation.rep(0) ~ keywordLang(AdtKeyword) ~/ idndef ~ typeParams ~ "{" ~ adtConstructorDecl.rep ~
     "}" ~ adtDerivingDecl.?).map {
     case (pos, (anns, k, name, typparams, constructors, dec)) =>
@@ -87,24 +82,11 @@
         dec.map(_._2).getOrElse(Seq.empty)
       )(pos)
   }
-=======
-  def adtDecl[$: P]: P[PAdt] = FP(annotation.rep(0) ~ AdtKeyword ~/ idndef ~ typeParams ~ "{" ~ adtConstructorDecl.rep ~
-    "}" ~ adtDerivingDecl.?).map {
-      case (pos, (anns, name, typparams, constructors, dec)) =>
-        PAdt(
-          name,
-          typparams,
-          constructors map (c => PAdtConstructor(c.idndef, c.formalArgs)(PIdnUse(name.name)(name.pos))(c.pos, c.annotations)),
-          dec.getOrElse(Seq.empty)
-        )(pos, anns)
-    }
->>>>>>> c2c1b118
 
   def adtDerivingDecl[$: P]: P[(PKeywordLang, Seq[PAdtDerivingInfo])] = P(keywordLang(AdtDerivesKeyword) ~/ "{" ~ adtDerivingDeclBody.rep ~ "}")
 
-<<<<<<< HEAD
-  def adtDerivingDeclBody[$: P]: P[PAdtDerivingInfo] = FP(
-    idnuse ~ ("[" ~ typ ~ "]").? ~ (keywordLang(AdtDerivesWithoutKeyword) ~/ idnuse.rep(sep = ",", min = 1)).?).map {
+  def adtDerivingDeclBody[$: P]: P[PAdtDerivingInfo] =
+    FP(idnuse ~ ("[" ~ typ ~ "]").? ~ (keywordLang(AdtDerivesWithoutKeyword) ~/ idnuse.rep(sep = ",", min = 1)).?).map {
     case (pos, (func, ttyp, Some((without, bl)))) => PAdtDerivingInfo(func, ttyp, Some(without), bl.toSet)(pos)
     case (pos, (func, ttyp, None)) => PAdtDerivingInfo(func, ttyp, None, Set.empty)(pos)
   }
@@ -112,16 +94,6 @@
   def adtConstructorDecl[$: P]: P[PAdtConstructor1] = FP(annotation.rep(0) ~ adtConstructorSignature ~ ";".?).map {
     case (pos, (anns, (name, formalArgs))) => PAdtConstructor1(anns, name, formalArgs)(pos)
   }
-=======
-  def adtDerivingDeclBody[$: P]: P[PAdtDerivingInfo] =
-    FP(idnuse ~ ("[" ~ typ ~ "]").? ~ (AdtDerivesWithoutKeyword ~/ idnuse.rep(sep = ",", min = 1)).?).map {
-      case (pos, (func, ttyp, bl)) => PAdtDerivingInfo(func, ttyp, bl.getOrElse(Seq.empty).toSet)(pos)
-    }
-
-  def adtConstructorDecl[$: P]: P[PAdtConstructor1] = FP(annotation.rep(0) ~ adtConstructorSignature ~ ";".?).map {
-      case (pos, (anns, (name, formalArgs))) => PAdtConstructor1(name, formalArgs)(pos, anns)
-    }
->>>>>>> c2c1b118
 
   def adtConstructorSignature[$: P]: P[(PIdnDef, Seq[PFormalArgDecl])] = P(idndef ~ "(" ~ formalArgList ~ ")")
 
@@ -139,24 +111,15 @@
 
     def transformStrategy[T <: PNode](input: T): T = StrategyBuilder.Slim[PNode]({
       // If derives import is missing deriving info is ignored
-<<<<<<< HEAD
       case pa@PAdt(anns, adt, idndef, typVars, constructors, derive, _) if !derivesImported => PAdt(anns, adt, idndef, typVars, constructors, derive, Seq.empty)(pa.pos)
-=======
-      case pa@PAdt(idndef, typVars, constructors, _) if !derivesImported => PAdt(idndef, typVars, constructors, Seq.empty)(pa.pos, pa.annotations)
->>>>>>> c2c1b118
       case pa@PDomainType(idnuse, args) if declaredAdtNames.contains(idnuse.name) => PAdtType(idnuse, args)(pa.pos)
       case pc@PCall(idnuse, args, typeAnnotated) if declaredConstructorNames.exists(_.name == idnuse.name) => PConstructorCall(idnuse, args, typeAnnotated)(pc.pos)
       // A destructor call or discriminator call might be parsed as left-hand side of a field assignment, which is illegal. Hence in this case
       // we simply treat the calls as an ordinary field access, which results in an identifier not found error.
       case pfa@PAssign(Seq(fieldAcc: PFieldAccess), rhs) if declaredConstructorArgsNames.contains(fieldAcc.idnuse.name) ||
         declaredConstructorNames.exists("is" + _.name == fieldAcc.idnuse.name) =>
-<<<<<<< HEAD
         PFieldAssign(PFieldAccess(transformStrategy(fieldAcc.rcv), fieldAcc.idnuse)(fieldAcc.pos), transformStrategy(rhs))(pfa.pos)
       case pfa@PFieldAccess(rcv, idnuse) if declaredConstructorArgsNames.contains(idnuse.name) => PDestructorCall(idnuse, rcv)(pfa.pos)
-=======
-        PAssign(Seq(PFieldAccess(transformStrategy(fieldAcc.rcv), fieldAcc.idnuse)(fieldAcc.pos)), transformStrategy(rhs))(pfa.pos)
-      case pfa@PFieldAccess(rcv, idnuse) if declaredConstructorArgsNames.contains(idnuse.name) => PDestructorCall(idnuse.name, rcv)(pfa.pos)
->>>>>>> c2c1b118
       case pfa@PFieldAccess(rcv, idnuse) if declaredConstructorNames.exists("is" + _.name == idnuse.name) => PDiscriminatorCall(PIdnUse(idnuse.name.substring(2))(idnuse.pos), rcv)(pfa.pos)
     }).recurseFunc({
       // Stop the recursion if a destructor call or discriminator call is parsed as left-hand side of a field assignment
