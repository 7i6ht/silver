--- conflicted
+++ resolved
@@ -29,14 +29,8 @@
     n.definition(member = null)(idnuse) match {
       case Some(p: PPredicate) =>
         // type checking should be the same as for PPredicateAccess nodes
-<<<<<<< HEAD
         val predicateAccess = PCall(idnuse, args, None)(p.pos)
         predicateAccess.extfunction = p
-        // val predicateAccess = PPredicateAccess(args, idnuse)(p.pos)
-=======
-        val predicateAccess = PCall(idnuse, args)(p.pos)
-        predicateAccess.extfunction = p
->>>>>>> c2c1b118
         t.checkInternal(predicateAccess)
         None
       case _ => Some(Seq("expected predicate"))
