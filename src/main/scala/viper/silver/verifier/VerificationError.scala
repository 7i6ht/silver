--- conflicted
+++ resolved
@@ -11,11 +11,7 @@
 
 trait ErrorMessage {
   def id: String
-<<<<<<< HEAD
-  def offendingNode: errors.PositionedNode with Infoed
-=======
-  def offendingNode: errors.ErrorNode
->>>>>>> 048610f7
+  def offendingNode: errors.ErrorNode with Infoed
   def pos: Position
   def readableMessage: String
 
@@ -29,11 +25,8 @@
   override def readableMessage = readableMessage(false, true)
   def fullId = s"$id:${reason.id}"
 
-<<<<<<< HEAD
-  def updateNode(offendingNode: errors.PositionedNode, reasonOffendingNode: errors.PositionedNode): VerificationError
-=======
-
->>>>>>> 048610f7
+
+  def updateNode(offendingNode: errors.ErrorNode, reasonOffendingNode: errors.ErrorNode): VerificationError
 }
 
 trait ErrorReason extends ErrorMessage
@@ -45,15 +38,10 @@
     val id = "?"
     val readableMessage = "?"
 
-<<<<<<< HEAD
-    val offendingNode = new Node with Positioned with Infoed {
+    val offendingNode = new Node with Positioned with TransformableErrors with Infoed {
       val pos = NoPosition
       val info = new NoInfo
-=======
-    val offendingNode = new Node with Positioned with TransformableErrors {
-      val pos = NoPosition
       val errT = NoTrafos
->>>>>>> 048610f7
     }
 
     def withNode(offendingNode: errors.ErrorNode = this.offendingNode) = DummyReason
@@ -110,25 +98,17 @@
 }
 
 object errors {
-<<<<<<< HEAD
-  type PositionedNode = Node with Positioned with Infoed
-=======
-  type ErrorNode = Node with Positioned with TransformableErrors with Rewritable
->>>>>>> 048610f7
+  type ErrorNode = Node with Positioned with TransformableErrors with Rewritable with Infoed
 
   case class Internal(offendingNode: ErrorNode, reason: ErrorReason) extends AbstractVerificationError {
     val id = "internal"
     val text = "An internal error occurred."
 
-<<<<<<< HEAD
-    def withNode(offendingNode: PositionedNode = this.offendingNode) = Internal(offendingNode, this.reason)
-    def updateNode(offendingNode: PositionedNode, reasonOffendingNode: PositionedNode) = {
-      Internal(offendingNode, this.reason.withNode(reasonOffendingNode).asInstanceOf[ErrorReason])
-    }
-=======
     def withNode(offendingNode: errors.ErrorNode = this.offendingNode) = Internal(offendingNode, this.reason)
     def withReason(r: ErrorReason) = Internal(offendingNode, r)
->>>>>>> 048610f7
+    def updateNode(offendingNode: ErrorNode, reasonOffendingNode: ErrorNode) = {
+      Internal(offendingNode, this.reason.withNode(reasonOffendingNode).asInstanceOf[ErrorReason])
+    }
   }
 
   def Internal(offendingNode: ErrorNode): PartialVerificationError =
@@ -138,15 +118,11 @@
     val id = "assignment.failed"
     val text = "Assignment might fail."
 
-<<<<<<< HEAD
-    def withNode(offendingNode: PositionedNode = this.offendingNode) = AssignmentFailed(offendingNode.asInstanceOf[AbstractAssign], this.reason)
-    def updateNode(offendingNode: PositionedNode, reasonOffendingNode: PositionedNode) = {
-      AssignmentFailed(offendingNode.asInstanceOf[AbstractAssign], this.reason.withNode(reasonOffendingNode).asInstanceOf[ErrorReason])
-    }
-=======
     def withNode(offendingNode: errors.ErrorNode = this.offendingNode) = AssignmentFailed(offendingNode.asInstanceOf[AbstractAssign], this.reason)
     def withReason(r: ErrorReason) = AssignmentFailed(offendingNode, r)
->>>>>>> 048610f7
+    def updateNode(offendingNode: ErrorNode, reasonOffendingNode: ErrorNode) = {
+      AssignmentFailed(offendingNode.asInstanceOf[AbstractAssign], this.reason.withNode(reasonOffendingNode).asInstanceOf[ErrorReason])
+    }
   }
 
   def AssignmentFailed(offendingNode: AbstractAssign): PartialVerificationError =
@@ -156,15 +132,11 @@
     val id = "call.failed"
     val text = "Method call might fail."
 
-<<<<<<< HEAD
-    def withNode(offendingNode: PositionedNode = this.offendingNode) = CallFailed(offendingNode.asInstanceOf[MethodCall], this.reason)
-    def updateNode(offendingNode: PositionedNode, reasonOffendingNode: PositionedNode) = {
-      CallFailed(offendingNode.asInstanceOf[MethodCall], this.reason.withNode(reasonOffendingNode).asInstanceOf[ErrorReason])
-    }
-=======
     def withNode(offendingNode: errors.ErrorNode = this.offendingNode) = CallFailed(offendingNode.asInstanceOf[MethodCall], this.reason)
     def withReason(r: ErrorReason) = CallFailed(offendingNode, r)
->>>>>>> 048610f7
+    def updateNode(offendingNode: ErrorNode, reasonOffendingNode: ErrorNode) = {
+      CallFailed(offendingNode.asInstanceOf[MethodCall], this.reason.withNode(reasonOffendingNode).asInstanceOf[ErrorReason])
+    }
   }
 
   def CallFailed(offendingNode: MethodCall): PartialVerificationError =
@@ -174,16 +146,12 @@
     val id = "not.wellformed"
     val text = s"Contract might not be well-formed."
 
-<<<<<<< HEAD
-    def withNode(offendingNode: PositionedNode = this.offendingNode) = ContractNotWellformed(offendingNode.asInstanceOf[Exp], this.reason)
-
-    def updateNode(offendingNode: PositionedNode, reasonOffendingNode: PositionedNode) = {
-      ContractNotWellformed(offendingNode.asInstanceOf[Exp], this.reason.withNode(reasonOffendingNode).asInstanceOf[ErrorReason])
-    }
-=======
     def withNode(offendingNode: errors.ErrorNode = this.offendingNode) = ContractNotWellformed(offendingNode.asInstanceOf[Exp], this.reason)
     def withReason(r: ErrorReason) = ContractNotWellformed(offendingNode, r)
->>>>>>> 048610f7
+
+    def updateNode(offendingNode: PositionedNode, reasonOffendingNode: PositionedNode) = {
+      ContractNotWellformed(offendingNode.asInstanceOf[Exp], this.reason.withNode(reasonOffendingNode).asInstanceOf[ErrorReason])
+    }
   }
 
   def ContractNotWellformed(offendingNode: Exp): PartialVerificationError =
@@ -193,16 +161,11 @@
     val id = "call.precondition"
     val text = s"The precondition of method ${offendingNode.methodName} might not hold."
 
-<<<<<<< HEAD
-    def withNode(offendingNode: PositionedNode = this.offendingNode) = PreconditionInCallFalse(offendingNode.asInstanceOf[MethodCall], this.reason)
-
-    def updateNode(offendingNode: PositionedNode, reasonOffendingNode: PositionedNode) = {
-      PreconditionInCallFalse(offendingNode.asInstanceOf[MethodCall], this.reason.withNode(reasonOffendingNode).asInstanceOf[ErrorReason])
-    }
-=======
     def withNode(offendingNode: errors.ErrorNode = this.offendingNode) = PreconditionInCallFalse(offendingNode.asInstanceOf[MethodCall], this.reason)
     def withReason(r: ErrorReason) = PreconditionInCallFalse(offendingNode, r)
->>>>>>> 048610f7
+    def updateNode(offendingNode: PositionedNode, reasonOffendingNode: PositionedNode) = {
+      PreconditionInCallFalse(offendingNode.asInstanceOf[MethodCall], this.reason.withNode(reasonOffendingNode).asInstanceOf[ErrorReason])
+    }
   }
 
   def PreconditionInCallFalse(offendingNode: MethodCall): PartialVerificationError =
@@ -212,15 +175,11 @@
     val id = "application.precondition"
     val text = s"Precondition of function ${offendingNode.funcname} might not hold."
 
-<<<<<<< HEAD
-    def withNode(offendingNode: PositionedNode = this.offendingNode) = PreconditionInAppFalse(offendingNode.asInstanceOf[FuncApp], this.reason)
-    def updateNode(offendingNode: PositionedNode, reasonOffendingNode: PositionedNode) = {
-      PreconditionInAppFalse(offendingNode.asInstanceOf[FuncApp], this.reason.withNode(reasonOffendingNode).asInstanceOf[ErrorReason])
-    }
-=======
     def withNode(offendingNode: errors.ErrorNode = this.offendingNode) = PreconditionInAppFalse(offendingNode.asInstanceOf[FuncApp], this.reason)
     def withReason(r: ErrorReason) = PreconditionInAppFalse(offendingNode, r)
->>>>>>> 048610f7
+    def updateNode(offendingNode: PositionedNode, reasonOffendingNode: PositionedNode) = {
+      PreconditionInAppFalse(offendingNode.asInstanceOf[FuncApp], this.reason.withNode(reasonOffendingNode).asInstanceOf[ErrorReason])
+    }
   }
 
   def PreconditionInAppFalse(offendingNode: FuncApp): PartialVerificationError =
@@ -230,15 +189,11 @@
     val id = "exhale.failed"
     val text = "Exhale might fail."
 
-<<<<<<< HEAD
-    def withNode(offendingNode: PositionedNode = this.offendingNode) = ExhaleFailed(offendingNode.asInstanceOf[Exhale], this.reason)
-    def updateNode(offendingNode: PositionedNode, reasonOffendingNode: PositionedNode) = {
-      ExhaleFailed(offendingNode.asInstanceOf[Exhale], this.reason.withNode(reasonOffendingNode).asInstanceOf[ErrorReason])
-    }
-=======
     def withNode(offendingNode: errors.ErrorNode = this.offendingNode) = ExhaleFailed(offendingNode.asInstanceOf[Exhale], this.reason)
     def withReason(r: ErrorReason) = ExhaleFailed(offendingNode, r)
->>>>>>> 048610f7
+    def updateNode(offendingNode: PositionedNode, reasonOffendingNode: PositionedNode) = {
+      ExhaleFailed(offendingNode.asInstanceOf[Exhale], this.reason.withNode(reasonOffendingNode).asInstanceOf[ErrorReason])
+    }
   }
 
   def ExhaleFailed(offendingNode: Exhale): PartialVerificationError =
@@ -248,15 +203,11 @@
     val id = "inhale.failed"
     val text = "Inhale might fail."
 
-<<<<<<< HEAD
-    def withNode(offendingNode: PositionedNode = this.offendingNode) = InhaleFailed(offendingNode.asInstanceOf[Inhale], this.reason)
-    def updateNode(offendingNode: PositionedNode, reasonOffendingNode: PositionedNode) = {
-      InhaleFailed(offendingNode.asInstanceOf[Inhale], this.reason.withNode(reasonOffendingNode).asInstanceOf[ErrorReason])
-    }
-=======
     def withNode(offendingNode: errors.ErrorNode = this.offendingNode) = InhaleFailed(offendingNode.asInstanceOf[Inhale], this.reason)
     def withReason(r: ErrorReason) = InhaleFailed(offendingNode, r)
->>>>>>> 048610f7
+    def updateNode(offendingNode: PositionedNode, reasonOffendingNode: PositionedNode) = {
+      InhaleFailed(offendingNode.asInstanceOf[Inhale], this.reason.withNode(reasonOffendingNode).asInstanceOf[ErrorReason])
+    }
   }
 
   def InhaleFailed(offendingNode: Inhale): PartialVerificationError =
@@ -266,15 +217,11 @@
     val id = "if.failed"
     val text = "Conditional statement might fail."
 
-<<<<<<< HEAD
-    def withNode(offendingNode: PositionedNode = this.offendingNode) = IfFailed(offendingNode.asInstanceOf[Exp], this.reason)
-    def updateNode(offendingNode: PositionedNode, reasonOffendingNode: PositionedNode) = {
-      IfFailed(offendingNode.asInstanceOf[Exp], this.reason.withNode(reasonOffendingNode).asInstanceOf[ErrorReason])
-    }
-=======
     def withNode(offendingNode: errors.ErrorNode = this.offendingNode) = IfFailed(offendingNode.asInstanceOf[Exp], this.reason)
     def withReason(r: ErrorReason) = IfFailed(offendingNode, r)
->>>>>>> 048610f7
+    def updateNode(offendingNode: PositionedNode, reasonOffendingNode: PositionedNode) = {
+      IfFailed(offendingNode.asInstanceOf[Exp], this.reason.withNode(reasonOffendingNode).asInstanceOf[ErrorReason])
+    }
   }
 
   def IfFailed(offendingNode: Exp): PartialVerificationError =
@@ -284,15 +231,11 @@
     val id = "while.failed"
     val text = "While statement might fail."
 
-<<<<<<< HEAD
-    def withNode(offendingNode: PositionedNode = this.offendingNode) = WhileFailed(offendingNode.asInstanceOf[Exp], this.reason)
-    def updateNode(offendingNode: PositionedNode, reasonOffendingNode: PositionedNode) = {
-      WhileFailed(offendingNode.asInstanceOf[Exp], this.reason.withNode(reasonOffendingNode).asInstanceOf[ErrorReason])
-    }
-=======
     def withNode(offendingNode: errors.ErrorNode = this.offendingNode) = WhileFailed(offendingNode.asInstanceOf[Exp], this.reason)
     def withReason(r: ErrorReason) = WhileFailed(offendingNode, r)
->>>>>>> 048610f7
+    def updateNode(offendingNode: PositionedNode, reasonOffendingNode: PositionedNode) = {
+      WhileFailed(offendingNode.asInstanceOf[Exp], this.reason.withNode(reasonOffendingNode).asInstanceOf[ErrorReason])
+    }
   }
 
   def WhileFailed(offendingNode: Exp): PartialVerificationError =
@@ -302,15 +245,11 @@
     val id = "assert.failed"
     val text = "Assert might fail."
 
-<<<<<<< HEAD
-    def withNode(offendingNode: PositionedNode = this.offendingNode) = AssertFailed(offendingNode.asInstanceOf[Assert], this.reason)
-    def updateNode(offendingNode: PositionedNode, reasonOffendingNode: PositionedNode) = {
-      AssertFailed(offendingNode.asInstanceOf[Assert], this.reason.withNode(reasonOffendingNode).asInstanceOf[ErrorReason])
-    }
-=======
     def withNode(offendingNode: errors.ErrorNode = this.offendingNode) = AssertFailed(offendingNode.asInstanceOf[Assert], this.reason)
     def withReason(r: ErrorReason) = AssertFailed(offendingNode, r)
->>>>>>> 048610f7
+    def updateNode(offendingNode: PositionedNode, reasonOffendingNode: PositionedNode) = {
+      AssertFailed(offendingNode.asInstanceOf[Assert], this.reason.withNode(reasonOffendingNode).asInstanceOf[ErrorReason])
+    }
   }
 
   def AssertFailed(offendingNode: Assert): PartialVerificationError =
@@ -320,15 +259,11 @@
     val id = "postcondition.violated"
     val text = s"Postcondition of ${member.name} might not hold."
 
-<<<<<<< HEAD
-    def withNode(offendingNode: PositionedNode = this.offendingNode) = PostconditionViolated(offendingNode.asInstanceOf[Exp], this.member, this.reason)
-    def updateNode(offendingNode: PositionedNode, reasonOffendingNode: PositionedNode) = {
-      PostconditionViolated(offendingNode.asInstanceOf[Exp], this.member, this.reason.withNode(reasonOffendingNode).asInstanceOf[ErrorReason])
-    }
-=======
     def withNode(offendingNode: errors.ErrorNode = this.offendingNode) = PostconditionViolated(offendingNode.asInstanceOf[Exp], this.member, this.reason)
     def withReason(r: ErrorReason) = PostconditionViolated(offendingNode, member, r)
->>>>>>> 048610f7
+    def updateNode(offendingNode: PositionedNode, reasonOffendingNode: PositionedNode) = {
+      PostconditionViolated(offendingNode.asInstanceOf[Exp], this.member, this.reason.withNode(reasonOffendingNode).asInstanceOf[ErrorReason])
+    }
   }
 
   def PostconditionViolated(offendingNode: Exp, member: Contracted): PartialVerificationError =
@@ -338,15 +273,11 @@
     val id = "fold.failed"
     val text = s"Folding ${offendingNode.acc.loc} might fail."
 
-<<<<<<< HEAD
-    def withNode(offendingNode: PositionedNode = this.offendingNode) = FoldFailed(offendingNode.asInstanceOf[Fold], this.reason)
-    def updateNode(offendingNode: PositionedNode, reasonOffendingNode: PositionedNode) = {
-      FoldFailed(offendingNode.asInstanceOf[Fold], this.reason.withNode(reasonOffendingNode).asInstanceOf[ErrorReason])
-    }
-=======
     def withNode(offendingNode: errors.ErrorNode = this.offendingNode) = FoldFailed(offendingNode.asInstanceOf[Fold], this.reason)
     def withReason(r: ErrorReason) = FoldFailed(offendingNode, r)
->>>>>>> 048610f7
+    def updateNode(offendingNode: PositionedNode, reasonOffendingNode: PositionedNode) = {
+      FoldFailed(offendingNode.asInstanceOf[Fold], this.reason.withNode(reasonOffendingNode).asInstanceOf[ErrorReason])
+    }
   }
 
   def FoldFailed(offendingNode: Fold): PartialVerificationError =
@@ -356,15 +287,11 @@
     val id = "unfold.failed"
     val text = s"Unfolding ${offendingNode.acc.loc} might fail."
 
-<<<<<<< HEAD
-    def withNode(offendingNode: PositionedNode = this.offendingNode) = UnfoldFailed(offendingNode.asInstanceOf[Unfold], this.reason)
-    def updateNode(offendingNode: PositionedNode, reasonOffendingNode: PositionedNode) = {
-      UnfoldFailed(offendingNode.asInstanceOf[Unfold], this.reason.withNode(reasonOffendingNode).asInstanceOf[ErrorReason])
-    }
-=======
     def withNode(offendingNode: errors.ErrorNode = this.offendingNode) = UnfoldFailed(offendingNode.asInstanceOf[Unfold], this.reason)
     def withReason(r: ErrorReason) = UnfoldFailed(offendingNode, r)
->>>>>>> 048610f7
+    def updateNode(offendingNode: PositionedNode, reasonOffendingNode: PositionedNode) = {
+      UnfoldFailed(offendingNode.asInstanceOf[Unfold], this.reason.withNode(reasonOffendingNode).asInstanceOf[ErrorReason])
+    }
   }
 
   def UnfoldFailed(offendingNode: Unfold): PartialVerificationError =
@@ -374,15 +301,11 @@
     val id = "package.failed"
     val text = s"Packaging wand might fail."
 
-<<<<<<< HEAD
-    def withNode(offendingNode: PositionedNode = this.offendingNode) = PackageFailed(offendingNode.asInstanceOf[Package], this.reason)
-    def updateNode(offendingNode: PositionedNode, reasonOffendingNode: PositionedNode) = {
-      PackageFailed(offendingNode.asInstanceOf[Package], this.reason.withNode(reasonOffendingNode).asInstanceOf[ErrorReason])
-    }
-=======
     def withNode(offendingNode: errors.ErrorNode = this.offendingNode) = PackageFailed(offendingNode.asInstanceOf[Package], this.reason)
     def withReason(r: ErrorReason) = PackageFailed(offendingNode, r)
->>>>>>> 048610f7
+    def updateNode(offendingNode: PositionedNode, reasonOffendingNode: PositionedNode) = {
+      PackageFailed(offendingNode.asInstanceOf[Package], this.reason.withNode(reasonOffendingNode).asInstanceOf[ErrorReason])
+    }
   }
 
   def PackageFailed(offendingNode: Package): PartialVerificationError =
@@ -392,15 +315,11 @@
     val id = "apply.failed"
     val text = s"Applying wand might fail."
 
-<<<<<<< HEAD
-    def withNode(offendingNode: PositionedNode = this.offendingNode) = ApplyFailed(offendingNode.asInstanceOf[Apply], this.reason)
-    def updateNode(offendingNode: PositionedNode, reasonOffendingNode: PositionedNode) = {
-      ApplyFailed(offendingNode.asInstanceOf[Apply], this.reason.withNode(reasonOffendingNode).asInstanceOf[ErrorReason])
-    }
-=======
     def withNode(offendingNode: errors.ErrorNode = this.offendingNode) = ApplyFailed(offendingNode.asInstanceOf[Apply], this.reason)
     def withReason(r: ErrorReason) = ApplyFailed(offendingNode, r)
->>>>>>> 048610f7
+    def updateNode(offendingNode: PositionedNode, reasonOffendingNode: PositionedNode) = {
+      ApplyFailed(offendingNode.asInstanceOf[Apply], this.reason.withNode(reasonOffendingNode).asInstanceOf[ErrorReason])
+    }
   }
 
   def ApplyFailed(offendingNode: Apply): PartialVerificationError =
@@ -410,15 +329,11 @@
     val id = "invariant.not.preserved"
     val text = s"Loop invariant $offendingNode might not be preserved."
 
-<<<<<<< HEAD
-    def withNode(offendingNode: PositionedNode = this.offendingNode) = LoopInvariantNotPreserved(offendingNode.asInstanceOf[Exp], this.reason)
-    def updateNode(offendingNode: PositionedNode, reasonOffendingNode: PositionedNode) = {
-      LoopInvariantNotPreserved(offendingNode.asInstanceOf[Exp], this.reason.withNode(reasonOffendingNode).asInstanceOf[ErrorReason])
-    }
-=======
     def withNode(offendingNode: errors.ErrorNode = this.offendingNode) = LoopInvariantNotPreserved(offendingNode.asInstanceOf[Exp], this.reason)
     def withReason(r: ErrorReason) = LoopInvariantNotPreserved(offendingNode, r)
->>>>>>> 048610f7
+    def updateNode(offendingNode: PositionedNode, reasonOffendingNode: PositionedNode) = {
+      LoopInvariantNotPreserved(offendingNode.asInstanceOf[Exp], this.reason.withNode(reasonOffendingNode).asInstanceOf[ErrorReason])
+    }
   }
 
   def LoopInvariantNotPreserved(offendingNode: Exp): PartialVerificationError =
@@ -428,15 +343,11 @@
     val id = "invariant.not.established"
     val text = s"Loop invariant $offendingNode might not hold on entry."
 
-<<<<<<< HEAD
-    def withNode(offendingNode: PositionedNode = this.offendingNode) = LoopInvariantNotEstablished(offendingNode.asInstanceOf[Exp], this.reason)
-    def updateNode(offendingNode: PositionedNode, reasonOffendingNode: PositionedNode) = {
-      LoopInvariantNotEstablished(offendingNode.asInstanceOf[Exp], this.reason.withNode(reasonOffendingNode).asInstanceOf[ErrorReason])
-    }
-=======
     def withNode(offendingNode: errors.ErrorNode = this.offendingNode) = LoopInvariantNotEstablished(offendingNode.asInstanceOf[Exp], this.reason)
     def withReason(r: ErrorReason) = LoopInvariantNotEstablished(offendingNode, r)
->>>>>>> 048610f7
+    def updateNode(offendingNode: PositionedNode, reasonOffendingNode: PositionedNode) = {
+      LoopInvariantNotEstablished(offendingNode.asInstanceOf[Exp], this.reason.withNode(reasonOffendingNode).asInstanceOf[ErrorReason])
+    }
   }
 
   def LoopInvariantNotEstablished(offendingNode: Exp): PartialVerificationError =
@@ -446,15 +357,11 @@
     val id = "function.not.wellformed"
     val text = s"Function might not be well-formed."
 
-<<<<<<< HEAD
-    def withNode(offendingNode: PositionedNode = this.offendingNode) = FunctionNotWellformed(offendingNode.asInstanceOf[Function], this.reason)
-    def updateNode(offendingNode: PositionedNode, reasonOffendingNode: PositionedNode) = {
-      FunctionNotWellformed(offendingNode.asInstanceOf[Function], this.reason.withNode(reasonOffendingNode).asInstanceOf[ErrorReason])
-    }
-=======
     def withNode(offendingNode: errors.ErrorNode = this.offendingNode) = FunctionNotWellformed(offendingNode.asInstanceOf[Function], this.reason)
     def withReason(r: ErrorReason) = FunctionNotWellformed(offendingNode, r)
->>>>>>> 048610f7
+    def updateNode(offendingNode: PositionedNode, reasonOffendingNode: PositionedNode) = {
+      FunctionNotWellformed(offendingNode.asInstanceOf[Function], this.reason.withNode(reasonOffendingNode).asInstanceOf[ErrorReason])
+    }
   }
 
   def FunctionNotWellformed(offendingNode: Function): PartialVerificationError =
@@ -464,15 +371,11 @@
     val id = "predicate.not.wellformed"
     val text = s"Predicate might not be well-formed."
 
-<<<<<<< HEAD
-    def withNode(offendingNode: PositionedNode = this.offendingNode) = PredicateNotWellformed(offendingNode.asInstanceOf[Predicate], this.reason)
-    def updateNode(offendingNode: PositionedNode, reasonOffendingNode: PositionedNode) = {
-      PredicateNotWellformed(offendingNode.asInstanceOf[Predicate], this.reason.withNode(reasonOffendingNode).asInstanceOf[ErrorReason])
-    }
-=======
     def withNode(offendingNode: errors.ErrorNode = this.offendingNode) = PredicateNotWellformed(offendingNode.asInstanceOf[Predicate], this.reason)
     def withReason(r: ErrorReason) = PredicateNotWellformed(offendingNode, r)
->>>>>>> 048610f7
+    def updateNode(offendingNode: PositionedNode, reasonOffendingNode: PositionedNode) = {
+      PredicateNotWellformed(offendingNode.asInstanceOf[Predicate], this.reason.withNode(reasonOffendingNode).asInstanceOf[ErrorReason])
+    }
   }
 
   def PredicateNotWellformed(offendingNode: Predicate): PartialVerificationError =
@@ -482,15 +385,11 @@
     val id = "wand.not.wellformed"
     val text = s"Magic wand might not be well-formed."
 
-<<<<<<< HEAD
-    def withNode(offendingNode: PositionedNode = this.offendingNode) = MagicWandNotWellformed(offendingNode.asInstanceOf[MagicWand], this.reason)
-    def updateNode(offendingNode: PositionedNode, reasonOffendingNode: PositionedNode) = {
-      MagicWandNotWellformed(offendingNode.asInstanceOf[MagicWand], this.reason.withNode(reasonOffendingNode).asInstanceOf[ErrorReason])
-    }
-=======
     def withNode(offendingNode: errors.ErrorNode = this.offendingNode) = MagicWandNotWellformed(offendingNode.asInstanceOf[MagicWand], this.reason)
     def withReason(r: ErrorReason) = MagicWandNotWellformed(offendingNode, r)
->>>>>>> 048610f7
+    def updateNode(offendingNode: PositionedNode, reasonOffendingNode: PositionedNode) = {
+      MagicWandNotWellformed(offendingNode.asInstanceOf[MagicWand], this.reason.withNode(reasonOffendingNode).asInstanceOf[ErrorReason])
+    }
   }
 
   def MagicWandNotWellformed(offendingNode: MagicWand): PartialVerificationError =
@@ -500,15 +399,11 @@
     val id = "letwand.failed"
     val text = s"Referencing a wand might fail."
 
-<<<<<<< HEAD
-    def withNode(offendingNode: PositionedNode = this.offendingNode) = LetWandFailed(offendingNode.asInstanceOf[LocalVarAssign], this.reason)
-    def updateNode(offendingNode: PositionedNode, reasonOffendingNode: PositionedNode) = {
-      LetWandFailed(offendingNode.asInstanceOf[LocalVarAssign], this.reason.withNode(reasonOffendingNode).asInstanceOf[ErrorReason])
-    }
-=======
     def withNode(offendingNode: errors.ErrorNode = this.offendingNode) = LetWandFailed(offendingNode.asInstanceOf[LocalVarAssign], this.reason)
     def withReason(r: ErrorReason) = LetWandFailed(offendingNode, r)
->>>>>>> 048610f7
+    def updateNode(offendingNode: PositionedNode, reasonOffendingNode: PositionedNode) = {
+      LetWandFailed(offendingNode.asInstanceOf[LocalVarAssign], this.reason.withNode(reasonOffendingNode).asInstanceOf[ErrorReason])
+    }
   }
 
   def LetWandFailed(offendingNode: LocalVarAssign): PartialVerificationError =
@@ -518,15 +413,11 @@
     val id = "heuristics.failed"
     val text = "Applying heuristics failed."
 
-<<<<<<< HEAD
-    def withNode(offendingNode: PositionedNode = this.offendingNode) = HeuristicsFailed(offendingNode, this.reason)
-    def updateNode(offendingNode: PositionedNode, reasonOffendingNode: PositionedNode) = {
-      HeuristicsFailed(offendingNode, this.reason.withNode(reasonOffendingNode).asInstanceOf[ErrorReason])
-    }
-=======
     def withNode(offendingNode: errors.ErrorNode = this.offendingNode) = HeuristicsFailed(offendingNode, this.reason)
     def withReason(r: ErrorReason) = HeuristicsFailed(offendingNode, r)
->>>>>>> 048610f7
+    def updateNode(offendingNode: PositionedNode, reasonOffendingNode: PositionedNode) = {
+      HeuristicsFailed(offendingNode, this.reason.withNode(reasonOffendingNode).asInstanceOf[ErrorReason])
+    }
   }
 
   def HeuristicsFailed(offendingNode: ErrorNode): PartialVerificationError =
@@ -540,22 +431,14 @@
     val id = "internal"
     val readableMessage = explanation
 
-<<<<<<< HEAD
-    def withNode(offendingNode: PositionedNode = this.offendingNode) = InternalReason(offendingNode, this.explanation)
-=======
     def withNode(offendingNode: errors.ErrorNode = this.offendingNode) = InternalReason(offendingNode, this.explanation)
->>>>>>> 048610f7
   }
 
   case class FeatureUnsupported(offendingNode: PositionedNode, explanation: String) extends AbstractErrorReason {
     val id = "feature.unsupported"
     def readableMessage = s"$offendingNode is not supported. $explanation"
 
-<<<<<<< HEAD
-    def withNode(offendingNode: PositionedNode = this.offendingNode) = FeatureUnsupported(offendingNode, this.explanation)
-=======
     def withNode(offendingNode: errors.ErrorNode = this.offendingNode) = FeatureUnsupported(offendingNode, this.explanation)
->>>>>>> 048610f7
   }
 
   case class UnexpectedNode(offendingNode: PositionedNode, explanation: String, stackTrace: Seq[StackTraceElement])
@@ -564,22 +447,14 @@
     val id = "unexpected.node"
     def readableMessage = s"$offendingNode occurred unexpectedly. $explanation"
 
-<<<<<<< HEAD
-    def withNode(offendingNode: PositionedNode = this.offendingNode) = UnexpectedNode(offendingNode, this.explanation, this.stackTrace)
-=======
     def withNode(offendingNode: errors.ErrorNode = this.offendingNode) = UnexpectedNode(offendingNode, this.explanation, this.stackTrace)
->>>>>>> 048610f7
   }
 
   case class AssertionFalse(offendingNode: Exp) extends AbstractErrorReason {
     val id = "assertion.false"
     def readableMessage = s"Assertion $offendingNode might not hold."
 
-<<<<<<< HEAD
-    def withNode(offendingNode: PositionedNode = this.offendingNode) = AssertionFalse(offendingNode.asInstanceOf[Exp])
-=======
     def withNode(offendingNode: errors.ErrorNode = this.offendingNode) = AssertionFalse(offendingNode.asInstanceOf[Exp])
->>>>>>> 048610f7
   }
 
   // Note: this class should be deprecated/removed - we no longer support epsilon permissions in the language
@@ -587,88 +462,56 @@
     val id = "epsilon.as.param"
     def readableMessage = s"The parameter $offendingNode might be an epsilon permission, which is not allowed for method parameters."
 
-<<<<<<< HEAD
-    def withNode(offendingNode: PositionedNode = this.offendingNode) = EpsilonAsParam(offendingNode.asInstanceOf[Exp])
-=======
     def withNode(offendingNode: errors.ErrorNode = this.offendingNode) = EpsilonAsParam(offendingNode.asInstanceOf[Exp])
->>>>>>> 048610f7
   }
 
   case class ReceiverNull(offendingNode: LocationAccess) extends AbstractErrorReason {
     val id = "receiver.null"
     def readableMessage = s"Receiver of $offendingNode might be null."
 
-<<<<<<< HEAD
-    def withNode(offendingNode: PositionedNode = this.offendingNode) = ReceiverNull(offendingNode.asInstanceOf[LocationAccess])
-=======
     def withNode(offendingNode: errors.ErrorNode = this.offendingNode) = ReceiverNull(offendingNode.asInstanceOf[LocationAccess])
->>>>>>> 048610f7
   }
 
   case class DivisionByZero(offendingNode: Exp) extends AbstractErrorReason {
     val id = "division.by.zero"
     def readableMessage = s"Divisor $offendingNode might be zero."
 
-<<<<<<< HEAD
-    def withNode(offendingNode: PositionedNode = this.offendingNode) = DivisionByZero(offendingNode.asInstanceOf[Exp])
-=======
     def withNode(offendingNode: errors.ErrorNode = this.offendingNode) = DivisionByZero(offendingNode.asInstanceOf[Exp])
->>>>>>> 048610f7
   }
 
   case class NegativePermission(offendingNode: Exp) extends AbstractErrorReason {
     val id = "negative.permission"
     def readableMessage = s"Fraction $offendingNode might be negative."
 
-<<<<<<< HEAD
-    def withNode(offendingNode: PositionedNode = this.offendingNode) = NegativePermission(offendingNode.asInstanceOf[Exp])
-=======
     def withNode(offendingNode: errors.ErrorNode = this.offendingNode) = NegativePermission(offendingNode.asInstanceOf[Exp])
->>>>>>> 048610f7
   }
 
   case class InsufficientPermission(offendingNode: LocationAccess) extends AbstractErrorReason {
     val id = "insufficient.permission"
     def readableMessage = s"There might be insufficient permission to access $offendingNode."
 
-<<<<<<< HEAD
-    def withNode(offendingNode: PositionedNode = this.offendingNode) = InsufficientPermission(offendingNode.asInstanceOf[LocationAccess])
-=======
     def withNode(offendingNode: errors.ErrorNode = this.offendingNode) = InsufficientPermission(offendingNode.asInstanceOf[LocationAccess])
->>>>>>> 048610f7
   }
 
   case class InvalidPermMultiplication(offendingNode: PermMul) extends AbstractErrorReason {
     val id = "invalid.perm.multiplication"
     def readableMessage = s"Permission multiplication might not be possible, as an operand might contain epsilons."
 
-<<<<<<< HEAD
-    def withNode(offendingNode: PositionedNode = this.offendingNode) = InvalidPermMultiplication(offendingNode.asInstanceOf[PermMul])
-=======
     def withNode(offendingNode: errors.ErrorNode = this.offendingNode) = InvalidPermMultiplication(offendingNode.asInstanceOf[PermMul])
->>>>>>> 048610f7
   }
 
   case class MagicWandChunkNotFound(offendingNode: MagicWand) extends AbstractErrorReason {
     val id = "wand.not.found"
     def readableMessage = s"Magic wand instance not found."
 
-<<<<<<< HEAD
-    def withNode(offendingNode: PositionedNode = this.offendingNode) = MagicWandChunkNotFound(offendingNode.asInstanceOf[MagicWand])
-=======
     def withNode(offendingNode: errors.ErrorNode = this.offendingNode) = MagicWandChunkNotFound(offendingNode.asInstanceOf[MagicWand])
->>>>>>> 048610f7
   }
 
   case class NamedMagicWandChunkNotFound(offendingNode: AbstractLocalVar) extends AbstractErrorReason {
     val id = "wand.not.found"
     def readableMessage = s"Magic wand instance not found."
 
-<<<<<<< HEAD
-    def withNode(offendingNode: PositionedNode = this.offendingNode) = NamedMagicWandChunkNotFound(offendingNode.asInstanceOf[AbstractLocalVar])
-=======
     def withNode(offendingNode: errors.ErrorNode = this.offendingNode) = NamedMagicWandChunkNotFound(offendingNode.asInstanceOf[AbstractLocalVar])
->>>>>>> 048610f7
   }
 
   // AS: not sure why/if we need this as a special case
@@ -676,22 +519,14 @@
     val id = "wand.outdated"
     def readableMessage = s"Found magic wand instance, but now-expressions might not match."
 
-<<<<<<< HEAD
-    def withNode(offendingNode: PositionedNode = this.offendingNode) = MagicWandChunkOutdated(offendingNode.asInstanceOf[MagicWand])
-=======
     def withNode(offendingNode: errors.ErrorNode = this.offendingNode) = MagicWandChunkOutdated(offendingNode.asInstanceOf[MagicWand])
->>>>>>> 048610f7
   }
 
   case class ReceiverNotInjective(offendingNode: LocationAccess) extends AbstractErrorReason {
     val id = "receiver.not.injective"
     def readableMessage = s"Receiver of $offendingNode [$pos]  might not be injective."
 
-<<<<<<< HEAD
-    def withNode(offendingNode: PositionedNode = this.offendingNode) = ReceiverNotInjective(offendingNode.asInstanceOf[LocationAccess])
-=======
     def withNode(offendingNode: errors.ErrorNode = this.offendingNode) = ReceiverNotInjective(offendingNode.asInstanceOf[LocationAccess])
->>>>>>> 048610f7
   }
 
   case class LabelledStateNotReached(offendingNode: LabelledOld) extends AbstractErrorReason {
@@ -699,22 +534,14 @@
     val lbl = offendingNode.oldLabel
     def readableMessage = s"Did not reach labelled state $lbl required to evaluate $offendingNode."
 
-<<<<<<< HEAD
-    def withNode(offendingNode: PositionedNode = this.offendingNode) = LabelledStateNotReached(offendingNode.asInstanceOf[LabelledOld])
-=======
     def withNode(offendingNode: errors.ErrorNode = this.offendingNode) = LabelledStateNotReached(offendingNode.asInstanceOf[LabelledOld])
->>>>>>> 048610f7
   }
 
   case class SeqIndexNegative(seq: Exp, offendingNode: Exp) extends AbstractErrorReason {
     val id = "seq.index.negative"
     def readableMessage = s"Index $offendingNode into $seq might be negative."
 
-<<<<<<< HEAD
-    def withNode(offendingNode: PositionedNode = this.offendingNode) =
-=======
     def withNode(offendingNode: errors.ErrorNode = this.offendingNode) =
->>>>>>> 048610f7
       SeqIndexNegative(seq, offendingNode.asInstanceOf[Exp])
   }
 
@@ -722,11 +549,7 @@
     val id = "seq.index.length"
     def readableMessage = s"Index $offendingNode into $seq might exceed sequence length."
 
-<<<<<<< HEAD
-    def withNode(offendingNode: PositionedNode = this.offendingNode) =
-=======
     def withNode(offendingNode: errors.ErrorNode = this.offendingNode) =
->>>>>>> 048610f7
       SeqIndexExceedsLength(seq, offendingNode.asInstanceOf[Exp])
   }
 }