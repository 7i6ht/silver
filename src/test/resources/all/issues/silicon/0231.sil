predicate P(r: Ref)

method test01(this: Ref)
  requires acc(P(this));
{
  exhale perm(P(this)) == write &&
         acc(P(this)) &&
         perm(P(this)) == none
}

method test02a(this: Ref)
  requires acc(P(this));
{
  //:: ExpectedOutput(exhale.failed:assertion.false)
  exhale (forperm[P] r :: false) &&
         acc(P(this)) &&
         (forperm[P] r :: false)
}

method test02b(this: Ref)
  requires acc(P(this));
{
<<<<<<< HEAD
  exhale perm(mustTerminate$(this)) == write &&
         acc(mustTerminate$(this), write) &&
         perm(mustTerminate$(this)) == none;
=======
  exhale /*(forperm[P] r :: false &&)*/
         acc(P(this)) &&
         (forperm[P] r :: false)
>>>>>>> fe25fb3e
}<|MERGE_RESOLUTION|>--- conflicted
+++ resolved
@@ -20,13 +20,7 @@
 method test02b(this: Ref)
   requires acc(P(this));
 {
-<<<<<<< HEAD
-  exhale perm(mustTerminate$(this)) == write &&
-         acc(mustTerminate$(this), write) &&
-         perm(mustTerminate$(this)) == none;
-=======
   exhale /*(forperm[P] r :: false &&)*/
          acc(P(this)) &&
          (forperm[P] r :: false)
->>>>>>> fe25fb3e
 }