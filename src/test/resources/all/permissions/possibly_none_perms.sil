--- conflicted
+++ resolved
@@ -4,11 +4,6 @@
   requires acc(x.f, b ? write : none)
 {
   //:: ExpectedOutput(assignment.failed:insufficient.permission)
-<<<<<<< HEAD
-  //:: MissingOutput(assignment.failed:insufficient.permission, /Carbon/issue/35/)
-=======
-  //:: MissingOutput(assignment.failed:insufficient.permission, /silicon-quantified-permissions-fork/issue/126/)
->>>>>>> 198de622
   var a: Int := x.f
 }
 
@@ -17,11 +12,6 @@
 {
   var a1: Int := x.f
 
-<<<<<<< HEAD
-  //:: UnexpectedOutput(exhale.failed:non.positive.permission, /Carbon/issue/35/)
-=======
-  //:: UnexpectedOutput(exhale.failed:non.positive.permission, /silicon-quantified-permissions-fork/issue/126/)
->>>>>>> 198de622
   exhale acc(x.f, b1 ? 1/5 : none)
   inhale acc(x.f, 1/5)
   assert true
@@ -43,11 +33,6 @@
   requires acc(x.f, b ? write : none)
 {
   //:: ExpectedOutput(exhale.failed:insufficient.permission)
-<<<<<<< HEAD
-  //:: MissingOutput(assignment.failed:insufficient.permission, /Carbon/issue/35/)
-=======
-  //:: MissingOutput(assignment.failed:insufficient.permission, /silicon-quantified-permissions-fork/issue/126/)
->>>>>>> 198de622
   exhale acc(x.f, wildcard)
 }
 
@@ -70,11 +55,6 @@
   fresh k
   constraining(k) {
     //:: ExpectedOutput(exhale.failed:insufficient.permission)
-<<<<<<< HEAD
-    //:: MissingOutput(assignment.failed:insufficient.permission, /Carbon/issue/35/)
-=======
-    //:: MissingOutput(assignment.failed:insufficient.permission, /silicon-quantified-permissions-fork/issue/126/)
->>>>>>> 198de622
     exhale acc(x.f, k)
   }
 
