--- conflicted
+++ resolved
@@ -119,22 +119,9 @@
   override def beforeResolve(input: PProgram): PProgram = {
     val p = (NoPosition, NoPosition)
     PProgram(
-<<<<<<< HEAD
-      input.imports,
-      input.macros,
-      input.domains,
-      input.fields,
-      input.functions,
-      input.predicates :+ PPredicate(PIdnDef("testPredicate")(p), Seq(), None)(p, Seq()),
-      input.methods,
-      input.extensions,
-      input.errors
-    )(p)
-=======
       input.imported,
       input.members :+ PPredicate(Seq(), PReserved.implied(PKw.Predicate), PIdnDef("testPredicate")(p), PGrouped.impliedParen(PDelimited.empty), None)(p),
     )(input.pos, input.localErrors)
->>>>>>> dd76004d
   }
 
   /** Called after methods are filtered but before the verification by the backend happens.
