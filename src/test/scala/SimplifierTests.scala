--- conflicted
+++ resolved
@@ -1,31 +1,26 @@
-/*
- * This Source Code Form is subject to the terms of the Mozilla Public
- * License, v. 2.0. If a copy of the MPL was not distributed with this
- * file, You can obtain one at http://mozilla.org/MPL/2.0/.
- */
-
-import scala.language.implicitConversions
-import org.scalatest.{Matchers, FunSuite}
-<<<<<<< HEAD
-import ast._
-import ast.utility.Simplifier._
-=======
-import viper.silver.ast._
-import viper.silver.ast.utility.Transformer._
->>>>>>> 2bda8df7
-
-class SimplifierTests extends FunSuite with Matchers {
-  test("div and mod") {
-    val e1 = Div(0, 0)()
-    val e2 = Mod(0, 0)()
-    val e3 = Div(8, 2)()
-    val e4 = Mod(8, 3)()
-
-    simplify(e1) should be (e1)
-    simplify(e2) should be (e2)
-    simplify(e3) should be (4: IntLit)
-    simplify(e4) should be (2: IntLit)
-  }
-
-  implicit def int2IntLit(i: Int): IntLit = IntLit(i)()
-}
+/*
+ * This Source Code Form is subject to the terms of the Mozilla Public
+ * License, v. 2.0. If a copy of the MPL was not distributed with this
+ * file, You can obtain one at http://mozilla.org/MPL/2.0/.
+ */
+
+import scala.language.implicitConversions
+import org.scalatest.{Matchers, FunSuite}
+import viper.silver.ast._
+import viper.silver.ast.utility.Simplifier._
+
+class SimplifierTests extends FunSuite with Matchers {
+  test("div and mod") {
+    val e1 = Div(0, 0)()
+    val e2 = Mod(0, 0)()
+    val e3 = Div(8, 2)()
+    val e4 = Mod(8, 3)()
+
+    simplify(e1) should be (e1)
+    simplify(e2) should be (e2)
+    simplify(e3) should be (4: IntLit)
+    simplify(e4) should be (2: IntLit)
+  }
+
+  implicit def int2IntLit(i: Int): IntLit = IntLit(i)()
+}